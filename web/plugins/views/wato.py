#!/usr/bin/python
# -*- encoding: utf-8; py-indent-offset: 4 -*-
# +------------------------------------------------------------------+
# |             ____ _               _        __  __ _  __           |
# |            / ___| |__   ___  ___| | __   |  \/  | |/ /           |
# |           | |   | '_ \ / _ \/ __| |/ /   | |\/| | ' /            |
# |           | |___| | | |  __/ (__|   <    | |  | | . \            |
# |            \____|_| |_|\___|\___|_|\_\___|_|  |_|_|\_\           |
# |                                                                  |
# | Copyright Mathias Kettner 2010             mk@mathias-kettner.de |
# +------------------------------------------------------------------+
#
# This file is part of Check_MK.
# The official homepage is at http://mathias-kettner.de/check_mk.
#
# check_mk is free software;  you can redistribute it and/or modify it
# under the  terms of the  GNU General Public License  as published by
# the Free Software Foundation in version 2.  check_mk is  distributed
# in the hope that it will be useful, but WITHOUT ANY WARRANTY;  with-
# out even the implied warranty of  MERCHANTABILITY  or  FITNESS FOR A
# PARTICULAR PURPOSE. See the  GNU General Public License for more de-
# ails.  You should have  received  a copy of the  GNU  General Public
# License along with GNU Make; see the file  COPYING.  If  not,  write
# to the Free Software Foundation, Inc., 51 Franklin St,  Fifth Floor,
# Boston, MA 02110-1301 USA.

import config, wato


class FilterWatoFile(Filter):
    def __init__(self):
<<<<<<< HEAD
        Filter.__init__(self, "wato_folder", _("WATO Folder"), "host", ["filename"], [])
        self.load_wato_data()
=======
        Filter.__init__(self, "filename", "WATO Folder/File", "host", ["filename"], [])
        self.last_wato_data_update = None
>>>>>>> 07752718

    def available(self):
        return config.wato_enabled

    def load_wato_data(self):
        self.tree = wato.api.get_folder_tree()
<<<<<<< HEAD
        self.path_to_tree = {} # will be filled by self.folder_selection
        self.selection = self.folder_selection(self.tree, "", 0)
=======
        self.path_to_tree = {} # keep mapping from string-paths to folders/files
        if not hasattr(self,"selection"):
            self.selection = self.folder_selection(self.tree, "", 0)

    def check_wato_data_update(self):
        if not self.last_wato_data_update or time.time() - self.last_wato_data_update > 30:
            self.last_wato_data_update = time.time()
            self.load_wato_data()
>>>>>>> 07752718

    def display(self):
        self.check_wato_data_update()
        html.select(self.name, [("", "")] + self.selection)

    def filter(self, infoname):
        self.check_wato_data_update()
        current = html.var(self.name)
        if current and current in self.path_to_tree:
            return "Filter: host_filename ~ ^/wato/%s/\n" % current.replace("\n", "") # prevent insertions attack
        else:
            return ""

    def folder_selection(self, folder, prefix, depth):
<<<<<<< HEAD
        my_path = folder[".path"]
=======
        if depth == 0:
            self.check_wato_data_update()
        my_path = prefix + folder[".name"]
        if not my_path.endswith(".mk"):
            my_path += "/"
>>>>>>> 07752718

        if depth:
            title_prefix = "&nbsp;&nbsp;&nbsp;" * depth + "` " + "- " * depth
        else:
            title_prefix = ""
        self.path_to_tree[my_path] = folder["title"]
        sel = [ (my_path , title_prefix + folder["title"]) ]
        sel += self.sublist(folder.get(".folders", {}), my_path, depth)
        return sel

    def sublist(self, elements, my_path, depth):
        vs = elements.values() 
        vs.sort(lambda a, b: cmp(a["title"].lower(), b["title"].lower()))
        sel = []
        for e in vs:
            sel += self.folder_selection(e, my_path, depth + 1)
        return sel

    def heading_info(self, info):
        # FIXME: There is a problem with caching data and changing titles of WATO files
        # Everything is changed correctly but the filter object is stored in the
        # global multisite_filters var and self.path_to_tree is not refreshed when
        # rendering this title. Thus the threads might have old information about the
        # file titles and so on.
        # The call below needs to use some sort of indicator wether the cache needs
        # to be renewed or not.
        self.check_wato_data_update()
        current = html.var(self.name)
        if current and current != "/":
            return self.path_to_tree.get(current) 

declare_filter(10, FilterWatoFile())
ubiquitary_filters.append("wato_folder") # show in all views<|MERGE_RESOLUTION|>--- conflicted
+++ resolved
@@ -29,32 +29,21 @@
 
 class FilterWatoFile(Filter):
     def __init__(self):
-<<<<<<< HEAD
         Filter.__init__(self, "wato_folder", _("WATO Folder"), "host", ["filename"], [])
-        self.load_wato_data()
-=======
-        Filter.__init__(self, "filename", "WATO Folder/File", "host", ["filename"], [])
         self.last_wato_data_update = None
->>>>>>> 07752718
 
     def available(self):
         return config.wato_enabled
 
     def load_wato_data(self):
         self.tree = wato.api.get_folder_tree()
-<<<<<<< HEAD
         self.path_to_tree = {} # will be filled by self.folder_selection
         self.selection = self.folder_selection(self.tree, "", 0)
-=======
-        self.path_to_tree = {} # keep mapping from string-paths to folders/files
-        if not hasattr(self,"selection"):
-            self.selection = self.folder_selection(self.tree, "", 0)
 
     def check_wato_data_update(self):
         if not self.last_wato_data_update or time.time() - self.last_wato_data_update > 30:
             self.last_wato_data_update = time.time()
             self.load_wato_data()
->>>>>>> 07752718
 
     def display(self):
         self.check_wato_data_update()
@@ -69,15 +58,9 @@
             return ""
 
     def folder_selection(self, folder, prefix, depth):
-<<<<<<< HEAD
-        my_path = folder[".path"]
-=======
         if depth == 0:
             self.check_wato_data_update()
-        my_path = prefix + folder[".name"]
-        if not my_path.endswith(".mk"):
-            my_path += "/"
->>>>>>> 07752718
+        my_path = folder[".path"]
 
         if depth:
             title_prefix = "&nbsp;&nbsp;&nbsp;" * depth + "` " + "- " * depth
