#!/usr/bin/python
# -*- encoding: utf-8; py-indent-offset: 4 -*-
# +------------------------------------------------------------------+
# |             ____ _               _        __  __ _  __           |
# |            / ___| |__   ___  ___| | __   |  \/  | |/ /           |
# |           | |   | '_ \ / _ \/ __| |/ /   | |\/| | ' /            |
# |           | |___| | | |  __/ (__|   <    | |  | | . \            |
# |            \____|_| |_|\___|\___|_|\_\___|_|  |_|_|\_\           |
# |                                                                  |
# | Copyright Mathias Kettner 2011             mk@mathias-kettner.de |
# +------------------------------------------------------------------+
#
# This file is part of Check_MK.
# The official homepage is at http://mathias-kettner.de/check_mk.
#
# check_mk is free software;  you can redistribute it and/or modify it
# under the  terms of the  GNU General Public License  as published by
# the Free Software Foundation in version 2.  check_mk is  distributed
# in the hope that it will be useful, but WITHOUT ANY WARRANTY;  with-
# out even the implied warranty of  MERCHANTABILITY  or  FITNESS FOR A
# PARTICULAR PURPOSE. See the  GNU General Public License for more de-
# ails.  You should have  received  a copy of the  GNU  General Public
# License along with GNU Make; see the file  COPYING.  If  not,  write
# to the Free Software Foundation, Inc., 51 Franklin St,  Fifth Floor,
# Boston, MA 02110-1301 USA.

import defaults, htmllib, config
from lib import *
from mod_python import apache
import md5, md5crypt, crypt, time

class MKAuthException(MKGeneralException):
    pass

def site_cookie_name():
    name = os.path.dirname(defaults.url_prefix).replace('/', '_')
    return 'auth%s' % name

# Validate hashes taken from the htpasswd file. This method handles
# crypt() and md5 hashes. This should be the common cases in the
# used htpasswd files.
def password_valid(pwhash, password):
    if pwhash[:3] == '$1$':
        salt = pwhash.split('$', 3)[2]
        return pwhash == md5crypt.md5crypt(password, salt, '$1$')
    else:
        #html.write(repr(pwhash + ' ' + crypt.crypt(password, pwhash)))
        return pwhash == crypt.crypt(password, pwhash[:2])

# Loads the contents of a valid htpasswd file into a dictionary
# and returns the dictionary
def load_htpasswd():
    creds = {}

    for line in open(defaults.htpasswd_file, 'r'):
        username, pwhash = line.split(':', 1)
        creds[username] = pwhash.rstrip('\n')

    return creds

# Reads the auth secret from a file. Creates the files if it does
# not exist. Having access to the secret means that one can issue valid
# cookies for the cookie auth.
# FIXME: Secret auch replizieren
def load_secret():
    secret_path = '%s/auth.secret' % os.path.dirname(defaults.htpasswd_file)
    if not os.path.exists(secret_path):
        secret = md5.md5(str(time.time())).hexdigest()
        file(secret_path, 'w').write(secret)
    else:
        secret = file(secret_path).read().strip()
    return secret

# Generates the hash to be added into the cookie value
def generate_hash(username, now, pwhash):
    secret = load_secret()
    return md5.md5(username + now + pwhash + secret).hexdigest()

def del_auth_cookie():
    name = site_cookie_name()
    if html.has_cookie(name):
        html.del_cookie(name)

def set_auth_cookie(username, pwhash):
    now = str(time.time())
    html.set_cookie(site_cookie_name(), username
                                        + ':' + now
                                        + ':' + generate_hash(username, now, pwhash))

def check_auth_cookie(cookie_name):
    username, issue_time, cookie_hash = html.cookie(cookie_name, '::').split(':', 2)

    # FIXME: Ablauf-Zeit des Cookies testen
    #max_cookie_age = 10
    #if float(issue_time) < time.time() - max_cookie_age:
    #    del_auth_cookie()
    #    return ''

    users = load_htpasswd()
    if not username in users:
        raise MKAuthException(_('Username is unknown'))
    pwhash = users[username]

    # Validate the hash
    if cookie_hash != generate_hash(username, issue_time, pwhash):
        raise MKAuthException(_('Invalid credentials'))

    # Once reached this the cookie is a good one. Renew it!
    # Do not renew if:
    # a) The _ajaxid var is set
    # b) A logout is requested
    if (html.req.myfile != 'logout' or html.has_var('_ajaxid')) \
       and cookie_name == site_cookie_name():
        set_auth_cookie(username, pwhash)

    # Return the authenticated username
    return username

def check_auth():
    for cookie_name in html.get_cookie_names():
        if cookie_name.startswith('auth_'):
            try:
                return check_auth_cookie(cookie_name)
            except Exception, e:
                #html.write('Exception occured while checking cookie %s' % cookie_name)
                #raise
                pass

    return ''


def do_login():
    # handle the sent login form
    err = None
    if html.var('_login'):
        try:
            username = html.var('_username', '')
            if username == '':
                raise MKUserError('_username', _('No username given.'))

            password = html.var('_password', '')
            if password == '':
                raise MKUserError('_password', _('No password given.'))

            origtarget = html.var('_origtarget')
            if not origtarget or origtarget.endswith("/logout.py"):
                origtarget = defaults.url_prefix + 'check_mk/'

            users = load_htpasswd()
            if username in users and password_valid(users[username], password):
                # The login succeeded! Now:
                # a) Set the auth cookie
                # b) Unset the login vars in further processing
                # c) Show the real requested page (No redirect needed)
                set_auth_cookie(username, users[username])

                # Use redirects for URLs or simply execute other handlers for
                # mulitsite modules
                if '/' in origtarget:
                    html.set_http_header('Location', origtarget)
                    raise apache.SERVER_RETURN, apache.HTTP_MOVED_TEMPORARILY
                else:
                    # Remove login vars to hide them from the next page handler
                    try:
                        del html.req.vars['_username']
                        del html.req.vars['_password']
                        del html.req.vars['_login']
                        del html.req.vars['_origtarget']
                    except:
                        pass

                    return (username, origtarget)
            else:
                raise MKUserError(None, _('Invalid credentials.'))
        except MKUserError, e:
            html.add_user_error(e.varname, e.message)
            return e.message

def page_login():
    result = do_login()
    if type(result) == tuple:
        return result # Successfull login

    if html.mobile:
        import mobile
        return mobile.page_login()

    else:
        return normal_login_page()

def normal_login_page():
    html.set_render_headfoot(False)
    html.header(_("Check_MK Multisite Login"), javascripts=[], stylesheets=["pages", "login"])

    if html.has_user_errors():
        html.show_user_errors()

    origtarget = html.var('_origtarget', '')
    if not origtarget and not html.req.myfile == 'login':
        origtarget = html.req.uri

    html.write("<div id=login>")
    html.write("<div id=logo></div>")
    html.write("<h1>Check_MK Multisite</h2>")

    html.write('<div id=form>')
    html.begin_form("login", method = 'POST', add_transid = False)
<<<<<<< HEAD
    html.hidden_field('_origtarget', htmllib.attrencode(origtarget))
    html.write("<div class=whiteborder>\n")
    html.write("<table class=\"form\">\n")

    html.write("<tr>")
    html.write("<td class=legend>%s</td>" % _('Username'))
    html.write("<td class=content>")
=======
    html.hidden_field('_origin', htmllib.attrencode(origin))
    html.write('<p>')
    html.write("<label class=legend for=_username>%s</label><br />" % _('Username'))
>>>>>>> 6ece370e
    html.text_input("_username", size = 50)
    html.write('</p>')

    html.write('<p>')
    html.write("<label class=legend for=_password>%s</label><br />" % _('Password'))
    html.password_input("_password", size = 50)
    html.write('</p>')

    html.write('<p class=submit>')
    html.button("_login", _('Login'))
    html.write('</p>')
    html.write('</div>')

    html.write("<div id=foot>Version: %s - &copy; "
               "<a href=\"http://mathias-kettner.de\">Mathias Kettner</a></div>" % defaults.check_mk_version)
    html.write("</div>")
    html.set_focus('_username')
    html.end_form()

    html.footer()
    return apache.OK

def page_logout():
    # Remove eventual existing cookie
    del_auth_cookie()

    if config.auth_type == 'cookie':
        html.set_http_header('Location', defaults.url_prefix + 'check_mk/')
        raise apache.SERVER_RETURN, apache.HTTP_MOVED_TEMPORARILY
    else:
        # Implement HTTP logout with cookie hack
        if not html.has_cookie('logout'):
            html.set_http_header('WWW-Authenticate', 'Basic realm="%s"' % defaults.nagios_auth_name)
            html.set_cookie('logout', '1')
            raise apache.SERVER_RETURN, apache.HTTP_UNAUTHORIZED
        else:
            html.del_cookie('logout')
            html.set_http_header('Location', defaults.url_prefix + 'check_mk/')
            raise apache.SERVER_RETURN, apache.HTTP_MOVED_TEMPORARILY
<|MERGE_RESOLUTION|>--- conflicted
+++ resolved
@@ -205,19 +205,9 @@
 
     html.write('<div id=form>')
     html.begin_form("login", method = 'POST', add_transid = False)
-<<<<<<< HEAD
     html.hidden_field('_origtarget', htmllib.attrencode(origtarget))
-    html.write("<div class=whiteborder>\n")
-    html.write("<table class=\"form\">\n")
-
-    html.write("<tr>")
-    html.write("<td class=legend>%s</td>" % _('Username'))
-    html.write("<td class=content>")
-=======
-    html.hidden_field('_origin', htmllib.attrencode(origin))
     html.write('<p>')
     html.write("<label class=legend for=_username>%s</label><br />" % _('Username'))
->>>>>>> 6ece370e
     html.text_input("_username", size = 50)
     html.write('</p>')
 
