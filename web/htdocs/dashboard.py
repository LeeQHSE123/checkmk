--- conflicted
+++ resolved
@@ -619,23 +619,6 @@
 #   | Configures the global settings of a dashboard.                       |
 #   '----------------------------------------------------------------------'
 
-<<<<<<< HEAD
-=======
-# FIXME: gehört das nicht allgmeine nach visuals.py?
-def context_spec(dashboard):
-    if 'context_type' in dashboard:
-        context_type = visuals.context_types[dashboard['context_type']]
-
-        if context_type['single']:
-            return Dictionary(
-                title = _('Context'),
-                render = 'form',
-                optional_keys = True,
-                elements = context_type['parameters'],
-            )
-    return None
-
->>>>>>> fa737e52
 global vs_dashboard
 
 def page_edit_dashboard():
