--- conflicted
+++ resolved
@@ -21,13 +21,10 @@
     * 1986 FIX: Added nicer error message when calling the rename host page with a non existant host
     * 1987 FIX: Editing auxtags shows existing topics in dropdown instead of as "create new topic"
     * 2001 FIX: Fix exception of missing .site when editing a non-existing host
-<<<<<<< HEAD
+    * 2002 FIX: Mark slave sites as dirty if BI aggregates are changes and login is allowed...
     * 2009 FIX: Fixed styling of site login page for establishing a distributed monitoring WATO sync...
+    * 2003 FIX: Fix saving of "Users are allowed to directly login into the Web GUI of this site"...
     * 2010 FIX: Improved error message when trying to add group assignment rule without having a group configured
-=======
-    * 2002 FIX: Mark slave sites as dirty if BI aggregates are changes and login is allowed...
-    * 2003 FIX: Fix saving of "Users are allowed to directly login into the Web GUI of this site"...
->>>>>>> 820a94d0
 
     HW/SW-Inventory:
     * 1943 FIX: inventory plugin win_os: no longer detects incorrect i386 architecture...
