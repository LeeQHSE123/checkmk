--- conflicted
+++ resolved
@@ -80,11 +80,8 @@
                      new global config option: timeout_plugins_total
     * lnx_if in Linux agent: force deterministical order of network devices
     * Linux agent: remove obsolete old <<<netif>>> and <<<netctr>>> sections
-<<<<<<< HEAD
     * logwatch, logwatch.ec: detect error in agent configuration
-=======
     * Linux agent: cups_queues: do not monitor non-local queues (thanks to Olaf Morgenstern)
->>>>>>> 454b8167
 
     Notifications:
     * notify.py: unique spoolfiles name no longer created with uuid
