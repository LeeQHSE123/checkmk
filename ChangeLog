1.2.5i2:
    Checks & Agents:
    * 0147 enterasys_fans: New Check to monitor fans of enterasys swichtes
    * 0774 ibm_svc_nodestats.diskio: new check for disk troughput per node on IBM SVC / V7000 devices
<<<<<<< HEAD
    * 0740 FIX: winperf_if: now able to handle display of bandwidth > 4GBit...
=======
    * 0775 ibm_svc_systemstats.diskio: new check for disk throughput in IBM SVC / V7000 devices in total
>>>>>>> bbc4e718


1.2.5i1:
    Core & Setup:
    * 0386 Added all active checks to check_mk -L output...
    * 0452 Speedup generation of configuration...
    * 0124 Support multiline plugin output for Check_MK Checks...
    * 0675 Activate inline SNMP per default (if available)...
    * 0695 Remove obsolete option -u, --cleanup-autochecks...
            NOTE: Please refer to the migration notes!
    * 0087 FIX: Fixed possible locking issue when using datasource program with long output...
    * 0313 FIX: Avoid duplicate reading of configuration file on --create-rrd...
    * 0379 FIX: check_mk -c: Now also rewrites the location of conf.d directory
    * 0354 FIX: Catch exception when check plugins do not return a state...
    * 0398 FIX: Tolerate debug output in check plugins when using CMC...
    * 0314 FIX: Fix CMC not executing any Check_MK checks after config reload...
    * 0401 FIX: Fix rule precedence in WATO-configured manual checks...
    * 0402 FIX: Fix exception in case of missing agent sections of cluster-aware checks...
    * 0426 FIX: Fixed processing of cached agent plugins / local scripts...
    * 0451 FIX: Ignore missing check types when creating configuration for Nagios
    * 0259 FIX: Fixed htpasswd permission problem in check_mk standalone installation...
    * 0453 FIX: Fix ugly Python exception in host diagnosis page in case of SNMP error...
    * 0696 FIX: Remove garbled output of cmk -v in state of CMC
    * 0682 FIX: Allow overriding of active and custom checks by more specific rule...
    * 0267 FIX: Fixed auth.serials permission problem in check_mk standalone installation...
    * 0282 FIX: TIMEPERIOD TRANSITION messages no longer cut at 64 bytes...
    * 0730 FIX: cmc: fixed bug displaying logentries after a logfile rotation...
    * 0140 FIX: Fixed unwanted handling of hostname as regex...
    * 0739 FIX: Availablity: Prevent crash if the notification period is missing...

    Checks & Agents:
    * 0306 esx_vsphere_counters: added missing ramdisk levels sfcbtickets
    * 0073 moxa_iologik_register: new check to monitor moxa e2000 series registers
    * 0105 apc_humidity: New Check for humidity levels on APC Devices
    * 0106 3ware_units: The verifying state is now handled as ok...
    * 0086 timemachine: new check checking the age of latest backup by timemachine on MAC OS
    * 0074 raritan_pdu_plugs: new check for Raritan PX-2000 family PDUs...
    * 0107 stulz_alerts, stulz_powerstate, stulz_temp, stulz_humidity: New Checks for Stulz clima devices
    * 0075 raritan_pdu_inlet: new check to monitor inlet sensors of the Raritan PX-2000 PDUs
    * 0315 hitachi_hnas_quorumdevice, hitachi_hnas_pnode, hitachi_hnas_vnode: New checks for Hitachi HNAS devices
    * 0316 hitachi_hnas_cpu: New check for CPU utilization of Hitachi HNAS devices
    * 0373 wut_webtherm: Supporting several other devices now
    * 0377 check_http: Certificate Age mode now supports SNI...
    * 0317 emc_isilon: New checks for EMC Isilon Storage System
    * 0395 cmctc.temp: also detect older CMC devices
    * 0396 cmciii_access cmciii_io cmciii_psm_current cmciii_psm_plugs: Support other firmeware versions as well...
    * 0111 kemp_loadmaster_ha, kemp_loadmaster_realserver, kemp_loadmaster_services: New Checks for Kemp Loadbalancer
    * 0318 hitachi_hnas_fan: New check for fans in Hitachi HNAS systems
    * 0319 hitachi_hnas_psu, hitachi_hnas_psu: New checks for Hitachi HNAS storage systems
    * 0320 hitachi_hnas_fpga: new check for Hitachi HNAS storage systems
    * 0321 brocade_mlx: enhancing checks (BR-MLX modules, more OK states)...
    * 0323 emcvnx_hwstatus, emcvnx_hba, emcvnx_disks: new checks for EMC VNX storage systems
    * 0254 agent_vsphere: Make handling of spaces in hostnames of ESX configurable...
    * 0077 cmciii.psm_current, cmciii_psm_plugs, cmciii_io, cmciii.access, cmciii.temp, cmciii.can_current, cmciii.sensor, cmciii.state: new sub checks included in one new check cmcmiii superseding and improving several previous checks of the Rittal CMCIII device...
            NOTE: Please refer to the migration notes!
    * 0078 job: check now monitors the time since last start of the job, limits can be configured in WATO
    * 0079 f5_bigip_conns: new check to monitor number of current connections
    * 0324 hitachi_hnas_cifs: new check for the number of users using a CIFS share
    * 0455 hitachi_hnas_span: new check for Spans (Storage Pools) in Hitachi HNAS storage systems
    * 0445 mem.win: Allow time-averaging of values before applying levels...
    * 0446 mem.used, solaris_mem: Introduce optional averaging of used memory...
    * 0566 services.summary: new check to monitor stopped services of mode autostart in windows
    * 0568 f5_big_ip_conns: check now supports predictive monitoring and both connections types are merged in one check
    * 0257 windows_agent: now reports extended process information (obsoletes psperf.bat plugin)...
    * 0457 hitachi_hnas_volume: New check for Usage and Status of Volumes in Hitachi HNAS storage systems
    * 0450 mem.used: Add information about shared memory (on Linux hosts)
    * 0458 hitachi_hnas_fc_if: New check for FibreChannel Interfaces in Hitachi HNAS storage systems
    * 0459 emcvnx_info: New info check providing Model, Revision and Serial Number of EMC VNX storage systems
    * 0461 emcvnx_raidgroups.list_luns: New check for EMC VNX storage system...
    * 0462 emcvnx_raidgroups.list_disks: New check for EMC VNX storage system...
    * 0463 emcvnx_raidgroups.capacity, emcvnx_raidgroups.capacity_contiguous: New Checks for EMC VNX Storage systems...
    * 0570 fileinfo.groups: file groups now allow exclude patterns as well
    * 0464 stulz_pump: new check for the status of pumps of Stulz clima units
    * 0125 unitrends_backup:Unitrends Backup...
    * 0126 mikrotik_signal: Check for mikrotik wifi bridges
    * 0127 hp_proliant_raid: Check for proliant RAID status.
    * 0571 cmciii_lcp_fans: now monitors the lower limit for the rpm
    * 0572 cmciii_lcp_waterflow: lower and upper limits to the flow are now monitored
    * 0573 cmciii_lcp_airin, cmciii_lcp_airout, cmciii_lcp_waterin, cmciii_lcp_waterout: checks now observe limits to the temperatures
    * 0128 unitrends_replication: Check for monitoring  Replicaion staus on Unitrend systems
    * 0265 mpre_include: run additional mrpe configs within user context...
    * 0266 windows_agent: now supports mrpe include files...
    * 0574 if64: check now supports clustering...
    * 0576 fileinfo.groups: new feature to include current date in file pattern
    * 0130 Support of new Firmware version of various Fujitsu Sotarge Systems
    * 0698 emc_isilon.nodehealth: new check for EMC Isilon Storage systems: NodeHealth
    * 0699 emc_isilon_iops: New check for Disk Operations per Second (IOPS) in EMC Isilon Storage
    * 0132 New checks fjdarye101_disks fjdarye101_rluns: Fujitsu Storage Systems with 2013 Firmware
    * 0697 check_dns: allow to specify multiple expected answers
    * 0700 arcserve_backup: new check for status of backups in an Arcserve Backup Server
    * 0580 emc_datadomain_fans, emc_datadomain_nvbat, emc_datadomain_power, emc_datadomain_temps: new hardware checks for EMC Datadomain
    * 0691 Solaris agent: include lofs in list of monitored filesystem types
    * 0694 wut_webtherm: Support new versions of WUT-Thermometer...
    * 0135 apc_inputs: New Check for APC Input Contacts
    * 0701 emc_isilon_diskstatus: new check for Status of Disks in EMC Isilon Storage Systems
    * 0581 emc_datadomain_disks emc_datadomain_fs:  new checks to monitor disks and filesystems of EMC Datadomain
    * 0718 logwatch.ec: Optionally monitor the list of forwarded logfiles...
    * 0556 esx_vsphere_counters.diskio: now also shows disk latency
    * 0583 stulz_pump: now monitors the pumps rpm in precent of maximum and gathers performance data
    * 0560 check_mk_agent.solaris: report statgrab_mem section if solaris_mem section is missing...
    * 0702 Rule for checking agents for wanted version...
    * 0586 rmon_stats: new snmp check to gather network traffic statistics on RMON enabled network interfaces
    * 0704 windows_os_bonding: new check for bonding interfaces on windows...
    * 0562 esx_vsphere_vm.guest_tools: new check to monitor guest tools status...
    * 0674 brocade_fcport: Now supporting interface speed of 16 Gbit (just discovered in the wild)
    * 0138 Removed caching function in Windows Update agent plugin...
            NOTE: Please refer to the migration notes!
    * 0564 esx_vsphere_vm.datastores: displays the datastores of the VM...
    * 0731 mk_postgres: improved support for versions postgres < 9.2...
    * 0588 dell_poweredge_amperage.current, dell_poweredge_amperage.power, dell_poweredge_cpu, dell_poweredge_status, dell_poweredge_temp: new checks for the Dell PowerEdge Blade Server
    * 0589 brocade_tm: new check monitoring traffic manager statistics for interfaces of brocade devices
    * 0591 dell_poweredge_mem: new check to monitor memory modules of Dell PowerEdge Servers
    * 0592 dell_poweredge_pci: new check for pci devices on dell PowerEdge Servers
    * 0141 ups_socomec_capacity: Battery Capacity Check for Socomec UPS Devices.
    * 0705 arcserve_backup: improved documentation (check manpage and comments in the agent plugin)
    * 0143 ups_socomec_in_voltage, ups_socomec_out_voltage: Socomec UPS Devices, Input and Output Voltages...
    * 0732 df: now able to monitor inodes...
    * 0716 Add Linux caching agent also to normal agent RPM...
    * 0594 dell_poweredge_netdev: new check to monitor the status of network devices on Dells Poweredge Servers
    * 0733 mem, solaris_mem: now able to configure amount of free memory...
    * 0706 EMC VNX: special agent can alternatively authenticate via security files...
    * 0734 esx_vsphere_vm.running_on: shows the esx host of the VM
    * 0144 enterasys_cpu_util enterasys_powersupply: New Checks for CPU Utilization and Power Supplies on enterasys switches
    * 0595 dell_chassis_power, dell_chassis_powersupplies: new checks for Dell Poweredge Chassis Ppower consumption...
    * 0596 dell_chassis_status, dell_chassis_temp, dell_chassis_kvm, dell_chassis_io, dell_chassis_fans: new checks to monitor the overall status of various sections of the Dell Poweredge Chassis via CMC
    * 0597 dell_chassis_slots: new check to monitor the status of the blade slots of the Dell Poweredge Blade Servers
    * 0759 check_notify_count: New active check to monitor the number of notifications sent to contacts...
    * 0760 The windows agent contains meta information about version, manufacturer etc....
    * 0145 apc_symmetra: Changed naming of Batterie Temperature to System Temerature...
            NOTE: Please refer to the migration notes!
    * 0735 mem.win: now able to configure swap file levels
    * 0146 innovaphone_priports_l1, innovaphone_priports_l2: New Checks for Innovaphone PRI Ports
    * 0707 ibm_svc_host: New check: Status of hosts an IBM SVC / V7000 presents volumes to
    * 0598 kentix_temp, kentix_humidity: new checks for Kentix MultiSensor-Rack
    * 0768 ibm_svc_license: New check for Licensing Status on IBM SVC / V7000 devices
    * 0778 New Special Agent for innovaphone gateways...
    * 0769 juniper_trpz_cpu_util, juniper_trpz_flash, juniper_trpz_info, juniper_trpz_power: new Checks for juniper trapeze switches
    * 0770 innovaphone_licenses: New check to monitor licenses on innovaphone devices"
    * 0771 juniper_trpz_aps: Show the number of connected access points on juniper wlan controllers
    * 0772 added special agent for IBM SVC / V7000 storage systems...
    * 0773 ibm_svc_system: new check for System Info of IBM SVC / V7000 devices
    * 0147 enterasys_fans: New Check to monitor fans of enterasys swichtes
    * 0103 FIX: services: Fixed bug with service inventory defined in main.mk...
    * 0299 FIX: borcade_mlx_fan: Prettified output, handling "other" state now
    * 0300 FIX: cisco_fru_power: Trying not to inventorize not plugged in FRUs...
    * 0305 FIX: apache_status: Fixed exception when agent reports HTML code as apache-status data...
    * 0104 FIX: mssql: Server instances with underline in name are now supported....
    * 0240 FIX: Virtualmachine names with space no longer have missing piggyback data...
    * 0310 FIX: apache_status: Improved handling of unexpeted data sent by agents...
    * 0088 FIX: esx_vsphere_datastores: fixed error with reported capacity of 0 bytes...
    * 0243 FIX: cisco_qos: no longer crashes when the qos policy name is not set...
    * 0326 FIX: hr_fs printer_supply: Improved translation of wrong encoded chars...
    * 0059 FIX: agent_vpshere: new option for supporting ESX 4.1...
    * 0334 FIX: cisco_fantray: Fixed error on Cisco devices which do not support this check...
    * 0355 FIX: heartbeat_crm: Now handling "Failed actions:" output in agent...
    * 0357 FIX: megaraid_bbu: Fixed expected state checking...
    * 0358 FIX: df: now ignores filesystems with a reported size of '-'...
    * 0360 FIX: multipath: Inventory handles non loaded kernel module now...
    * 0339 FIX: blade_bays blade_blades blade_blowers blade_health blade_mediatray blade_powerfan blade_powermod: fix scan function...
    * 0340 FIX: blade_health: fix check, it was totally broken...
    * 0363 FIX: mysql_capacity: Did use wrong calculated warn / crit thresholds...
    * 0364 FIX: brocade_mlx*: Several cleanups, fixed bug in brocade_mlx_fan where only the first worst state was shown in output
    * 0365 FIX: RPMs: Cleaning up xinetd checkmk.rpmnew file after updating package...
    * 0366 FIX: heartbeat_crm: Agent code is now compatible to pacemaker 1.1.9...
    * 0367 FIX: Now using /dev/null instead of closing stdin in linux agent...
    * 0342 FIX: postgres_stat_database: make agent compatible with PostgreSQL 8.4.x...
    * 0343 FIX: postgres_sessions: make agent plugin compatible with PostgreSQL 9.2...
    * 0369 FIX: cups_queues: Fixed bug checking the last queue reported by agent...
    * 0370 FIX: brocade_mlx_module*: Improved output of checks
    * 0372 FIX: megaraid_ldisks: Ignoring adapters without configured logical disks...
    * 0345 FIX: Linux agent: fix detaching of background plugins...
    * 0378 FIX: agent_vsphere.pysphere: Trying to deal with permissions only on some guests/hosts
    * 0245 FIX: Inline SNMP no longer throws an exception when using SNMPv3 credentials...
    * 0380 FIX: jolokia_metrics.mem: PNP-Template now handles non existant max values...
    * 0381 FIX: win_printers: Fixed creation of duplicate services...
    * 0347 FIX: smart.stats: Remove duplicate disks...
    * 0349 FIX: winperf.cpuusage: update man page: this check is deprecated
    * 0383 FIX: solaris_mem: Is now compatible to more systems...
    * 0109 FIX: cisco_fantray: Prevent inventory for not available fans
    * 0110 FIX: cisco_fru_power:  Prevent inventory for not available FRUs
    * 0350 FIX: nfsmounts: correctly handle mount points with spaces...
    * 0387 FIX: df*: Negative filesystem space levels get a more clear text in check output...
    * 0351 FIX: local: Catch invalid state codes and map to 3 (UNKNOWN)...
    * 0397 FIX: mrpe: tolerate performance variable names with spaces...
    * 0399 FIX: check_ftp: cleanup configuration via WATO, remove Hostname field...
    * 0435 FIX: esx_vsphere_sensors: Fix garbled output in case of placeholder VMs...
    * 0251 FIX: agent_vsphere / check_mk agent: fixed outdated systemtime of check_mk agent...
    * 0439 FIX: postfix_mailq: Linux agent better detects Postfix installation...
    * 0440 FIX: heartbeat_crm: Inventory more gracefully handles case where agent output is invalid...
    * 0113 FIX: blade_blades: Now only make inventory for blades that are powered on...
    * 0441 FIX: megaraid_bbu: Fix several false alarms and cases where inventory failed
    * 0442 FIX: dell_om_disks: Treat global hot spare disks as OK, instead of WARN...
    * 0443 FIX: brocade_fcport: cope with firmware that does not provide speed information...
    * 0322 FIX: timemachine: Check now also works if there are spaces in the name of the backup volume or the hostname
    * 0253 FIX: windows agent: fixed crash on processing eventlog records...
    * 0403 FIX: mem.used: Prefer statgrab on FreeBSD for supporting more than 4GB...
    * 0404 FIX: cups_queues: fix exception in case of alternative time format...
    * 0444 FIX: timemachine: do not inventorize check when timemachine is not used
    * 0116 FIX: cisco_vpn_tunnel: Fixed typo that lead to an exception
    * 0118 FIX: stulz_humidity: Fixed coloring in pnp template...
    * 0119 FIX: stulz_humidity: Fixed lower thresholds...
    * 0565 FIX: windows_updates: fix for some cases when forced_reboot is not set
    * 0255 FIX: windows_agent: now able to handle the removal of local/plugin scripts during runtime...
    * 0447 FIX: fortigate_memory: Fix inventory, do not add check if no info available...
    * 0567 FIX: apc_symmetra: transformation from old tuple to new dict format fixed and improved
    * 0432 FIX: stulz_humidity: Fixed syntax error...
    * 0120 FIX: stulz_humidity, apc_humidity: Fixed bug while processing check params...
    * 0460 FIX: endless waiting for printer queues fixed...
    * 0260 FIX: Fixed incorrect formatting of checks with long output...
    * 0261 FIX: df_netapp32 / df_netapp: Fixed bug with negative size in check output...
    * 0262 FIX: ps: Now able to skip disabled "Process Inventory" rules...
    * 0264 FIX: printer_supply_ricoh: now reports correct filling levels...
    * 0575 FIX: cmciii_lcp_airin, cmciii_lcp_airout, cmciii_lcp_waterin, cmciii_lcp_waterout: improved handling of warning state...
    * 0272 FIX: if checks: port type 56 (fibrechannel) is no longer inventorized per default...
    * 0577 FIX: fileinfo.groups: new date pattern is now available for inventory check as well
    * 0688 FIX: winperf_msx_queues: Support output of Exchange 2013...
    * 0578 FIX: zypper: check is always registered as soon as mk_zypper plugin detects zypper tool...
    * 0689 FIX: postgres_sessions: fix empty agent section in case of 0 sessions...
    * 0579 FIX: veeam_client: fix for case when no StopTime section in agent output
    * 0692 FIX: fileinfo: Avoid duplicate entries in Solaris agent...
    * 0693 FIX: hpux_lvm: avoid problem when alternative vgdisplay is installed...
    * 0708 FIX: ntp.time, ntp: avoid DNS lookups in NTP queries and avoid timeouts...
    * 0277 FIX: solaris agent: ntp now able to work with ntpd and xntpd...
    * 0279 FIX: check_mk_agent.solaris: removed proc section from statgrab...
    * 0281 FIX: statgrab_net.ctr: only inventorize interfaces with actual traffic...
    * 0582 FIX: cisco_sys_mem: check now has a man page and a new WATO integration
    * 0667 FIX: oracle_asm_diskgroup: Now really uses the generic filesystem levels...
    * 0555 FIX: snmp_uptime: no longer fails if uptime is < 1 seconds
    * 0136 FIX: cisco_fru_power: Prevent inventory of not exsisting devices
    * 0557 FIX: check_mk_agent.solaris: removed section statgrab mem...
    * 0673 FIX: zfsget: Fixed broken check - was not compatible to current agent output of "df"
    * 0719 FIX: postfix_mailq: fix Linux agent in case of ssmtp being installed
    * 0584 FIX: agent_vsphere: special agent now handles non-standard https port correctly...
    * 0585 FIX: check_mk_agent.linux: more efficient handling of cups printer queues...
    * 0703 FIX: brocade_mlx: omit inventory of cpu and memory on more states...
    * 0137 FIX: Fixed printer_pages...
    * 0587 FIX: if64: problems resolved when running as a clustered service...
    * 0563 FIX: windows agent: now able to process perl scripts...
    * 0729 FIX: esx_vsphere_hostsystem: fixed incorrect status label (not state)...
    * 0142 FIX: winperf_if: treat unknown packets no longer as error packets
    * 0593 FIX: zypper: agent plugin and check now lead to UNKNOWN result in case of repo problems
    * 0758 FIX: check_sql: Fixed monitoring of stored procedures with oracle
    * 0599 FIX: esx_vsphere_datastores: provisioning levels in WATO are no longer limited to 101%
    * 0737 FIX: megaraid_ldisks: now able to handle "No Virtual Drive Configured" states...
    * 0763 FIX: hpux_if: Fixed exception during parsing of provided data on some systems...

    Multisite:
    * 0371 Added log class filter to hostsvcevents view
    * 0352 Avoid Livestatus connections on pages that do not need them...
    * 0390 Added an icon selector to the view editor...
    * 0391 Added sorter / filter for host/service service levels...
    * 0247 New mkp package for web applications: iNag / nagstatus / nagios status.dat...
    * 0429 Implemented role permissions for dashboards...
    * 0430 It is now possible to define custom time ranges in PNP graph search...
    * 0449 Show all custom variables of hosts and services in the detail views...
    * 0665 Added mail notificaton method to custom user notification dialog...
    * 0123 New time range filter for Downtimes and Comments...
    * 0683 New column painter for the last time a service was OK...
    * 0561 quicksearch: now able to search with multiple filters...
    * 0748 Also custom views now have permissions...
    * 0302 FIX: Fixed highlight of choosen elements in foldertee/views snapin in Chrome/IE
    * 0239 FIX: Fixed incorrect html formatting when displaying host or service comments...
    * 0307 FIX: Increased performance of multisite GUI with a large userbase...
    * 0312 FIX: Hiding views related to not existing datasources, like the EC now...
    * 0325 FIX: Removed CSV export icon from availability views...
    * 0327 FIX: Most forms did now work with "Profile Requests" enabled...
    * 0333 FIX: Fixed too long page title during performing several actions...
    * 0356 FIX: Fixed exception caused by utf8 chars in tooltip text...
    * 0368 FIX: Generating selection id is hopefully now compatible to more systems...
    * 0374 FIX: Fixed syntax error in exception handler of LDAP search code...
    * 0375 FIX: LDAP: Now handling user-ids with umlauts...
    * 0246 FIX: brocade_fcport: fixed error in pnp-template...
    * 0393 FIX: LDAP: Enabled paged LDAP search by default now with a page size of 1000...
    * 0394 FIX: LDAP: Auth expiration plugin now checks users for being disabled (in AD)...
    * 0436 FIX: Fix broken Site status switching via sidebar snapin...
    * 0420 FIX: LDAP: Roles/Groups are now synced even if case of DNs do not match...
    * 0421 FIX: UserDB: Fixed lost passwords when changing users in large user databases...
    * 0423 FIX: Users are not logged out anymore during changing their own passwords...
    * 0424 FIX: Improved error handling in case of incorrect auth config in distributed WATO environments
    * 0425 FIX: Fix login loop bug in distributed environments with different auth secrets
    * 0117 FIX: Availability button is now visible for users without the right to edit views
    * 0431 FIX: LDAP: Fixed group syncrhonisation when nested group sync is enabled
    * 0122 FIX: Multisite view editor not longer throwing a exception when loading views from other users
    * 0569 FIX: recurring updates of serial numbers of disabled ldap users fixed...
    * 0676 FIX: Move view "Stale services" to Problems folder
    * 0270 FIX: Multisite host tag filter: Now uses exact match...
    * 0273 FIX: Fixed exceptions when modifying / cloning views...
    * 0274 FIX: Fixed exception when view title or description was missing
    * 0278 FIX: Fixed bookmark icon images for non-english user languages...
    * 0670 FIX: LDAP: Fixed sync when non lower case attributes are configured...
    * 0671 FIX: LDAP: Disable logging of password changes received from LDAP
    * 0558 FIX: availability: fixed exception on specific filter settings...
    * 0712 FIX: Fix multiple groups with same tag when grouping hosts after a tag...
    * 0738 FIX: csv_export: now able to handle umlauts in download filenames...
    * 0762 FIX: Fixed availability filters not opening in IE7

    WATO:
    * 0308 Multisite can now set rotation view permissions for NagVis...
    * 0329 Removed Distributed WATO peer mode...
            NOTE: Please refer to the migration notes!
    * 0244 New features for WATO page Backup & Restore...
    * 0382 Active HTTP check now supports multiline regexp matching...
    * 0112 Explicit mapping of clustered services can now be done with WATO...
    * 0437 Convert WATO rule for debug_log into simple Checkbox...
    * 0428 Changed user profiles (e.g. pw changes) are now replicated in distributed setups...
    * 0114 User Custom Attributes can now be exported to the core...
    * 0448 New button in WATO service list for displaying check parameters...
    * 0454 Add output of traceroute to host diagnostic page
    * 0677 Make title of tags and tag groups localizable...
    * 0685 Distributed WATO now disabled WATO on slave sites per default...
    * 0687 New summary pages with all settings of a host or service...
    * 0275 WATO "Notify Users" feature: Improved confirmation info...
    * 0134 New option to use expect string in response heads for check_http in wato...
    * 0717 Sort permissions of views, dashboards, commands and snapins alphabetically
    * 0761 New bulk host import mode in WATO...
    * 0057 FIX: Fix exception in WATO host editor on custom tag without topic...
    * 0241 FIX: Improved sorting of WATO folders in dropdown menu...
    * 0019 FIX: Fixed wording in WATO rule for MSSQL check
    * 0242 FIX: Parameters for clustered services can now be configured on the cluster host...
    * 0309 FIX: Trying to prevent read/write conflicts with a large user base...
    * 0311 FIX: Fixed "Inventory failed" message when trying an inventory on clusters via WATO...
    * 0330 FIX: Improved performance of WATO slave push with a large user base...
    * 0331 FIX: LDAP diagnostic LOG can now have the $OMD_SITE$ macro configured via WATO...
    * 0332 FIX: Own host tag groups without topics resulted in two groups "Host tags" in the rule editor
    * 0361 FIX: The page linked by "new rule" can now be bookmarked again
    * 0341 FIX: Avoid rare exception in WATO when deleting a host...
    * 0376 FIX: LDAP: Default configuration of attributes is reflected within WATO now
    * 0346 FIX: Fix folder visibility in WATO for unpriviledged users...
    * 0385 FIX: Better error handling for invalid service regex in rule conditions...
    * 0389 FIX: Showing LDAP settings on site specific global settings page now...
    * 0400 FIX: WATO BI editor now supports percentages for count_ok...
    * 0392 FIX: LDAP: Improved error messages of LDAP configuration test...
    * 0415 FIX: LDAP: The LDAP Settings dialog is now disabled when the LDAP Connector is disabled
    * 0416 FIX: When doing user sync on user page rendering, contact group memberships are shown correctly now...
    * 0417 FIX: LDAP: Fixed "Sync-Plugin: Roles" test with OpenLDAP
    * 0248 FIX: Backup & Restore: Snapshot comments now support unicode character...
    * 0418 FIX: LDAP: Fixed broken role sync plugin with OpenLDAP...
    * 0419 FIX: LDAP: The default user profile roles are only assigned to users without roles...
    * 0249 FIX: Backup & Restore: fixed bug when uploading legacy snapshots...
    * 0250 FIX: Fixed error on creating very large WATO snapshots...
    * 0422 FIX: Fixed numbers shown in log entries of bulk inventory...
    * 0252 FIX: ESX vSphere configuration: Fixed non-working configuration parameters...
    * 0456 FIX: Column was too short...
    * 0256 FIX: wato snapshots: snapshot restore no longer fails with older python versions...
    * 0433 FIX: Creating WATO lock during automations (like e.g. master to slave syncs)...
    * 0434 FIX: Fixed wrong count of failed hosts in bulk inventory mode...
    * 0678 FIX: Move two last global settings of Event Console to proper places
    * 0268 FIX: wato inventory: fixed missing services...
    * 0686 FIX: Fix replication with WATO if EC is enabled on master and disabled on slave
    * 0129 FIX: Fixed permission bug in "Edit user profile" dialog....
    * 0269 FIX: brocade_fcport: fixed problem on displaying check_parameters in WATO...
    * 0271 FIX: Fixed sorting in duallist element (two lists with interchangable elements)...
    * 0131 FIX: Error rates for network interfaces can now be set smaller then 0.1 when using Wato....
    * 0690 FIX: Fix language jumping to German when saving user profiles
    * 0666 FIX: Minimum port for the mknotifyd is now 1024 (never use well known ports)...
    * 0559 FIX: WATO snapshots: improved validation of (uploaded) snapshots...
    * 0709 FIX: Fix NoneType has not attribute userdb_automatic_sync bug in D-WATO
    * 0728 FIX: mem.win: fixed bug in WATO configuration rule...
    * 0139 FIX: ldap sync: syncing if rules against ldap is not longer case sensitiv
    * 0736 FIX: WATO backup and restore: improved error handling...

    Notifications:
    * 0362 sms: now searching PATH for sendsms and smssend commands...
    * 0684 New notification variables NOTIFY_LASTSERVICEOK and NOTIFY_LASTHOSTUP...
    * 0711 New rules based notifications...
    * 0713 New bulk notifications...
    * 0108 FIX: Prevent service notification on host alerts...
    * 0058 FIX: Fix email notifications containing non-ASCII characters in some situtations...
    * 0133 FIX: Fixed mkeventd notification plugin...
    * 0720 FIX: Fix timeperiod computation with CMC and flexible notifications...

    BI:
    * 0721 Use hard states in BI aggregates...
    * 0714 BI aggregations now also honor scheduled downtimes...
    * 0715 BI aggregates now acknowledgement information...
    * 0669 FIX: Fixed regex matching in BI when using character groups [...]...

    Reporting & Availability:
    * 0018 New option for displaying a legend for the colors used in the timeline...
    * 0405 Add CSV export to availability views...
    * 0338 FIX: Introduce time limit on availability queries...
    * 0681 FIX: Display correct year for availability range for last month in january
    * 0750 FIX: Availability: fix exception when summary is on and some elements have never been OK

    Event Console:
    * 0301 Handling messages of special syslog format correctly...
    * 0388 Moved Event Console related settings to own settings page...
    * 0710 Create a history entry for events that failed their target count...
    * 0749 Allow to restrict visibility of events by their host contacts...
    * 0303 FIX: Old log entries were shown in event history first...
    * 0304 FIX: Escaping several unwanted chars from incoming log messages...
    * 0089 FIX: CSV export of event console was broken...
    * 0359 FIX: Fixed exception in event simulator when one match group did not match
    * 0384 FIX: Trying to prevent problem when restarting mkeventd...
    * 0427 FIX: Fixed exception when handling connections from event unix socket...
    * 0679 FIX: Allow non-Ascii characters in generated events
    * 0680 FIX: Do not allow spaces in host names in event simulator...
    * 0672 FIX: Service item of "Check event state in event console" checks can now be configured...
    * 0590 FIX: mkeventd: fixed encoding of unicode characters in the snmptrap receiver...

    Livestatus:
    * 0337 New header for limiting the execution time of a query...
    * 0276 nagios4 livestatus support...
    * 0335 FIX: Parse state of downtime notification log entries correctly...
    * 0336 FIX: Limit the number of lines read from a single logfile...
    * 0344 FIX: Fix semantics of columns num_services_hard_*...

    Livestatus-Proxy:
    * 0263 FIX: livestatus log table: fixed missing logentries of archived logfiles...


1.2.3i7:
    Core & Setup:
    * 0011 Introduce optional lower limit for predicted levels...
    * 0217 FIX: More verbose error output for SNMP errors on the command line...
    * 0288 FIX: Error messages of datasource programs (e.g. VSphere Agent) are now visible within WATO...
    * 0010 FIX: Fix computation of hour-of-the-day and day-of-month prediction...
    * 0292 FIX: Inline SNMP: Check_MK check helpers are closing UDP sockets now...

    Checks & Agents:
    * 0060 cisco_fantray: new check for monitoring fan trays of Cisco Nexus switches
    * 0061 cisco_cpu: check now recognizes new object cpmCPUTotal5minRev...
    * 0063 veeam_client: new check to monitor status of veeam clients with special agent plugin...
    * 0064 veeam_jobs: new check to monitor the backup jobs of the veeam backup tool...
    * 0047 fritz.conn fritz.config fritz.uptime fritz.wan_if fritz.link: New checks for monitoring Fritz!Box devices...
    * 0027 esx_vsphere_sensors: it is now possible override the state of sensors...
    * 0090 apc_ats_status: New Check for monitoring APC Automatic Transfer Switches
    * 0080 Added new checks for Brocade NetIron MLX switching / routing devices...
    * 0091 apc_ats_output: new check for output measurements on APC ATS devices
    * 0068 check_sql: support for mssql databases included
    * 0208 fileinfo.groups: Added minimum/maximum file size parameters...
    * 0093 check_http: Default service description prefix can be avoided...
    * 0004 df: dynamic filesystem levels now reorder levels automatically...
    * 0069 veeam_client: limits for time since last backup introduced
    * 0214 Logwatch: context lines can now be disabled using nocontext=1...
    * 0038 casa_cpu_mem casa_cpu_temp casa_cpu_util casa_fan casa_power: New checks for casa Cable Modem Termination Systems...
    * 0097 arc_raid_status: New check for Areca RAID controllers
    * 0070 cmciii_lcp_airin cmciii_lcp_airout cmciii_lcp_fans cmciii_lcp_waterflow cmciii_lcp_waterin cmciii_lcp_waterout: new checks for the Rittal CMC-III LCP device
    * 0098 apc_inrow_airflow, apc_inrow_fanspeed, apc_inrow_temp: New checks for APC inrow devices
    * 0099 apc_mod_pdu_modules: New check for APC Modular Power Distribution Unit
    * 0072 cmciii_pu_access cmciii_pu_canbus cmciii_pu_io cmciii_pu_temp: New checks for the Rittal CMC-III PU Unit
    * 0100 juniper_cpu: New check for CPU utilization on Juniper switches
    * 0236 windows_agent: each script can now be configured to run sync / async...
    * 0101 liebert_chiller_status: New check for Liebert Chiller devices
    * 0083 brocade_mlx: Temperature sensors of one module now in one common check...
    * 0008 df: Solaris agent now also supports samfs
    * 0084 brocade_mlx: single checks now instead of sub checks...
    * 0291 winperf_ts_sessions: New check to monitor Microsoft Terminal Server sessions...
    * 0102 modbus_value: New check and Agent to modbus devices...
    * 0013 Solaris Agent: implement cached async plugins and local checks...
    * 0238 vsphere monitoring: new option to skip placeholder vms in agent output...
    * 0016 Linux+Windows agent: allow spooling plugin outputs via files...
    * 0017 local: New state type P for state computation based on perfdata...
    * 0085 brocade_mlx: now handles more different module states...
    * 0024 FIX: cisco_wlc: removed check configuration parameter ap_model...
    * 0003 FIX: ps: Remove exceeding [ and ] in service description when using process inventory...
    * 0037 FIX: checkman browser (cmk -m) was not working properly in network subtree...
    * 0283 FIX: Interface Checks: ignore invalid error counts while interface is down...
    * 0081 FIX: Fixed corruption in SNMP walks created with cmk --snmpwalk...
    * 0286 FIX: esx_vsphrere_counters.ramdisk: Better handling for non existant ramdisks...
    * 0290 FIX: winperf_processor mem.win: Handling no/empty agent responses correctly now...
    * 0293 FIX: esx_vsphere_counters_ramdisk_sizes: Handles ram disk "ibmscratch" by default now
    * 0012 FIX: Solaris Agent: fixed broken fileinfo section...
    * 0297 FIX: mk-job is now also usable on CentOS 5+...
    * 0298 FIX: win_dhcp_pools: Fixed wrong percentage calculation
    * 0237 FIX: tsm_sessions: fixed invalid check output during backups...

    Multisite:
    * 0001 New filters for selecting several host/service-groups at once...
    * 0050 New concept of favorite hosts and services plus matching filters and views...
    * 0211 GUI Notify: Added notify method "popup" to really create popup windows...
    * 0215 Added option to make HTML escape in plugin outputs configurable...
    * 0071 livedump: new option to include contact_groups instead of contacts when dumping configuration
    * 0043 FIX: LDAP: Improved error reporting during synchronisation...
    * 0044 FIX: LDAP: Fixed error with empty groups during non nested group sync...
    * 0045 FIX: LDAP: Fixed error when synchronizing non nested groups to roles...
    * 0046 FIX: Fixed editing contactgroup assignments of hosts or folders with "-" in names...
    * 0049 FIX: Fixed useless I/O during page processing...
    * 0203 FIX: Changed sidebar reload interval to be more random...
    * 0204 FIX: Reduced I/O on logins with access time recording or failed login counts...
    * 0206 FIX: Fixed logwatch permission check when using liveproxy for normal users...
    * 0210 FIX: LDAP: Fixed problem syncing contactgroups of a user with umlauts in CN
    * 0035 FIX: Convert HTTP(S) links in plugin output into clickable icon...
    * 0006 FIX: Checkboxes for hosts/services were missing on modified views...
    * 0284 FIX: Context help toggled on/off randomly...
    * 0285 FIX: Fixed bookmarking of absolute URLs or PNP/NagVis URLs in sidebar snapin...
    * 0296 FIX: Fixed moving of snapins while in scrolled sidebar...

    WATO:
    * 0053 New rule for configuring the display_name of a service...
    * 0216 Supporting float values as SNMP timeout value now...
    * 0082 Improved online help for LDAP connections...
    * 0009 Automatically schedule inventory check after service config change...
    * 0294 Added "services" button to host diagnose page
    * 0048 FIX: Tests on host diagnose page are executed parallel now...
    * 0033 FIX: Fixed problem when saving settings in WATOs host diagnostic page...
    * 0205 FIX: NagVis related permissions of roles can be edited again...
    * 0207 FIX: Explicit communities were not saved in all cases...
    * 0094 FIX: Hide SNMPv3 credentials in WATO...
    * 0212 FIX: Fixed broken site edit page in case a TCP socket has been configured...
    * 0095 FIX: Fixed problem with portnumber in Wato Distributed Monitoring dialog
    * 0213 FIX: LDAP: Various small improvements for handling the LDAP user connector...
    * 0039 FIX: Fixed exception on displaying WATO helptexts in the global settings...
    * 0219 FIX: Fixed display problems in WATO folders with long contact group names
    * 0220 FIX: Added HTML escaping to several global settings attributes...
    * 0234 FIX: Improved handling of interface inventory states / types...
    * 0289 FIX: Renamed "Hosts & Folders" page to "Hosts"
    * 0295 FIX: Fixed problem with new created tag groups with "/" in title...

    Notifications:
    * 0005 Added notification script for sending SMS via mobilant.com...
    * 0032 FIX: Fixed problem when forwarding notification mails in windows...
    * 0218 FIX: Fixed rendering of HTML mails for Outlook (at least 2013)...

    BI:
    * 0287 FIX: Fixed assuming states of services with backslashes in descriptions...

    Reporting & Availability:
    * 0051 Option for showing timeline directly in availability table...
    * 0052 Visual colorization of availability according to levels...
    * 0054 New labelling options for availability table...
    * 0055 Allow grouping by host, host group or service group...
    * 0056 New concept of service periods in availability reporting...
    * 0002 You can now annotate events in the availability reporting...
    * 0014 FIX: Fix styling of tables: always use complete width...
    * 0015 FIX: Fixed summary computation in availability when grouping is used...

    Event Console:
    * 0026 FIX: snmptd_mkevent.py: fixed crash on startup
    * 0036 FIX: Fixed bug where multsite commands did not work properly...

    Livestatus:
    * 0067 livedump: new option to mark the mode at the beginning of the dump and documentation fixes...
    * 0023 FIX: Fixed incorrect starttime of table statehist entries...
    * 0034 FIX: Availability no longer showes incorrect entries when only one logfile exists...
    * 0233 FIX: Fixed missing entries in log file and availability view...


1.2.3i6:
    Core & Setup:
    * 0041 FIX: setup.py now handles non existing wwwuser gracefully...

    Checks & Agents:
    * 0040 Add agent plugin to test local hostname resolving...
    * 0020 FIX: Inventory problem with inventory_processes parameter...

    Multisite:
    * 0000 Improved performance of LDAP sync by refactoring the group sync code

    WATO:
    * 0042 FIX: Removed debug outputs from service inventory...


1.2.3i5:
    Core:
    * Automatically remove duplicate checks when monitoring with Agent+SNMP
       at the same time. TCP based ones have precedence.
    * inventory check of SNMP devices now does scan per default (configurable)
    * FIX: inventory check now honors settings for exit code
    * FIX: avoid exception nodes of cluster have different agent type
    * FIX: continue inventory, if one check does not support it
    * FIX: fix configuration of explicit SNMP community, allow unicode
    * FIX: avoid invalid cache of 2nd and up hosts in bulk inventory
    * FIX: fixed error handling in SNMP scan, inventory check fails now
           if SNMP agent is not responding
    * FIX: Ignore snmp_check_interval cache in interactive situations (e.g.  -nv)
    * FIX: check_mk config generation: on computing the checks parameters
           there is no longer a small chance that existing rules get modified

    Event Console:
    * check_mkevents now available as C binary: check_mkevents_c
    * FIX: use default values for unset variables in actions

    Multisite:
    * Speed-O-Meter: now measure only service checks. Host checks
      are omitted, since they do not really matter and make the
      results less useful when using CMC.
    * Added host aliases filter to some views (host/service search)
    * It is now possible to enforce checkboxes in views upon view loading
      (needs to be confgured per view via the view editor)
    * Wiki Sidebar Snapin: showing navigation and quicksearch. OMD only.
    * Sidebar can now be folded. Simply click somewhere at the left 10 pixels.
    * Foldable sections now have an animated triangle icon that shows the folding state
    * Added new snapin "Folders", which interacts with the views snapin when
      both are enabled. You can use it to open views in a specific folder context
    * LDAP: Added option to make group and role sync plugin handle nested
            groups (only in Active Directory at the moment). Enabling this
	    feature might increase the sync time a lot - use only when really needed.
    * FIX: Fixed encoding problem in webservice column output
    * FIX: Fix output format python for several numeric columns
    * FIX: Fixed searching hosts by aliases/adresses
    * FIX: Remove duplicate entries from Quicksearch
    * FIX: Avoid timed browser reload after execution of exections
    * FIX: Hosttag filter now works in service related views
    * FIX: Added code to prevent injection of bogus varnames
           (This might break code which uses some uncommon chars for varnames)
    * FIX: Fixed computation of perfometer values, which did not care about
           the snmp_check_interval. Simplyfied computation of perfometer values
    * FIX: LDAP: Custom user attributes can now be synced again

    BI:
    * FIX: Fix exception when showing BI tree in reporting time warp
    * FIX: Fixed blue triangle link: would show more aggregations,
       if one name was the prefix of another

    Notifications:
    * Blacklisting for services in the felixble notification system
    * FIX: mail with graph plugin: set explicit session.save_path for php
           Fixes instances where the php command couldn't fetch any graphs

    Checks & Agents:
    * diskstat: removed (ever incorrect) latency computation for Linux
    * statgrab_load: support predictive levels, add perf-o-meter
    * ucd_cpu_load: support predictive levels
    * hpux_cpu, blade_bx_load: support predictive levels, add perf-o-meter,
       make WATO-configable
    * check_sql: Database port can now be explicitly set
    * steelhead_perrs: New check for Rivergate Gateways
    * alcatel_power: Check for power supplies on Alcatel switches
    * qnap_disks: New check for Hardisks in Qnap devices
    * Dell Open Manage: SNNP Checks for Physical Disks, CPU and Memory
    * check_tcp: Now able to set custom service description
    * Apache ActiveMQ: New Special Agent and Check to query ActiveMQ Queues
    * check_ftp: can now be configured via Wato
    * windows_tasks: New check to  monitor the Windows Task Scheduler
    * sensatronics_temp: New check for Sensatronic E4 Temperatur Sensor
    * akcp_sensor_drycontact: New Check for AKCP drycontact Sensors
    * esx_vsphere_vm.heartbeat: Heartbeat status alert level now configurable
    * ps:  new configuration option: handle_count (windows only)
    * FIX: Windows agent: gracefully handle garbled logstate.txt
    * FIX: esx_vsphere_counters: added missing ramdisk type upgradescratch
    * FIX: esx_vsphere_hostsystem: fixed bug in handling of params
    * FIX: local: tolerate invalid output lines
    * FIX: hp_proliant: Correct handling of missing snmp data
    * FIX: logwatch.ec: No longer forwards "I" lines to event console
    * FIX: check_dns: default to querying the DNS server on the localhost itself
    * FIX: ps: do not output perfdata of CPU averaging (use ps.perf for that)
    * FIX: nfsexports: also support systems with rpcbind instead of portmap
    * FIX: ups_in_freq: corrected spelling of service description
    * FIX: ups_bat_temp: renamed service description to "Temperature Battery",
           in order to make it consistent with the other temperature checks
    * FIX: hp_blade_blades: Fixed crash on inventory when receiving
           unexpected snmp data
    * FIX: apache_status: If ReqPerSec and BytesPerSec are not reported by
           the agent, no PNP graphs for them are drawn.
           (This is the case if ExtendedStatus set to Off in Apache config)
    * FIX: oracle_jobs: fixed issues with incorrect column count in check output
    * FIX: if/if64/...: layout fix in PNP template for packets


    WATO:
    * You can now have site-specific global settings when using
      distributed WATO (available in the "Distributed Monitoring")
    * bulk inventory: display percentage in progress bar
    * New option for full SNMP scan in bulk inventory
    * bulk operations now also available when checkboxes are off
    * LDAP: Added test to validate the configured role sync groups
    * LDAP: The sync hooks during activate changes can now be enabled/disabled
      by configuration (Global Settings)
    * Disabled replication type "peer" in site editor.
    * Added "permanently ignore" button to inventory services dialog which 
      links directly to the disabled services view
    * Added diagnose page linked from host edit dialog. This can be used to test
      connection capabilities of hosts
    * The rule "Process inventory" now offers the same configuration options 
      as its manual check equivalent "State and count of processes"
    * New configuration option handle_count (windows only) in the rules
      "Process inventory" and "State and count of processes"
    * FIX: correct display of number of hosts in bulk inventory
    * FIX: nailed down ".siteid" exception when added new site
    * FIX: fixed setting for locking mode from 'ait' to 'wait'
    * FIX: avoid removal of tags from rules when not yet acknowledged
    * FIX: avoid need for apache restart when adding new service levels
    * FIX: fix encoding problem on GIT integration

    Livestatus:
    * Removed "livecheck". It never was really stable. Nagios4 has something
      similar built in. And also the Check_MK Micro Core.
    * table statehist: no longer computes an unmonitored state for hosts and
                       services on certain instances.
                       (showed up as no hosts/services in the multisite gui)
    * table statehist: fixed SIGSEGV chance on larger queries

1.2.3i4:
    Core:
    * Create inventory check also for hosts without services, if they
          have *no* ping tag.

    WATO:
    * Bulk inventory: speed up by use of cache files and doing stuff in
          groups of e.g. 10 hosts at once
    * Multisite connection: new button for cloning a connection

    Checks & Agents:
    * Linux agent RPM: remove dependency to package "time". That package
         is just needed for the binary mk-job, which is useful but not
         neccessary.

    Multisite:
    * FIX: fix broken single-site setups due to new caching

1.2.3i3:
    Core:
    * FIX: fixed typo in core startup message "logging initial states"
    * FIX: livestatus table statehist: fixed rubbish entries whenever
           logfile instances got unloaded

    Livestatus:
    * FIX: check_mk snmp checks with a custom check interval no longer
           have an incorrect staleness value

    Notifications:
    * mkeventd: new notification plugin for forwarding notifications
       to the Event Console. See inline docu in share/check_mk/notification/mkeventd
       for documentation.
    * FIX: cleanup environment from notifications (needed for CMC)

    Checks & Agents:
    * Windows agent: increased maximum plugin output buffer size to 2MB
    * check_icmp: New WATO rule for custom PING checks
    * agent_vsphere: now able to handle < > & ' " in login credentials
    * if/if64 and friends: add 95% percentiles to graphs
    * services: inventory now also matches against display names of services
    * esx_vsphere_hostsystem.multipath: now able to set warn/crit levels
    * cpu_netapp: added Perf-O-Meter and PNP template
    * cisco_cpu: added Perf-O-Meter and PNP template
    * apc_symmetra: add input voltage to informational output
    * agent_vsphere: new debug option --tracefile
    * FIX: windows_agent: fixed bug in cleanup of open thread handles
    * FIX: cups default printer is now monitored again in linux agent
    * FIX: host notification email in html format: fixed formating error
           (typo in tag)
    * FIX: netapp_volumes: better output when volume is missing
    * FIX: winperf_phydisk: handle case where not performance counters are available
    * FIX: check_mk_agent.linux: limit Livestatus check to 3 seconds
    * FIX: esx_vsphere_vm: fixed exception when memory info for vm is missing
    * FIX: esx_vsphere_hostsystem: Fixed typo in check output
    * FIX: psperf.bat/ps: Plugin output processing no longer crashes when
           the ps service is clustered

    Multisite:
    * Filtering in views by Hostalias is possible now too
       (however the filter is not displayed in any standard view - user needs
       to enable it by customizing the needed views himself)
    * FIX: add missing service icons to view "All Services with this descr..."
    * FIX: ldap attribute plugins: fixed crash when parameters are None
    * FIX: avoid duplicate output of log message in log tables
    * FIX: fixed problem with ldap userid encoding
    * FIX: removed state-based colors from all Perf-O-Meters
    * FIX: brocade_fcport pnp-template: fixed incorrect display of average values
    * FIX: all log views are now correctly sorted from new to old

    Livestatus-Proxy:
    * Implement caching of non-status requests (together with Multisite)
    * FIX: fix exception when printing error message
    * FIX: honor wait time (now called cooling period) after failed TCP connection
    * FIX: fix hanging if client cannot accept large chunks (seen on RH6.4)

    WATO:
    * Rule "State and count of processes": New configuration options:
           virtual and resident memory levels
    * Added title of tests to LDAP diagnose table
    * Bulk inventory: new checkbox to only include hosts that have a failed
        inventory check.
    * Bulk inventory: yet another checkbox for skipping hosts where the
        Check_MK service is currently critical
    * New rule: Multipath Count (used by esx_vsphere_hostsystem.multipath)
    * FIX: The rule "State and count of processes" is no longer available
           in "Parameters for inventorized check". This rule was solely
           intented for "Manual checks" configuration
    * FIX: Trying to prevent auth.php errors while file is being updated

1.2.3i2:
    Core:
    * New option -B for just generating the configuration
    * Introduced persistent host address lookup cache to prevent issues
      loading an unchanged configuration after a single address is not resolvable anymore
    * Assigning a service to a cluster host no longer requires a reinventory
    * Setting a check_type or service to ignore no longer requires a reinventory
      Note: If the ignore rule is removed the services will reappear
    * Config creation: The ignore services rule now also applies to custom, active
                       and legacy checks
    * Predictive monitoring: correctly handle spaces in variable names (thanks
       to Karl Golland)
    * New man page browser for console (cmk -m)
    * New option explicit_snmp_communities to override rule based SNMP settings
    * Preparations for significant SNMP monitoring performance improvement
      (It's named Inline SNMP, which is available as special feature via subscriptions)
    * Allow to specify custom host check via WATO (arbitrary command line)
    * Implement DNS caching. This can be disabled with use_dns_cache = False

    Livestatus:
    * new service column staleness: indicator for outdated service checks
    * new host    column staleness: indicator for outdated host checks

    Checks & Agents:
    * esx_hostystem multipath: criticize standby paths only if not equal to active paths
    * mk_logwatch: fixed bug when rewriting logwatch messages
    * check_mk: Re-inventory is no longer required when a service is ignored via rule
    * check_mk: Now possible to assign services to clusters without the need to
                reinventorize
    * lnx_if: Fixed crash on missing "Address" field
    * viprinet_router: Now able to set required target state via rule
    * windows_agent: Now available as 64 bit version
    * agent_vsphere: fix problem where sensors were missing when
      you queried multiple host systems via vCenter
    * cached checks: no longer output cached data if the age of the
                     cache file is twice the maximum cache age
    * windows agent: no longer tries to execute directories
    * fileinfo: no longer inventorize missing files(reported by windows agent)
    * New checks for Brocade fans, temperature and power supplies
    * cluster hosts: removed agent version output from Check_MK service (this
      was misleading for different agent versions on multiple nodes)
    * job check: better handling of unexpected agent output
    * lnx_thermal: Added check for linux thermal sensors (e.g. acpi)
    * hwg_temp: Make WATO-Rule "Room Temperature" match, add man page, graph
                and Perf-O-Meter
    * ps.perf: Support Windows with new plugin "psperf.bat". wmicchecks.bat
               is obsolete now.
    * Special Agent vSphere: support ESX 4.1 (thanks to Mirko Witt)
    * esx_vsphere_object: make check state configurable
    * mk_logwatch: support continuation lines with 'A'. Please refer to docu.
    * mk_oracle: Added plugin for solaris
    * win_netstat: New check for Windows for checking the existance of a UDP/TCP
        connection or listener
    * ps/ps.perf: allow to set levels on CPU util, optional averaging of CPU
    * diskstat: Agent is now also processing data of mmcblk devices
    * qmail: Added check for mailqueue 
    * cisco_locif: removed obsolete and already disabled check completely
    * fc_brocade_port: removed obsolete check
    * fc_brocade_port_detailed: removed obsolete check
    * tsm_stgpool: removed orphaned check
    * vmware_state: removed ancient, now orphaned check. Use vsphere_agent instead.
    * vms_{df,md,netif,sys}: remove orphaned checks that are not needed by the current agent
    * tsm: Added new TSM checks with a simple windows agent plugin
    * windows_agent: now starts local/plugin scripts in separate threads/processes
                     new script parameters cache_age, retry_count, timeout
                     new script caching options "off", "async", "sync"
    * windows_agent: increased maximum local/plugin script output length to 512kB
                     (output buffer now grows dynamically)
    * jolokia_metrics: fixed incorrect plugin output for high warn/crit levels
    * jolokia_metrics.uptime: Added pnp template
    * hyperv: Added a check for checking state changes.
    * df / esx_vsphere_datastore: now able to set absolute levels and levels depending
                                  on total disk space of used and free space
    * cisco_wlc: New check for monitoring cisco wireless lan access points 
    * cisco_wlc_clients: New check for the nummber of clients in a wlc wifi
    * df: Negative integer levels for MB left on a device
    * win_printers: Monitoring of printer queue on a windows printserver
    * cisco_qos: Updated to be able to mintor IOS XR 4.2.1 (on a ASR9K device)
    * New active check, check_form_submit, to submit HTML forms and check the resulting page
    * mk-job: /var/lib/check_mk_agent/job directory is now created with mode 1777 so 
              mk-job can be used by unprivileged users too
    * ADD: etherbox: new check for etherbox (messpc) sensors.
           currently supported: temperature, humidity, switch contact and smoke sensors
    * cisco_wlc_client: now supports low/high warn and crit levels
    * cisco_wlc: now supports configuration options for missing AP
    * agent_vsphere: completely rewritten, now considerably faster
                     vCenter is still queried by old version
    * windows_agent: windows eventlog informational/audit logs now reported with O prefix
    * mk_logwatch: ignored loglines now reported with an "." prefix (if required)
    * apache_status: Nopw also supports multithreaded mpm
    * windows_agent: now able to suppress context messages in windows eventlogs
    * agent_vsphere: completely rewritten, now considerably faster
                     vCenter is still queried by old version
    * windows_agent: windows eventlog informational/audit logs now reported with O prefix
    * mk_logwatch: ignored loglines now reported with an "." prefix (if required)
    * check_mk-if.pnp: fixed bug with pnp template on esx hosts without perfdata
    * jolokia checks (JVM): uptime, threads, sessions, requests, queue
      now configurable via WATO
    * vSphere checks: secret is not shown to the user via WATO anymore
    * WATO rule to check state of physical switch (currently used by etherbox check)
    * cisco_wlc: Allows to configure handling of missing AP
    * logwatch.ec: show logfiles from that we forwarded messages
    * FIX: blade_blades: Fixed output of "(UNKNOWN)" even if state is OK
    * FIX: apache_status: fix exception if parameter is None
    * FIX: hr_mem: handle virtual memory correct on some devices
    * FIX: apache_status agent plugin: now also works, if prog name contains slashes
    * FIX: check_dns: parameter -A does not get an additional string
    * FIX: cisco_qos: Catch policies without post/drop byte information
    * FIX: cisco_qos: Catch policies without individual bandwidth limits
    * FIX: windows_agent: fixed bug on merging plugin output buffers
    * FIX: esx_vsphere_datastores: Fix incomplete performance data and Perf-O-Meter
    * FIX: cleaned up fileinfo.groups pattern handling, manual configuration
      is now possible using WATO
    * FIX: check_mk-ipmi.php: PNP template now displays correct units as delivered
           by the check plugin
    * FIX: check_disk_smb: Remove $ from share when creating service description.
           Otherwise Nagios will not accept the service description.
    * FIX: mrpe: gracefully handle invalid exit code of plugin

    Notifications:
    * notify.py: Matching service level: Use the hosts service level if a
                 service has no service level set
    * notify.py: fixed bug with local notification spooling
    * HTML notifications: Now adding optional links to host- and service names
      when second argument notification script is configured to the base url of the
      monitoring installation (e.g. http://<host>/<site>/ in case of OMD setups)
    * HTML notifications: Added time of state change

    Multisite:
    * Finally good handling of F5 / browser reloads -> no page switching to
      start page anymore (at least in modern browsers)
    * User accounts can now be locked after a specified amount of auth
      failures (lock_on_logon_failures can be set to a number of tries)
    * Column Perf-O-Meter is now sortable: it sorts after the *first*
      performance value. This might not always be the one you like, but
      its far better than nothing.
    * logwatch: Logwatch icon no longer uses notes_url
    * Inventory screen: Host inventory also displays its clustered services
    * Rules: Renamed "Ignored services" to "Disabled services"
             Renamed "Ignored checks" to "Disabled checks"
    * Sorter Host IP address: fixed sorting, no longer uses str compare on ip
    * Views: New: Draw rule editor icon in multisite views (default off)
             Can be activated in global settings
    * New global multisite options: Adhoc downtime with duration and comment
                                    Display current date in dashboard
    * LDAP: Using asynchronous searches / added optional support for paginated
      searches (Can be enabled in connection settings)
    * LDAP: It is now possible to provide multiple failover servers, which are
      tried when the primary ldap server fails
    * LDAP: Supporting posixGroup with memberUid as member attribute
    * LDAP: Added filter_group option to user configuration to make the
    synchonized users filterable by group memberships in directories without
    memberof attributes
    * LDAP: Moved configuration to dedicated page which also provides some
      testing mechanisms for the configuration
    * Added option to enable browser scrollbar to the multisite sidebar (only
      via "sidebar_show_scrollbar = True" in multisite.mk
    * Added option to disable automatic userdb synchronizations in multisite
    * Implemented search forms for most data tables
    * New icons in view footers: export as CSV, export as JSON
    * Availability: new columns for shortest, longest, average and count
    * Editing localized strings (like the title) is now optional when cloning
      views or editing cloned views. If not edited, the views inherit the
      localized strings from their ancestors
    * Added simple problems Dashboard
    * New filter and column painter for current notification number (escalations)
    * Added new painters for displaying host tags (list of tags, single tag
    groups). All those painters are sortable. Also added new filters for tags.
    * Added painters, icon and filters for visualizing staleness information
    * Improved filtering of the foldertree snapin by user permissions (when a user is
      only permitted on one child folder, the upper folder is removed from the
      hierarchy)
    * "Unchecked Services" view now uses the staleness of services for filtering
    * Globe dashlets make use of the parameter "id" to make it possible to
      provide unique ids in the render HTML code to the dashlets
    * Multisite can now track wether or not a user is online, this need to be
      enabled e.g. via Global Settings in WATO (Save last access times of
      users)
    * Added popup message notification system to make it possible to notify
      multisite users about various things. It is linked on WATO Users page at
      the moment. An image will appear for a user in the sidebar footer with
      the number of pending messages when there are pending messages for a user.
      To make the sidebar check for new messages on a regular base, you need
      to configure the interval of sidebar popup notification updates e.g. via
      WATO Global Settings.
    * Event views: changed default horizon from 31 to 7 days
    * New option for painting timestamp: as Unix Epoch time
    * New filters: Host state type and Service state type
    * FIX: better error message in case of exception in SNMP handling
    * FIX: Inventory screen: Now shows custom checks
    * FIX: Fixed locking problem of multisite pages related to user loading/saving
    * FIX: Fixed wrong default settings of view filters in localized multisite
    * FIX: line wrapping of logwatch entries
    * FIX: Fixed button dragging bug when opening the view editor
           (at least in Firefox)

    WATO:
    * Allow to configure check-/retry_interval in second precision
    * Custom user attributes can now be managed using WATO
    * Allow GIT to be used for change tracking (enable via global option)
    * Hosts/Folders: SNMP communities can now be configured via the host
      and folders hierarchy. Those settings override the rule base config.
    * Require unique alias names in between the following elements:
      Host/Service/Contact Groups, Timeperiods and Roles
    * Removed "do not connect" option from site socket editor. Use the
      checkbox "Disable" to disable the site for multisite.
    * Converted table of Event Console Rules to new implementation, make it sortable
    * FIX: do validation of check items in rule editor
    * FIX: More consistent handling of folderpath select in rule editor
    * FIX: Now correctly handling depends_on_tags on page rendering for
           inherited values
    * FIX: Changed several forms from GET to POST to prevent "Request-URI too
           large" error messages during submitting forms
    * FIX: automation snmp scan now adhere rules for shoddy snmp devices
           which have no sys description
    * FIX: Cisco ruleset "Cisco WLC WiFi client connections" has been generalized to
           "WLC WiFi client connections"
    * FIX: Snapshot handling is a little more robust agains manually created
           files in snapshot directory now
    * FIX: Slightly more transparent handling of syntax errors when loading rules.mk

    Notifications:
    * Flexible Notification can now filter service levels
    * FIX: check_tcp corrected order of parameters in definition

    Event Console:
    * New global setting "force message archiving", converts the EC into
      a kind of syslog archive
    * New built-in snmptrap server to directly receive snmp traps
    * FIX: fix layout of filter for history action type
    * FIX: better detect non-IP-number hosts in hostname translation

1.2.3i1:
    Core:
    * Agents can send data for other hosts "piggyback". This is being
      used by the vSphere and SAP plugins
    * New variable host_check_commands, that allows the definition of
      an alternative host check command (without manually defining one)
    * New variable snmp_check_interval which can be used to customize
      the check intervals of SNMP based checks
    * setup: Added missing vars rrd_path and rrdcached_sock
    * new variable check_mk_exit_status: allows to make Check_MK service OK,
      even if host in not reachable.
    * set always_cleanup_autochecks to True per default now
    * check_mk: new option --snmptranslate

    Multisite:
    * New availability view for arbitrary host/service collections
    * New option auth_by_http_header to use the value of a HTTP header
      variable for authentication (Useful in reverse proxy environments)
    * New permission that is needed for seeing views that other users
      have defined (per default this is contained in all roles)
    * New path back to the view after command exection with all
      checkboxes cleared
    * Added plugins to config module to make registration of default values
      possible for addons like mkeventd - reset to default values works now
      correctly even for multisite related settings
    * perfometer: Bit values now using base of 1000
    * Added PNP tempate for check_disk_smb
    * Dashboards can now be configured to be reloaded on resizing
      (automatically adds width/height url parameters)
    * LDAP authentification: New config option "Do not use persistent
                             connections to ldap server"
    * Hosttags and auxiliary tags can now be grouped in topics
    * Fixed output of time in view if server time differs from user time

    Event Console:
    * New rule feature: automatically delete event after actions
    * New filter for maximum service level (minimum already existed)
    * New global setting: hostname translation (allows e.g. to drop domain name)
    * New rule match: only apply rule within specified time period

    Checks & Agents:
    * solaris_mem: New check for memory and swap for Solaris agent
    * agent_vsphere: New VMWare ESX monitoring that uses pySphere and the VMWare
      API in order to get data very efficiently. Read (upcoming) documentation
      for details.
    * new special agent agent_random for creating random monitoring data
    * New checks: windows_intel_bonding / windows_broadcom_bonding
    * Implemented SAP monitoring based on the agent plugin mk_sap. This
      must be run on a linux host. It connects via RFC calls to SAP R/3
      systems to retrieve monitoring information for this or other machines.
    * sap.dialog: Monitors SAP dialog statistics like the response time
    * sap.value: Simply processes information provided by SAP to Nagios
    * openvpn_clients: new check for OpenVPN connections
    * if64_tplink: special new check for TP Link switches with broken SNMP output
    * job: Monitoring states and performance indicators of any jobs on linux systems
    * oracle_asm_diskgroups: Added missing agent plugin + asmcmd wrapper script
    * oracle_jobs: New check to monitor oracle database job execution
    * oracle_rman_backups: New check to monitor state of ORACLE RMAN backups
    * jar_signature: New check to monitor wether or not a jar is signed and
      certificate is not expired
    * cisco_qos: adhere qos-bandwidth policies
    * check_disk_smb: WATO formalization for active check check_disk_smb
    * if.include: new configurable parameters for assumed input and output speed
    * cisco_qos: new param unit:    switches between bit/byte display
                 new param average: average the values over the given minute
                 new params post/drop can be configured via int and float
                 fixed incorrect worst state if different parameters exceed limit
    * logwatch.ec: Added optional spooling to the check to prevent dataloss
      when processing of current lines needs more time than max execution time
    * mounts: ignore multiple occurrances of the same device
    * Linux agent: allow cached local/plugins checks (see docu)
    * mem.include: Linux memory check now includes size of page tables. This
      can be important e.g. on ORACLE systems with a lot of memory
    * windows_agent: Now buffers output before writing it to the socket
                     Results in less tcp packages per call
    * smart.stats: rewrote check. Please reinventorize. Error counters are now
      snapshotted during inventory.
    * smart.temp: add WATO configuration
    * windows_agent: check_mk.ini: new option "port" - specifies agent port
    * winperf_processor: introduce averaging, support predictive levels
    * cpu_util.include: fixed bug when params are set to None
    * predictive levels: fixed bug when existing predictive levels get new options
    * windows_plugin mssql.vbs: No longer queries stopped mssql instances
    * cisco_hsrp: fixed problem when HSRP groups had same ip address
    * winperf_if: hell has frozen over: a new check for network adapters on Windows
    * windows agent: new config section plugins, now able to set timeouts for specific plugins
                     new global config option: timeout_plugins_total
    * lnx_if in Linux agent: force deterministical order of network devices
    * Linux agent: remove obsolete old <<<netif>>> and <<<netctr>>> sections
    * logwatch, logwatch.ec: detect error in agent configuration
    * Linux agent: cups_queues: do not monitor non-local queues (thanks to Olaf Morgenstern)
    * AIX agent: call lparstat with argument 1 1, this give more accurate data
    * Check_MK check: enable extended performance data per default now
    * viprinet checks: New checks for firmware version/update, memory usage, power supply status, 
                       router mode, serialnumber and temperature sensors
    * uptime, snmp_uptime, esx_vsphere_counters.uptime: allow to set lower and upper levels
    * winperf_processor: Now displays (and scales) to number of cpus in pnpgraph
    * mk_postgres plugin: replace select * with list of explicit columns (fix for PG 9.1)
    * lnx_if: show MAC address for interfaces (needs also agent update)
    * winperf_tcp_conn: New check. Displays number of established tcpv4 connections in windows
                        Uses WATO Rule "TCP connection stats (Windows)"
    * windows_agent: fixed timeouts for powershell scripts in local/plugins
    * logwatch: Agent can now use logwatch.d/ to split config to multipe files
    * logwatch: Agent can now rewrite Messages
    * apache_status: New rule: set levels for number of remaining open slots
    * mrpe: handle long plugin output correctly, including performance data
    * cisco_qos: parameters now configurable via WATO

    Notifications:
    * notify.py: unique spoolfiles name no longer created with uuid
    * Warn user if only_services does never match

    Livestatus:
    * Table statehist: Improved detection of vanished hosts and services.
                       Now able to detect and remove nonsense check plugin output
    * FIX: able to handle equal comment_id between host and service
    * livestatus.log: show utf-8 decoding problems only with debug logging >=2
    * livestatus: fixed incorrect output formatting of comments_with_info column

    BI:
    * Integrated availability computing, including nifty time warp feature

    WATO:
    * Configuration of datasource programs via dedicated rules
    * New editor for Business Intelligence rules
    * Rule Editor: Now able to show infeffective rules
    * Valuespec: CascadingDropdown now able to process choice values from functions
    * Removed global option logwatch_forward_to_ec, moved this to the
      logwatch_ec ruleset. With this option the forwarding can now be enabled
      for each logfile on a host
    * Configuration of an alternative host check command
    * Inventory: Display link symbol for ps ruleset
    * New rule for notification_options of hosts and services
    * FIX: Rulesets: correct display of rules within subfolders
    * Remove Notification Command user settings, please use flexible notifications instead


1.2.2p3:
    Core:
    * FIX: get_average(): Gracefully handle time anomlies of target systems
    * FIX: notifications: /var/lib/check_mk/notify directory is now created 
           correctly during setup from tgz file. (Without it notifications
           did not get sent out.)
    * FIX: add missing $DESTDIR to auth.serials in setup.sh

    Checks & Agents:
    * FIX: winperf_processor: fix case where CPU percent is exactly 100%
    * FIX: blade_powerfan: fix mixup of default levels 50/40 -> 40/50
    * FIX: Cleaned up graph rendering of Check_MK services 
    * FIX: zypper: deal with output from SLES 10
    * FIX: zpool_status: Ignoring "No known data errors" text
    * FIX: dmi_sysinfo: Handling ":" in value correctly
    * FIX: check_http: Fixed syntax error when monitoring certificates
    * FIX: check_dns: parameter -A does not get an additional string
    * FIX: diskstat: Fixed wrong values for IO/s computation on linux hosts
    * FIX: blade_healts: Fixed wrong index checking resulting in exceptions
    * FIX: notifications: /var/lib/check_mk/notify directory is now created 
           correctly during setup from tgz file. (Without it notifications
           did not get sent out.)

    Multisite:
    * FIX: LDAP: Disabling use of referrals in active directory configuration
    * FIX: Fixed missing roles in auth.php (in some cases) which resulted in
           non visible pnp graphs and missing nagvis permissions
    * FIX: Fixed label color of black toner perfometers when fuel is low
    * FIX: Fixed wrong default settings of view filters in localized multisite
    * FIX: Fixed exception when enabling sounds for views relying on 
           e.g. alert statistics source
    * FIX: Folder Tree Snapin: make folder filter also work for remote
           folders that do not exist locally
    * FIX: correctly display sub-minute check/retry intervals
    * FIX: fix logic of some numeric sorters
    * FIX: Improved user provided variable validation in view code
    * FIX: Escaping html code in plugin output painters

    WATO:
    * FIX: fix layout of Auxiliary tags table
    * FIX: avoid exception when called first time and first page ist host tags
    * FIX: fix validation of time-of-day input field (24:00)
    * FIX: automation users can now be deleted again (bug was introduced in 1.2.2p1)
    * FIX: fix logwatch pattern analyzer message "The host xyz is not
           managed by WATO." after direct access via snapin
    * FIX: Fixed first toggle of flags in global settings when default is set to True
    * FIX: fix exception and loss of hosts in a folder when deleting all site connections
           of a distributed WATO setup
    * FIX: avoid Python exception for invalid parameters even in debug mode
    * FIX: check_ldap: Removed duplicate "-H" definition
    * FIX: Fixed some output encoding problem in snapshot restore / deletion code
    * FIX: Improved user provided variable validation in snapshot handling code
    * FIX: Improved user provided variable validation in inventory dialog

    Event Console:
    * FIX: apply rewriting of application/hostname also when cancelling events
    * FIX: check_mkevents now uses case insensitive host name matching

    Livestatus:
    * FIX: fixed incorrect output formatting of comments_with_info column
    * FIX: statehist table: fixed memory leak

1.2.2p2:
    Core:
    * FIX: livecheck: fixed handling of one-line plugin outputs and missing \n
           (Thanks to Florent Peterschmitt)

    Checks & Agents:
    * FIX: jolokia_info: ignore ERROR instances
    * FIX: apache_status: use (also) apache_status.cfg instead of apache_status.conf
    * FIX: f5_bigip_vserver: fix wrong OID (13 instead of 1), thanks to Miro Ramza
    * FIX: f5_bigip_psu: handle more than first power supply, thanks to Miro Ramza
    * FIX: ipmi_sensors: ignore sensors in state [NA] (not available)
    * FIX: aix_lvm: handle agents that output an extra header line
    * FIX: zfsget: do not assume that devices begin with /, but mountpoints
    * FIX: ipmi_sensors: handle two cases for DELL correctly (thanks to Sebastian Talmon)
    * FIX: check_dns: enable performance data
    * FIX: free_ipmi: fix name of sensor cache file if hostname contains domain part
    * FIX: ad_replication plugin: Fixed typo (Thanks to Dennis Honke)

    Multisite:
    * List of views: Output the alias of a datasource instead of internal name
    * FIX: fix column editor for join columns if "SERVICE:" is l10n'ed
    * FIX: fix invalid request in livestatus query after reconnect

    WATO:
    * FIX: convert editing of global setting to POST. This avoid URL-too-long
      when defining lots of Event Console actions
    * FIX: LDAP configuration: allow DNs without DC=

    Event Console:
    * FIX: fix icon in events check if host specification is by IP address
    * Renamed "Delete Event" to "Archive Event" to clearify the meaning

    Notifications:
    * FIX: contacts with notifications disabled no longer receive 
           custom notifications, unless forced

1.2.2p1:
    Core:
    * FIX: correctly quote ! and \ in active checks for Nagios
    * FIX: Performing regular inventory checks at configured interval even
           when the service is in problem state
    * Check_MK core now supports umlauts in host-/service- and contactgroup names

    Checks & Agents:
    * FIX: vsphere_agent: fix problems whith ! and \ in username or password
    * FIX: check_mk_agent.aix: fix shebang: was python, must be ksh
    * FIX: cisco_qos: Be compatible to newer IOS-XE versions (Thanks to Ken Smith)
    * FIX: mk_jolokia: Handling spaces in application server instances correctly

    Multisite:
    * FIX: do not remove directories of non-exisant users anymore. This lead to
           a deletion of users' settings in case of an external authentication
           (like mod_ldap).
    * FIX: Fixed handling of dashboards without title in sidebar view snapin
    * FIX: titles and services got lost when moving join-columns in views
    * FIX: Fixed exception during initial page rendering in python 2.6 in special cases
           (Internal error: putenv() argument 2 must be string, not list)

    Livestatus:
    * livestatus.log: show utf-8 decoding problems only with debug logging >=2

    Notifications:
    * FIX: HTML mails: Handle the case where plugin argument is not set
    * FIX: HTML mails: remove undefinded placeholders like $GRAPH_CODE$

    WATO:
    * Improved handling of valuespec validations in WATO rule editor. Displaying a
      warning message when going to throw away the current settings.
    * FIX: fix bug where certain settings where not saved on IE. This was mainly
           on IE7, but also IE8,9,10 in IE7 mode (which is often active). Affected
           was e.g. the nodes of a cluster or the list of services for service
           inventory

1.2.2:
    Core:
    * Added $HOSTURL$ and $SERVICEURL$ to notification macros which contain an
      URL to the host/service details views with /check_mk/... as base.

    Checks & Agents:
    * FIX: blade_bx_load: remove invalid WATO group
    * FIX: lnx_bonding: handle also 802.3ad type bonds

    Notifications:
    * FIX: Removing GRAPH_CODE in html mails when not available
    * Using plugin argument 1 for path to pnp4nagios index php to render graphs
    * Little speedup of check_mk --notify

    Multisite:
    * FIX: Fixed umlaut handling in reloaded snapins

    WATO:
    * FIX: Fix several cases where WATO rule analyser did not hilite all matching rules
    * Added tcp port parameter to SSL certificate check (Thanks to Marcel Schulte)

    Event Console:
    * FIX: Syslog server is now able to parse RFC 5424 syslog messages

1.2.2b7:
    Checks & Agents:
    * FIX: postfix_mailq: fix labels in WATO rule, set correct default levels
    

1.2.2b6:
    Core:
    * FIX: setup: detect check_icmp also on 64-Bit CentOS
           (thanks to あきら) 
    * FIX: setup.sh: create auth.serials, fix permissions of htpasswd
    * FIX: livecheck: now able to handle check output up to 16kB

    Checks & Agents:
    * FIX: apc_symmetra_power: resurrect garble PNP template for 
    * FIX: check_mk_agent.freebsd: remove garble from output
           (Thanks to Mathias Decker)
    * FIX: check_mk-mssql_counters.locks: fix computation, was altogether wrong
    * FIX: check_mk-mssql_counters.transactions: fix computation also
    * check_http: now support the option -L (urlizing the result)
    * Added mem section to Mac OSX agent (Thanks to Brad Davis)
    * FIX: mssql.vbs (agent plugin) now sets auth options for each instance
    * FIX: jolokia_metrics.mem: error when missing max values
    * Make levels for SMART temperature editable via WATO

    Multisite:
    * FIX: fix localization in non-OMD environment
           (thanks to あきら)
    * FIX: hopefully fix computation of Speed-O-Meter
    * Add $SERVICEOUTPUT$ and $HOSTOUTPUT$ to allowed macros for
      custom notes
    * FIX: Writing one clean message to webserver error_log when write fails
    * FIX: Escaping html entities when displaying comment fields
    * FIX: Monitored on site attribute always has valid default value

    Notifications:
    * FIX: fix event type for recoveries
    * FIX: fix custom notifications on older nagios versions
    * FIX: handle case where type HOST/SERVICE not correctly detected
    
    Livestatus:
    * FIX: memory leak when removing downtime / comment 

    WATO:
    * FIX: Removed "No roles assigned" text in case of unlocked role attribute
           in user management dialog
    * FIX: Fix output of rule search: chapters appeared twice sometimes

    Event Console:
    * FIX: check_mkevents: fix usage help if called with illegal options
    * check_mkevents now allows specification of a UNIX socket
      This is needed in non-OMD environments
    * setup.py now tries to setup Event Console even in non-OMD world

1.2.2b5:
    Core:
    * Checks can now omit the typical "OK - " or "WARN -". This text
      will be added automatically if missing.
    * FIX: livecheck: fixed compilation bug
    * FIX: check_mk: convert service description unicode into utf-8
    * FIX: avoid simultanous activation of changes by means of a lock
    
    Checks & Agents:
    * FIX: jolokia_metrics.mem - now able to handle negative/missing max values
    * ADD: tcp_conn_stats: now additionally uses /proc/net/tcp6
    * ADD: wmic_processs: cpucores now being considered when calculating 
           user/kernel percentages. (thanks to William Baum)
    * FIX: UPS checks support Eaton Evolution
    * FIX: windows agent plugin: mssql now exits after 10 seconds

    Notifications:
    * FIX: fixed crash on host notification when contact had explicit services set

    Livestatus:
    * FIX: possible crash with VERY long downtime comments

    WATO:
    * FIX: Fix hiliting of errors in Nagios output
    * FIX: localisation error

    Multisite:
    * FIX: Avoid duplicate "Services" button in host detail views
    * FIX: fix rescheduling icon for services with non-ASCII characters
    * New filter for IP address of a host
    * Quicksearch: allow searching for complete IP addresses and IP
      address prefixes
    * Add logentry class filter to view 'Host- and Service events'

    BI:
    * FIX: fix exception with expansion level being 'None'
    * FIX: speedup for single host tables joined by hostname (BI-Boxes)
    * FIX: avoid closing BI subtree while tree is being loaded

    Event Console:
    * FIX: make hostname matching field optional. Otherwise a .* was
           neccessary for the rule in order to match
    * FIX: event_simulator now also uses case insensitive matches

1.2.2b4:
    Core:
    * FIX: Fix output of cmk -D: datasource programs were missing
    * FIX: allow unicode encoded extra_service_conf
    * FIX: no default PING service if custom checks are defined
    * FIX: check_mk_base: fixed rounding error in get_bytes_human_readable
    * FIX: check_mk: improved support of utf-8 characters in extra_service_conf
    * FIX: livestatus: table statehist now able to check AuthUser permissions
    * New configuration variable contactgroup_members

    Checks & Agents:
    * FIX: smart - not trying to parse unhandled lines to prevent errors
    * FIX: winperf_processor - fixed wrong calculations of usage
    * FIX: WATO configuration of filesystem trends: it's hours, not days!
    * FIX: mysql: fixed crash on computing IO information
    * FIX: diskstat: fix local variable 'ios_per_sec' referenced before assignment
    * FIX: multipath: ignore warning messages in agent due to invalid multipath.conf
    * FIX: megaraid_bbu: deal with broken output ("Adpater"), found in Open-E
    * FIX: megaraid_pdisk: deal with special output of Open-E
    * FIX: jolokia_metrics.mem: renamed parameter totalheap to total
    * FIX: megaraid_bbu: deal with broken output ("Adpater")
    * FIX: check_ldap: added missing host address (check didn't work at all)
    * FIX: check_ldap: added missing version option -2, -3, -3 -T (TLS)
    * FIX: mssql: Agent plugin now supports MSSQL Server 2012
    * FIX: hr_mem: fix max value in performance data (thanks to Michaël COQUARD)
    * FIX: f5_bigip_psu: fix inventory function (returned list instead of tuple)
    * FIX: mysql.connections: avoid crash on legacy agent output
    * FIX: tcp_conn_stats: use /proc/net/tcp instead of netstat -tn. This
           should avoid massive performance problems on system with many
           connections
    * Linux agent: limit netstat to 10 seconds
    * ps: Allow %1, %2, .. instead of %s in process_inventory. That allows
      reordering of matched groups
    * FIX: f5_bigip_psu - fixed inventory function
    * FIX: printer_supply - fixed inventory function for some kind of OKI printers

    Multisite:
    * FIX: Fixed problem with error during localization scanning
    * FIX: Fixed wrong localization right after a user changed its language
    * FIX: Improved handling of error messages in bulk inventory
    * FIX: fixed focus bug in transform valuespec class
    * FIX: stop doing snapin refreshes after they have been removed
    * FIX: sidebar snapins which refresh do not register for restart detection anymore
    * FIX: fix user database corruption in case of a race condition
    * FIX: added checks wether or not a contactgroup can be deleted
    * FIX: Avoid deadlock due to lock on contacts.mk in some situations
    * Changed sidebar snapin reload to a global interval (option:
      sidebar_update_interval), defaults to 30 seconds
    * Sidebar snapins are now bulk updated with one HTTP request each interval

    BI:
    * FIX: fixed invalid links to hosts and services in BI tree view
    * FIX: fix exception in top/down and bottom/up views
    * FIX: fix styling of top/down and bottom/up views (borders, padding)
    * FIX: fix style of mouse pointer over BI boxes
    * FIX: list of BI aggregates was incomplete in some cases
    * FIX: single host aggregations didn't work for aggregations += [...]
    * FIX: top-down and bottom-up was broken in case of "only problems"
    * FIX: BI see_all permission is now working again
    * Do not handle PENDING as "problem" anymore
    * Make titles of non-leaf tree nodes klickable

    WATO:
    * FIX: flexible notification valuespec is now localizable
    * FIX: Alias values of host/service/contact groups need to be set and unique
           within the group
    * FIX: Fixed exception when editing contactgroups without alias
    * FIX: Fix localization of rule options
    * FIX: ValueSpec OptionalDropDown: fix visibility if default is "other"
    * Suggest use default value for filesystem levels that make sense
    * Valuespec: CascadingDropdown now able to process choice values from functions
    * Freshness checking for classical passive Nagios checks (custom_checks)

1.2.2b3:
    Checks & Agents:
    * FIX: Fixed date parsing code ignoring the seconds value in several checks
           (ad_replication, cups_queues, heartbeat_crm, mssql_backup, smbios_sel)
    * FIX: Fixed pnp template for apc_symmetra check when using multiple rrds

    Multisite:
    * FIX: Removed uuid module dependency to be compatible to python < 2.5
    * FIX: remove Javascript debug popup from multi-string input fields
    * FIX: list of strings (e.g. host list in rule editor) didn't work anymore

1.2.2b2:
    Checks & Agents:
    * Added dynamic thresholds to the oracle_tablespace check depending on the
      size of the tablespaces.

    BI:
    * FIX: fix exception in BI-Boxes views of host groups
    * FIX: fix problem where BI-Boxes were invisible if not previously unfolded

    Event Console:
    * FIX: support non-Ascii characters in matching expressions. Note:
           you need to edit and save each affected rule once in order
           to make the fix work.
    * FIX: Fixed exception when logging actions exectuted by mkeventd
    * FIX: etc/init.d/mkeventd flush did not work when mkeventd was stopped

    Multisite:
    * FIX: Fixed several minor IE7 related layout bugs
    * FIX: title of pages was truncated and now isn't anymore
    * Cleanup form for executing commands on hosts/services

    WATO:
    * FIX: Fixed layout of rulelist table in IE*
    * FIX: Fixed adding explicit host names to rules in IE7
    * Add: Improved navigation convenience when plugin output contains [running on ... ]

1.2.2b1:
    Core:
    * cmk --notify: added notification script to generate HTML mails including
      the performance graphs of hosts and services
    * cmk --notify: added the macros NOTIFY_LASTHOSTSTATECHANGE, NOTIFY_HOSTSTATEID,
      NOTIFY_LASTSERVICESTATECHANGE, NOTIFY_SERVICESTATEID, NOTIFY_NOTIFICATIONCOMMENT,
      NOTIFY_NOTIFICATIONAUTHOR, NOTIFY_NOTIFICATIONAUTHORNAME, NOTIFY_NOTIFICATIONAUTHORALIAS
    * FIX: more robust deletion of precompiled files to ensure the correct 
      creation of the files (Thanks to Guido Günther)
    * FIX: Inventory for cluster nodes who are part of multiple clusters 
    * cmk --notify: added plugin for sms notification
    * FIX: precompiled checks: correct handling of sys.exit() call when using python2.4 
    * cmk --notify: improved logging on wrong notification type
    * RPM: Added check_mk-agent-scriptless package (Same as normal agent rpm,
      but without RPM post scripts)

    Checks & Agents:
    * winperf_processor now outputs float usage instead of integer
    * FIX: mssql_counters.file_sizes - Fixed wrong value for "Log Files" in output
    * FIX: drbd: Parameters for expected roles and disk states can now be set to 
           None to disable alerting on changed values
    * printer_supply_ricoh: New check for Ricoh printer supply levels
    * jolokia_metrics.mem: now supports warn/crit levels for heap, nonheap, totalheap
    * jolokia_metrics.mem: add dedicated PNP graph
    * FIX: logwatch.ec: use UNIX socket instead of Pipe for forwarding into EC 
    * FIX: logwatch.ec: fixed exception when forwarding "OK" lines
    * FIX: logwatch.ec: fixed forwarding of single log lines to event console
    * Improved performance of logwatch.ec check in case of many messages
    * livestatus_status: new check for monitoring performance of monitoring
    * FIX: diskstat.include: fix computation of queue length on windows
      (thanks to K.H. Fiebig)
    * lnx_bonding: new check for bonding interfaces on Linux
    * ovs_bonding: new check for bonding interfaces on Linux / Open vSwitch
    * if: Inventory settings can now be set host based
    * FIX: lnx_bonding/ovs_bonding: correct definition of bonding.include
    * Add: if check now able to handle interface groups  (if_groups)
    * Add: New check for DB2 instance memory levels
    * Add: winperf_phydisk can now output IOPS
    * Add: oracle_tablespace now with flexible warn/crit levels(magic number)
    
    Livestatus:
    * Add: new column in hosts/services table: comments_with_extra_info
    Adds the entry type and entry time

    Multisite:
    * Added comment painter to notification related views
    * Added compatibility code to use hashlib.md5() instead of md5.md5(), which
      is deprecated in python > 2.5 to prevent warning messages in apache error log
    * Added host filter for "last host state change" and "last host check"
    * FIX: Preventing autocomplete in password fields of "edit profile" dialog
    * The ldap member attribute of groups is now configruable via WATO
    * Added option to enforce lower User-IDs during LDAP sync
    * Improved debug logging of ldap syncs (Now writing duration of queries to log)
    * Displaying date/time of comments in comment icon hover menu (Please
      note: You need to update your livestatus to current version to make this work)
    * FIX: Making "action" context link unclickable during handling actions / confirms

    BI:
    * Use Ajax to delay rendering of invisible parts of the tree (this
      saves lots of HTML code)

    WATO:
    * Added hr_mem check to the memory checkgroup to make it configurable in WATO
    * Make page_header configurable in global settings
    * FIX: Fixed some typos in ldap error messages
    * FIX: Fixed problem on user profile page when no alias set for a user
    * FIX: list valuespecs could not be extended after once saving
    * FIX: fix title of foldable areas contained in list valuespecs
    * FIX: Fixed bug where pending log was not removed in multisite setup
    * FIX: Fixed generation of auth.php (Needed for NagVis Multisite Authorisation)
    * FIX: Fixed missing general.* permissions in auth.php on slave sites in 
      case of distributed WATO setups
    * Added oracle_tablespaces configuration to the application checkgroup
    * FIX: Fixed synchronisation of mkeventd configs in distributed WATO setups
    * FIX: "Sync & Restart" did not perform restart in distributed WATO setups
    * FIX: Fixed exception in editing code of ldap group to rule plugin
    * FIX: Don't execute ldap sync while performing actions on users page

    Event Console:
    * Added UNIX socket for sending events to the EC
    * Speed up rule matches in some special cases by factor of 100 and more
    * Init-Script: Improved handling of stale pidfiles
    * Init-Script: Detecting and reporting already running processes
    * WATO: Added hook to make the mkeventd reload in distributed WATO setups
      during "activate changes" process
    * Added hook mkeventd-activate-changes to add custom actions to the mkeventd
      "activate changes" GUI function
    * FIX: When a single rule matching raises an exception, the line is now
      matched agains the following rules instead of being skipped. The
      exception is logged to mkeventd.log

1.2.1i5:
    Core:
    * Improved handling of CTRL+C (SIGINT) to terminate long runnining tasks 
      (e.g.  inventory of SNMP hosts)
    * FIX: PING services on clusters are treated like the host check of clusters
    * cmk --notify: new environment variable NOTIFY_WHAT which has HOST or SERVICE as value
    * cmk --notify: removing service related envvars in case of host notifications
    * cmk --notify: added test code to help developing nitofication plugins.
      Can be called with "cmk --notify fake-service debug" for example

    Checks & Agents:
    * Linux Agent, diskstat: Now supporting /dev/emcpower* devices (Thanks to Claas Rockmann-Buchterkirche)
    * FIX: winperf_processor: Showing 0% on "cmk -nv" now instead of 100%
    * FIX: win_dhcp_pools: removed faulty output on non-german windows 2003 servers 
           with no dhcp server installed (Thanks to Mathias Decker)
    * Add: fileinfo is now supported by the solaris agent. Thanks to Daniel Roettgermann
    * Logwatch: unknown eventlog level ('u') from windows agent treated as warning
    * FIX: logwatch_ec: Added state undefined as priority
    * Add: New Check for Raritan EMX Devices
    * Add: mailman_lists - New check to gather statistics of mailman mailinglists
    * FIX: megaraid_bbu - Handle missing charge information (ignoring them)
    * FIX: myssql_tablespaces - fix PNP graph (thanks to Christian Zock)
    * kernel.util: add "Average" information to PNP graph
    * Windows Agent: Fix startup crash on adding a logfiles pattern, but no logfile specified
    * Windows Agent: check_mk.example.ini: commented logfiles section

    Multisite:
    * FIX: Fixed rendering of dashboard globes in opera
    * When having row selections enabled and no selected and performing
      actions an error message is displayed instead of performing the action on
      all rows
    * Storing row selections in user files, cleaned up row selection 
      handling to single files. Cleaned up GET/POST mixups in confirm dialogs
    * Add: New user_options to limit seen nagios objects even the role is set to see all
    * Fix: On site configaration changes, only relevant sites are marked as dirty
    * Fix: Distributed setup: Correct cleanup of pending changes logfile after "Activate changes"
    * FIX: LDAP: Fixed problem with special chars in LDAP queries when having
    contactgroup sync plugin enabled
    * FIX: LDAP: OpenLDAP - Changed default filter for users
    * FIX: LDAP: OpenLDAP - Using uniqueMember instead of member when searching for groups of a user
    * FIX: LDAP: Fixed encoding problem of ldap retrieved usernames
    * LDAP: Role sync plugin validates the given group DNs with the group base dn now
    * LDAP: Using roles defined in default user profile in role sync plugin processing
    * LDAP: Improved error handling in case of misconfigurations
    * LDAP: Reduced number of ldap querys during a single page request / sync process
    * LDAP: Implemnted some kind of debug logging for LDAP communication
    * FIX: Re-added an empty file as auth.py (wato plugin) to prevent problems during update 

    WATO:
    * CPU load ruleset does now accept float values
    * Added valuespec for cisco_mem check to configure thresholds via WATO
    * FIX: Fixed displaying of tag selections when creating a rule in the ruleeditor
    * FIX: Rulesets are always cloned in the same folder
    * Flexibile notifications: removed "debug notification" script from GUI (you can make it
      executable to be choosable again)
    * Flexibile notifications: added plain mail notification which uses the
      mail templates from global settings dialog

    BI:
    * Added FOREACH_SERVICE capability to leaf nodes
    * Add: Bi views now support debug of livestatus queries

1.2.1i4:
    Core:
    * Better exception handling when executing "Check_MK"-Check. Printing python
      exception to status output and traceback to long output now.
    * Added HOSTTAGS to notification macros which contains all Check_MK-Tags
      separated by spaces
    * Output better error message in case of old inventory function
    * Do object cache precompile for monitoring core on cmk -R/-O
    * Avoid duplicate verification of monitoring config on cmk -R/-O
    * FIX: Parameter --cleanup-autochecks (long for -u) works now like suggested in help
    * FIX: Added error handling when trying to --restore with a non existant file

    Notifications:
    * Fix flexible notifications on non-OMD systems
    
    Checks & Agents:
    * Linux Agent, mk_postgres: Supporting pgsql and postgres as user
    * Linux Agent, mk_postgres: Fixed database stats query to be compatible
      with more versions of postgres
    * apache_status: Modified to be usable on python < 2.6 (eg RHEL 5.x)
    * apache_status: Fixed handling of PIDs with more than 4 numbers
    * Add: New Check for Rittal CMC PSM-M devices
    * Smart plugin: Only use relevant numbers of serial
    * Add: ibm_xraid_pdisks - new check for agentless monitoring of disks on IBM SystemX servers.
    * Add: hp_proliant_da_cntlr check for disk controllers in HP Proliant servers
    * Add: Check to monitor Storage System Drive Box Groups attached to HP servers
    * Add: check to monitor the summary status of HP EML tape libraries
    * Add: apc_rackpdu_status - monitor the power consumption on APC rack PDUs
    * Add: sym_brightmail_queues - monitor the queue levels on Symantec Brightmail mail scanners.
    * Add: plesk_domains - List domains configured in plesk installations
    * Add: plesk_backups - Monitor backup spaces configured for domains in plesk
    * Add: mysql_connections - Monitor number of parallel connections to mysql daemon
    * Add: flexible notifcations: filter by hostname
    * New script multisite_to_mrpe for exporting services from a remote system
    * FIX: postgres_sessions: handle case of no active/no idle sessions
    * FIX: correct backslash representation of windows logwatch files
    * FIX: postgres_sessions: handle case of no active/no idle sessions
    * FIX: zfsget: fix exception on snapshot volumes (where available is '-')
    * FIX: zfsget: handle passed-through filesystems (need agent update)
    * FIX: loading notification scripts in local directory for real
    * FIX: oracle_version: return valid check result in case of missing agent info
    * FIX: apache_status: fixed bug with missing 'url', wrote man page
    * FIX: fixed missing localisation in check_parameteres.py 
    * FIX: userdb/ldap.py: fixed invalid call site.getsitepackages() for python 2.6
    * FIX: zpool_status: fixed crash when spare devices were available
    * FIX: hr_fs: handle negative values in order to larger disks (thanks to Christof Musik)
    * FIX: mssql_backup: Fixed wrong calculation of backup age in seconds


    Multisite:
    * Implemented LDAP integration of Multisite. You can now authenticate your
      users using the form based authentication with LDAP. It is also possible
      to synchronize some attributes like mail addresses, names and roles from
      LDAP into multisite.
    * Restructured cookie auth cookies (all auth cookies will be invalid
      after update -> all users have to login again)
    * Modularized login and cookie validation
    * Logwatch: Added buttons to acknowledge all logs of all hosts or really
      all logs which currently have a problem
    * Check reschedule icon now works on services containing an \
    * Now showing correct representation of SI unit kilo ( k )
    * if perfometer now differs between byte and bit output
    * Use pprint when writing global settings (makes files more readable)
    * New script for settings/removing downtimes: doc/treasures/downtime
    * New option when setting host downtimes for also including child hosts
    * Option dials (refresh, number of columns) now turnable by mouse wheel
    * Views: Commands/Checkboxes buttons are now activated dynamically (depending on data displayed)
    * FIX: warn / crit levels in if-check when using "bit" as unit
    * FIX: Fixed changing own password when notifications are disabled
    * FIX: On page reload, now updating the row field in the headline
    * FIX: ListOfStrings Fields now correctly autoappend on focus
    * FIX: Reloading of sidebar after activate changes
    * FIX: Main Frame without sidebar: reload after activate changes
    * FIX: output_format json: handle newlines correctly
    * FIX: handle ldap logins with ',' in distinguished name
    * FIX: quote HTML variable names, fixes potential JS injection
    * FIX: Sidebar not raising exceptions on configured but not available snapins
    * FIX: Quicksearch: Fixed Up/Down arrow handling in chrome
    * FIX: Speedometer: Terminating data updates when snapin is removed from sidebar
    * FIX: Views: toggling forms does not disable the checkbox button anymore
    * FIX: Dashboard: Fixed wrong display options in links after data reloads
    * FIX: Fixed "remove all downtimes" button in views when no downtimes to be deleted 
    * FIX: Services in hosttables now use the service name as header (if no custom title set)
    * New filter for host_contact and service_contact
    
    WATO:
    * Add: Creating a new rule immediately opens its edit formular
    * The rules formular now uses POST as transaction method
    * Modularized the authentication and user management code
    * Default config: add contact group 'all' and put all hosts into it
    * Reverse order of Condition, Value and General options in rule editor
    * Allowing "%" and "+" in mail prefixes of contacts now
    * FIX: Fixed generated manual check definitions for checks without items
      like ntp_time and tcp_conn_stats
    * FIX: Persisting changing of folder titles when only the title has changed
    * FIX: Fixed rendering bug after folder editing

    Event Console:
    * Replication slave can now copy rules from master into local configuration
      via a new button in WATO.
    * Speedup access to event history by earlier filtering and prefiltering with grep
    * New builtin syslog server! Please refer to online docu for details.
    * Icon to events of host links to view that has context button to host
    * FIX: remove event pipe on program shutdown, prevents syslog freeze
    * FIX: hostnames in livestatus query now being utf8 encoded
    * FIX: fixed a nastiness when reading from local pipe
    * FIX: fix exception in rules that use facility local7
    * FIX: fix event icon in case of using TCP access to EC
    * FIX: Allowing ":" in application field (e.g. needed for windows logfiles)
    * FIX: fix bug in Filter "Hostname/IP-Address of original event"

    Livestatus:
    * FIX: Changed logging output "Time to process request" to be debug output

1.2.1i3:
    Core:
    * added HOST/SERVICEPROBLEMID to notification macros
    * New configuration check_periods for limiting execution of
      Check_MK checks to a certain time period.

    Checks & Agents:
    * Windows agent: persist offsets for logfile monitoring

    Notifications:
    * fix two errors in code that broke some service notifications

    Event Console:
    * New performance counter for client request processing time
    * FIX: fixed bug in rule optimizer with ranges of syslog priorities

    WATO:
    * Cloning of contact/host/service groups (without members)

    Checks & Agents:
    * logwatch: Fixed confusion with ignore/ok states of log messages
    * AIX Agent: now possible to specify -d flag. Please test :)

1.2.1i2:
    Core:
    * Improved validation of inventory data reported by checks
    * Added -d option to precompiled checks to enable debug mode
    * doc/treasures: added script for printing RRD statistics

    Notifications:
    * New system of custom notification, with WATO support

    Event Console:
    * Moved source of Event Console into Check_MK project 
    * New button for resetting all rule hits counters
    * When saving a rule then its hits counter is always reset
    * New feature of hiding certain actions from the commands in the status GUI
    * FIX: rule simulator ("Try out") now handles cancelling rules correctly
    * New global option for enabling log entries for rule hits (debugging)
    * New icon linking to event views for the event services
    * check_mkevents outputs last worst line in service output
    * Max. number of queued connections on status sockets is configurable now
    * check_mkevents: new option -a for ignoring acknowledged events
    * New sub-permissions for changing comment and contact while updating an event
    * New button for generating test events directly via WATO
    * Allow Event Console to replicate from another (master) console for
      fast failover.
    * Allow event expiration also on acknowledged events (configurable)

    Multisite:
    * Enable automation login with _username= and _secret=, while
      _secret is the content of var/check_mk/web/$USER/automation.secret
    * FIX: Fixed releasing of locks and livestatus connections when logging out
    * FIX: Fixed login/login confusions with index page caching
    * FIX: Speed-o-meter: Fixed calculation of Check_MK passive check invervals
    * Removed focus of "Full name" attribute on editing a contact
    * Quicksearch: Convert search text to regex when accessing livestatus
    * FIX: WATO Folder filter not available when WATO disabled
    * WATO Folder Filter no longer available in single host views
    * Added new painters "Service check command expanded" and
      "Host check command expanded"
    * FIX: Corrected garbled description for sorter "Service Performance data" 
    * Dashboard globes can now be filtered by host_contact_group/service_contact_group
    * Dashboard "iframe" attribute can now be rendered dynamically using the
      "iframefunc" attribute in the dashlet declaration
    * Dashboard header can now be hidden by setting "title" to None
    * Better error handling in PNP-Graph hover menus in case of invalid responses

    Livestatus:
    * Added new table statehist, used for SLA queries
    * Added new column check_command_expanded in table hosts
    * Added new column check_command_expanded in table services
    * New columns livestatus_threads, livestatus_{active,queued}_connections

    BI:
    * Added missing localizations
    * Added option bi_precompile_on_demand to split compilations of
      the aggregations in several fragments. If possible only the needed
      aggregations are compiled to reduce the time a user has to wait for
      BI based view. This optimizes BI related views which display
      information for a specific list of hosts or aggregation groups.
    * Added new config option bi_compile_log to collect statistics about
      aggregation compilations
    * Aggregations can now be part of more than one aggregation group
      (just configure a list of group names instead of a group name string)
    * Correct representation of (!), (!!) and (?) markers in check output
    * Corrected representation of assumed state in box layout
    * Feature: Using parameters for hosttags

    WATO:
    * Added progress indicator in single site WATO "Activate Changes"
    * Users & Contacts: Case-insensitive sorting of 'Full name' column
    * ntp/ntp.time parameters are now configurable via WATO
    * FIX: Implemented basic non HTTP 200 status code response handling in interactive
           progress dialogs (e.g. bulk inventory mode)
    * FIX: Fixed editing of icon_image rules
    * Added support of locked hosts and folders ( created by CMDB )
    * Logwatch: logwatch agents/plugins now with ok pattern support 
    * Valuespec: Alternative Value Spec now shows helptext of its elements
    * Valuespec: DropdownChoice, fixed exception on validate_datatype

    Checks & Agents:
    * New check mssql_counters.locks: Monitors locking related information of
      MSSQL tablespaces
    * Check_MK service is now able to output additional performance data
      user_time, system_time, children_user_time, children_system time
    * windows_updates agent plugin: Fetching data in background mode, caching
      update information for 30 minutes
    * Windows agent: output ullTotalVirtual and ullAvailVirtual (not yet
      being used by check)
    * Solaris agent: add <<<uptime>>> section (thanks to Daniel Roettgermann)
    * Added new WATO configurable option inventory_services_rules for the
      windows services inventory check
    * Added new WATO configurable option inventory_processes_rules for the
      ps and ps.perf inventory
    * FIX: mssql_counters checks now really only inventorize percentage based
      counters if a base value is set
    * win_dhcp_pools: do not inventorize empty pools any more. You can switch
      back to old behaviour with win_dhcp_pools_inventorize_empty = True
    * Added new Check for Eaton UPS Devices
    * zfsget: new check for monitoring ZFS disk usage for Linux, Solaris, FreeBSD
      (you need to update your agent as well)
    * Added new Checks for Gude PDU Units
    * logwatch: Working around confusion with OK/Ignore handling in logwatch_rules
    * logwatch_ec: Added new subcheck to forward all incoming logwatch messages
      to the event console. With this check you can use the Event Console 
      mechanisms and GUIs instead of the classic logwatch GUI. It can be 
      enabled on "Global Settings" page in WATO for your whole installation.
      After enabling it you need to reinventorize your hosts.
    * Windows Update Check: Now with caching, Thanks to Phil Randal and Patrick Schlüter
    * Windows Check_MK Agent: Now able to parse textfiles for logwatch output
    * Added new Checks sni_octopuse_cpu, sni_octopuse_status, sni_octopuse_trunks: These
      allow monitoring Siemens HiPath 3000/5000 series PBX.
    * if-checks now support "bit" as measurement unit
    * winperf_phydisk: monitor average queue length for read/write

1.2.0p5:
    Checks & Agents:
    * FIX: windows agent: fixed possible crash in eventlog section

    BI:
    * FIX: fixed bug in aggregation count (thanks Neil) 

1.2.0p4:
    WATO:
    * FIX: fixed detection of existing groups when creating new groups
    * FIX: allow email addresses like test@test.test-test.com
    * FIX: Fixed Password saving problem in user settings

    Checks & Agents:
    * FIX: postgres_sessions: handle case of no active/no idle sessions
    * FIX: winperf_processor: handle parameters "None" (as WATO creates)
    * FIX: mssql_counters: remove debug output, fix bytes output
    * FIX: mssql_tablespaces: gracefully handle garbled agent output

    Multisite:
    * FIX: performeter_temparature now returns unicode string, because of °C
    * FIX: output_format json in webservices now using " as quotes

    Livestatus:
    * FIX: fix two problems when reloading module in Icinga (thanks to Ronny Biering)

1.2.0p3:
    Mulitisite
    * Added "view" parameter to dashlet_pnpgraph webservice
    * FIX: BI: Assuming "OK" for hosts is now possible
    * FIX: Fixed error in makeuri() calls when no parameters in URL
    * FIX: Try out mode in view editor does not show context buttons anymore
    * FIX: WATO Folder filter not available when WATO disabled
    * FIX: WATO Folder Filter no longer available in single host views
    * FIX: Quicksearch converts search text to regex when accessing livestatus
    * FIX: Fixed "access denied" problem with multisite authorization in PNP/NagVis
           in new OMD sites which use the multisite authorization
    * FIX: Localize option for not OMD Environments

    WATO:
    * FIX: Users & Contacts uses case-insensitive sorting of 'Full name' column  
    * FIX: Removed focus of "Full name" attribute on editing a contact
    * FIX: fix layout bug in ValueSpec ListOfStrings (e.g. used in
           list of explicit host/services in rules)
    * FIX: fix inheritation of contactgroups from folder to hosts
    * FIX: fix sorting of users, fix lost user alias in some situations
    * FIX: Sites not using distritubed WATO now being skipped when determining
           the prefered peer
    * FIX: Updating internal variables after moving hosts correctly
      (fixes problems with hosts tree processed in hooks)

    BI:
    * FIX: Correct representation of (!), (!!) and (?) markers in check output

    Livestatus:
    * FIX: check_icmp: fixed calculation of remaining length of output buffer
    * FIX: check_icmp: removed possible buffer overflow on do_output_char()
    
    Livecheck:
    * FIX: fixed problem with long plugin output
    * FIX: added /0 termination to strings
    * FIX: changed check_type to be always active (0)
    * FIX: fix bug in assignment of livecheck helpers 
    * FIX: close inherited unused filedescriptors after fork()
    * FIX: kill process group of called plugin if timeout is reached
           -> preventing possible freeze of livecheck
    * FIX: correct escaping of character / in nagios checkresult file
    * FIX: fixed SIGSEGV on hosts without defined check_command
    * FIX: now providing correct output buffer size when calling check_icmp 

    Checks & Agents:
    * FIX: Linux mk_logwatch: iregex Parameter was never used
    * FIX: Windows agent: quote '%' in plugin output correctly
    * FIX: multipath check now handles '-' in "user friendly names"
    * New check mssql_counters.locks: Monitors locking related information of
      MSSQL tablespaces
    * FIX: mssql_counters checks now really only inventorize percentage based
      counters if a base value is set
    * windows_updates agent plugin: Fetching data in background mode, caching
      update information for 30 minutes
    * FIX: netapp_vfiler: fix inventory function (thanks to Falk Krentzlin)
    * FIX: netapp_cluster: fix inventory function
    * FIX: ps: avoid exception, when CPU% is missing (Zombies on Solaris)
    * FIX: win_dhcp_pools: fixed calculation of perc_free
    * FIX: mssql_counters: fixed wrong log size output

1.2.0p3:
    Multisite:
    * Added "view" parameter to dashlet_pnpgraph webservice

    WATO:
    * FIX: It is now possible to create clusters in empty folders
    * FIX: Fixed problem with complaining empty ListOf() valuespecs

    Livestatus:
    * FIX: comments_with_info in service table was always empty

1.2.1i1:
    Core:
    * Allow to add options to rules. Currently the options "disabled" and
      "comment" are allowed. Options are kept in an optional dict at the
      end of each rule.
    * parent scan: skip gateways that are reachable via PING
    * Allow subcheck to be in a separate file (e.g. foo.bar)
    * Contacts can now define *_notification_commands attributes which can now
      override the default notification command check-mk-notify
    * SNMP scan: fixed case where = was contained in SNMP info
    * check_imap_folder: new active check for searching for certain subjects
      in an IMAP folder
    * cmk -D shows multiple agent types e.g. when using SNMP and TCP on one host

    Checks & Agents:
    * New Checks for Siemens Blades (BX600)
    * New Checks for Fortigate Firewalls
    * Netapp Checks for CPU Util an FC Port throughput
    * FIX: megaraid_pdisks: handle case where no enclosure device exists
    * FIX: megaraid_bbu: handle the controller's learn cycle. No errors in that period.
    * mysql_capacity: cleaned up check, levels are in MB now
    * jolokia_info, jolokia_metrics: new rewritten checks for jolokia (formerly
      jmx4perl). You need the new plugin mk_jokokia for using them
    * added preliminary agent for OpenVMS (refer to agents/README.OpenVMS) 
    * vms_diskstat.df: new check file usage of OpenVMS disks
    * vms_users: new check for number of interactive sessions on OpenVMS
    * vms_cpu: new check for CPU utilization on OpenVMS
    * vms_if: new check for network interfaces on OpenVMS
    * vms_system.ios: new check for total direct/buffered IOs on OpenVMS
    * vms_system.procs: new check for number of processes on OpenVMS
    * vms_queuejobs: new check for monitoring current VMS queue jobs
    * FIX: mssql_backup: Fixed problems with datetime/timezone calculations
    * FIX: mssql agent: Added compatibility code for MSSQL 9
    * FIX: mssql agent: Fixed connection to default instances ("MSSQLSERVER")
    * FIX: mssql agent: Fixed check of databases with names starting with numbers
    * FIX: mssql agent: Fixed handling of databases with spaces in names
    * f5_bigip_temp: add performance data
    * added perf-o-meters for a lot of temperature checks
    * cmctc_lcp.*: added new checks for Rittal CMC-TC LCP
    * FIX: diskstat (linux): Don't inventorize check when data empty
    * Cisco: Added Check for mem an cpu util
    * New check for f5 bigip network interfaces
    * cmctc.temp: added parameters for warn/crit, use now WATO rule
      "Room temperature (external thermal sensors)"
    * cisco_asa_failover: New Check for clustered Cisco ASA Firewalls 
    * cbl_airlaser.status: New Check for CBL Airlaser IP1000 laser bridge.
    * cbl_airlaser.hardware: New Check for CBL Airlaser IP1000 laser bridge.
      Check monitors the status info and allows alerting based on temperature.
    * df, hr_fs, etc.: Filesystem checks now support grouping (pools)
      Please refer to the check manpage of df for details
    * FIX: windows agent: try to fix crash in event log handling
    * FreeBSD Agent: Added swapinfo call to mem section to make mem check work again
    * windows_multipath: Added the missing check for multipath.vbs (Please test)
    * carel_uniflair_cooling: new check for monitoring datacenter air conditioning by "CAREL"
    * Added Agent for OpenBSD
    * Added Checks for UPS devices
    * cisco_hsrp: New Check for monitoring HSRP groups on Cisco Routers. (SMIv2 version)
    * zypper: new check and plugin mk_zypper for checking zypper updates.
    * aironet_clients: Added support for further Cisco WLAN APs (Thanks to Stefan Eriksson for OIDs)
    * aironet_errors: Added support for further Cisco WLAN APs
    * apache_status: New check to monitor apache servers which have the status-module enabled.
      This check needs the linux agent plugin "apache_status" installed on the target host.

    WATO:
    * Added permission to control the "clone host" feature in WATO
    * Added new role/permission matrix page in WATO to compare
      permissions of roles
    * FIX: remove line about number of rules in rule set overview
      (that garbled the logical layout)
    * Rules now have an optional comment and an URL for linking to 
      documntation
    * Rule now can be disabled without deleting them.
    * Added new hook "sites-saved"
    * Allow @ in user names (needed for some Kerberos setups)
    * Implemented new option in WATO attributes: editable
      When set to False the attribute can only be changed during creation
      of a new object. When editing an object this attribute is only displayed.
    * new: search for rules in "Host & Service Configuration"
    * parent scan: new option "ping probes", that allows skipping 
      unreachable gateways.
    * User managament: Added fields for editing host/service notification commands
    * Added new active check configuration for check_smtp
    * Improved visualization of ruleset lists/dictionaries
    * Encoding special chars in RegExp valuespec (e.g. logwatch patterns)
    * Added check_interval and retry_interval rules for host checks
    * Removed wmic_process rule from "inventory services" as the check does not support inventory
    * Made more rulegroup titles localizable
    * FIX: Fixed localization of default permissions
    * FIX: Removed double collect_hosts() call in activate changes hook
    * FIX: Fixed double hook execution when using localized multisite
    * FIX: User list shows names of contactgroups when no alias given
    * FIX: Reflecting alternative mode of check_http (check ssl certificate
    age) in WATO rule editor
    * FIX: Fixed monitoring of slave hosts in master site in case of special
      distributed wato configurations
    * FIX: Remove also user settings and event console rule on factory reset
    * FIX: complex list widgets (ListOf) failed back to old value when
           complaining
    * FIX: complex list widgets (ListOf) lost remaining entries after deleting one
    * FIX: Fixed error in printer_supply valuespec which lead to an exception
           when defining host/service specific rules
    * FIX: Fixed button url icon in docu-url link

    BI:
    * Great speed up of rule compilation in large environments

    Multisite:
    * Added css class="dashboard_<name>" to the dashboard div for easier
    customization of the dashboard style of a special dashboard
    * Dashboard: Param wato_folder="" means WATO root folder, use it and also
      display the title of this folder
    * Sidebar: Sorting aggregation groups in BI snapin now
    * Sidebar: Sorting sites in master control snapin case insensitive
    * Added some missing localizations (error messages, view editor)
    * Introducted multisite config option hide_languages to remove available
      languages from the multisite selection dialogs. To hide the builtin
      english language simply add None to the list of hidden languages.
    * FIX: fixed localization of general permissions
    * FIX: show multisite warning messages even after page reload
    * FIX: fix bug in Age ValueSpec: days had been ignored
    * FIX: fixed bug showing only sidebar after re-login in multisite
    * FIX: fixed logwatch loosing the master_url parameter in distributed setups
    * FIX: Fixed doubled var "site" in view editor (site and siteopt filter)
    * FIX: Don't crash on requests without User-Agent HTTP header
    * Downtimes: new conveniance function for downtime from now for ___ minutes.
      This is especially conveniant for scripting.
    * FIX: fixed layout of login dialog when showing up error messages
    * FIX: Fixed styling of wato quickaccess snapin preview
    * FIX: Made printer_supply perfometer a bit more robust against bad perfdata
    * FIX: Removed duplicate url parameters e.g. in dashboard (display_options)
    * FIX: Dashboard: If original request showed no "max rows"-message, the
           page rendered during reload does not show the message anymore
    * FIX: Fixed bug in alert statistics view (only last 1000 lines were
           processed for calculating the statistics)
    * FIX: Added missing downtime icon for comment view
    * FIX: Fixed handling of filter configuration in view editor where filters
           are using same variable names. Overlaping filters are now disabled
	   in the editor.
    * FIX: Totally hiding hidden filters from view editor now

    Livecheck:
    * FIX: Compile livecheck also if diet libc is missing

1.2.0p2:
    Core:
    * simulation_mode: legacy_checks, custom_checks and active_checks
      are replaced with dummy checks always being OK
    * FIX: Precisely define order of reading of configuration files. This
      fixes a WATO rule precedence problem

    Checks & Agents:
    * FIX: Fixed syntax errors in a bunch of man pages
    * if_lancom: silently ignore Point-To-Point interfaces
    * if_lancom: add SSID to logical WLAN interface names
    * Added a collection of MSSQL checks for monitoring MSSQL servers
      (backups, tablespaces, counters)
    * New check wut_webio_io: Monitor the IO input channels on W&T Web-IO 
      devices
    * nfsmounts: reclassify "Stale NFS handle" from WARN to CRIT
    * ORACLE agent/checks: better error handling. Let SQL errors get
      through into check output, output sections even if no database
      is running.
    * oracle_version: new check outputting the version of an ORACLE
      database - and using uncached direct SQL output.
    * ORACLE agent: fix handling of EXCLUDE, new variable ONLY_SIDS
      for explicitely listing SIDs to monitor
    * mk_logwatch on Linux: new options regex and iregex for file selection
    * remove obsolete ORACLE checks where no agent plugins where available
    * FIX: printer_supply: Fix problem on DELL printers with "S/N" in output
      (thanks to Sebastian Talmon)
    * FIX: winperf_phydisk: Fix typo (lead to WATO rule not being applied)
    * Windows agent: new [global] option crash_debug (see online docu)
    * AIX agent: new check for LVM volume status in rootvg.
    * PostgreSQL plugin: agent is now modified to work with PostgreSQL 
      versions newer than 8.1. (multiple reports, thanks!)

    Multisite:
    * Show number of rows and number of selected rows in header line
      (also for WATO hosts table)
    * FIX: fix problem in showing exceptions (due to help function)
    * FIX: fixed several localization problems in view/command processing
    * FIX: fixed duplicated settings in WATO when using localisation
    * FIX: fixed exception when refering to a language which does not exist
    * FIX: Removing all downtimes of a host/service is now possible again
    * FIX: The refresh time in footer is updated now when changing the value
    * FIX: view editor shows "(Mobile)" hint in view titles when linking to views

    WATO: 
    * Main menu of ruleeditor (Host & Service Parameters) now has
      a topic for "Used rules" - a short overview of all non-empty
      rulesets.
    * FIX: add missing context help to host details dialog
    * FIX: set new site dirty is host move due to change of
      folder attributes
    * FIX: fix exception on unknown value in DropdownChoice
    * FIX: add service specification to ruleset Delay service notifications
    * FIX: fixed problem with disabled sites in WATO
    * FIX: massive speedup when changing roles/users and activing changes
      (especially when you have a larger number of users and folders)
    * Add variable CONTACTPAGER to allowed macros in notifications
    * FIX: fixed default setting if "Hide names of configuration variables"
      in WATO
    * FIX: ListOfString Textboxes (e.g. parents of folders) do now extend in IE
    * FIX: fixed duplicated sections of permissions in rule editor

    BI:
    * New iterators FOREACH_CHILD and FOREACH_PARENT
    * FIX: fix handling of FOREACH_ in leaf nodes (remove hard coded
      $HOST$, replace with $1$, $2$, ..., apply argument substitution)
    * New logical datatable for aggregations that have the same name
      as a host. Converted view "BI Boxes" to this new table. This allows
      for Host-Aggregations containing data of other hosts as well.
    * count_ok: allow percentages, e.g. "count_ok!70%!50%"

1.2.0p1:
    Core:
    * Added macros $DATE$, $SHORTDATETIME$ and $LONGDATETIME$' to
      notification macros

    Checks & Agents:
    * FIX: diskstat: handle output 'No Devices Found' - avoiding exception
    * 3ware_units: Following states now lead to WARNING state instead of
      CRITICAL: "VERIFY-PAUSED", "VERIFYING", "REBUILDING"
    * New checks tsm_stagingpools, tsm_drive and tsm_storagepools
      Linux/UNIX
    * hpux_fchba: new check for monitoring FibreChannel HBAs und HP-UX

    Multisite:
    * FIX: fix severe exception in all views on older Python versions
      (like RedHat 5.5).

    WATO:
    * FIX: fix order of rule execution: subfolders now take precedence
      as they should.

1.2.0:
    Setup:
    * FIX: fix building of RPM packages (due to mk_mysql, mk_postgres)

    Core:
    * FIX: fix error message in case of duplicate custom check

    WATO:
    * FIX: add missing icon on cluster hosts to WATO in Multisite views
    * FIX: fix search field in host table if more than 10 hosts are shown
    * FIX: fix bulk edit and form properties (visibility of attributes was broken)
    * FIX: fix negating hosts in rule editor

    Checks & Agents: 
    * fileinfo: added this check to Linux agent. Simply put your
      file patterns into /etc/check_mk/fileinfo.cfg for configuration.
    * mysql.sessions: New check for MySQL sessions (need new plugin mk_mysql)
    * mysql.innodb_io: New check for Disk-IO of InnoDB
    * mysql_capacity: New check for used/free capacity of MySQL databases
    * postgres_sessions: New check for PostgreSQL number of sessions
    * postgres_stat_database: New check for PostgreSQL database statistics
    * postgres_stat_database.size: New check for PostgreSQL database size
    * FIX: hpux_if: convert_to_hex was missing on non-SNMP-hosts -replace
      with inline implementation
    * tcp_conn_stats: handle state BOUND (found on Solaris)
    * diskstat: support for checking latency, LVM and VxVM on Linux (needs 
      updated agent)
    * avoid duplicate checks cisco_temp_perf and cisco_sensor_temp

1.2.0b6:
    Multisite:
    * FIX: Fixed layout of some dropdown fields in view filters
    * Make heading in each page clickable -> reload page
    * FIX: Edit view: couldn't edit filter settings
    * FIX: Fixed styling of links in multisite context help
    * FIX: Fixed "select all" button for IE
    * FIX: Context links added by hooks are now hidden by the display
           option "B" again
    * FIX: preselected "refresh" option did not reflect view settings
           but was simply the first available option - usually 30.
    * FIX: fixed exception with custom views created by normal users

    WATO:
    * FIX: Fixed "select all" button in hosts & folders for IE
    * Optically mark modified variables in global settings
    * Swapped icons for rule match and previous rule match (makes for sense)

    Core:
    * FIX: Fixed "make_utf is not defined" error when having custom
           timeperiods defined in WATO

    Checks & Agents: 
    * MacOS X: Agent for MacOS (Thanks to Christian Zigotzky)
    * AIX: New check aix_multipath: Supports checking native AIX multipathing from AIX 5.2 onward
    * Solaris: New check solaris_multipath: Supports checking native Solaris multipath from Solaris10 and up.
    * Solaris: The ZFS Zpool status check now looks more closely at the reported messages. (It's also tested to work on Linux now)

1.2.0b5:
    Core:
    * FIX: handle UTF-8 encoded binary strings correctly (e.g. in host alias)
    * FIX: fix configuration of passive checks via custom_checks
    * Added NOTIFICATIONTYPE to host/service mail bodies

    WATO:
    * Site management: "disabled" only applies to Livestatus now
    * FIX: fix folding problems with dependent host tags
    * FIX: Detecting duplicate tag ids between regular tags and auxtags
    * FIX: Fixed layout problem of "new special rule" button in rule editor
    * FIX: Fixed layout problem on "activate changes" page
    * FIX: Added check if contacts belong to contactgroup before contactgroup deletion
    * FIX: fix site configuration for local site in Multisite environments
    * FIX: "(no not monitor)" setting in distributed WATO now works
    * FIX: Site management: replication setting was lost after re-editing
    * FIX: fixed problems after changing D/WATO-configuration
    * FIX: D/WATO: mark site dirty after host deletion
    * FIX: D/WATO: replicate auth.secret, so that login on one site also
           is valid on the replication slaves
    * FIX: implement locking in order to prevent data corruption on
           concurrent changes
    * FIX: Fixed handling of validation errors in cascading dropdown fields
    * FIX: fix cloning of users
    * Keep track of changes made by other users before activating changes,
      let user confirm this, new permission can be used to prevent a user
      from activating foreign changes.
    * FIX: Allowing german umlauts in users mail addresses
    * Allow list of aux tags to be missing in host tag definitions. This
      makes migration from older version easier.
    * FIX: user management modules can now deal with empty lines in htpasswd
    * FIX: Fixed js error on hostlist page with search form

    Multisite:
    * New display type 'boxes-omit-root' for BI views
    * Hostgroup view BI Boxes omits the root level
    * Finalized layout if view options and commands/filters/painteroptions.
    * Broken plugins prevent plugin caching now
    * FIX: remove refresh button from dashboard.
    * FIX: remove use of old option defaults.checkmk_web_uri
    * FIX: fixed outgoing bandwidth in fc port perfometer
    * FIX: remove nasty JS error in sidebar
    * FIX: fix folding in custom links (directories would not open)
    * FIX: animation of rotation treeangle in trees works again
    * FIX: Logwatch: Changed font color back to black
    * FIX: show toggle button for checkboxes in deactivated state
    * FIX: fix repeated stacked refresh when toggling columns
    * FIX: disable checkbox button in non-checkboxable layouts
    * FIX: fix table layout for views (gaps where missing sometimes)
    * FIX: Fixed sorting views by perfdata values which contain floats
    * FIX: fix sometimes-broken sizing of sidebar and dashboard on Chrome
    * FIX: fix dashboard layout on iPad
    * FIX: Fixed styling issues of sidebar in IE7
    * FIX: fix problem where filter settings (of checkboxes) are not effective
           when it comes to executing commands
    * FIX: Fixed styling issues of view filters with dropdown fields
    * FIX: multisite login can now deal with empty lines in htpasswd
    * FIX: Fixed a bunch of js/css errors

    Mobile:
    * FIX: Fixed logtime filter settings in all mobile views
    * FIX: fix some layout problems

    BI:
    * New aggregation function count_ok, that counts the number
      of nodes in state OK.
    * FIX: Removed debug output int count_ok aggregation

    Checks & Agents:
    * Linux: Modified cluster section to allow pacemaker/corosync clusters without heartbeat
    * AIX: convert NIC check to lnx_if (now being compatible with if/if64)
    * AIX: new check for CPU utilization (using section lparstat_aix)
    * ntp checks: Changed default value of time offsets to be 200ms (WARN) / 500ms (CRIT)
    * aironet_{errors,clients}: detect new kinds of devices (Thanks to Tiago Sousa)
    * check_http, check_tcp: allow to omit -I and use dynamic DNS name instead

1.2.0b4:
    Core:
    * New configuration variable snmp_timing, allowing to 
      configure timeout and retries for SNMP requests (also via WATO)
    * New configuration variable custom_checks. This is mainly for
      WATO but also usable in main.mk It's a variant of legacy_checks that
      automatically creates the required "define command" sections.

    WATO:
    * ps and ps.perf configurable via WATO now (without inventory)
    * New layout of main menu and a couple of other similar menus
    * New layout of ruleset overviews
    * Hide check_mk variable names per default now (change via global settings)
    * New layout of global settings
    * Folder layout: show contact groups of folder
    * Folder movement: always show complete path to target folder
    * Sidebar snapin: show pending changes
    * New rule for configuring custom_checks - allowing to run arbitrary
      active checks even if not yet formalized (like HTTP and TCP)
    * Added automation_commands to make automations pluginable
    * New layout and new internal implementation of input forms
    * New layout for view overview and view editor
    * Split up host search in two distinct pages
    * Use dynamic items in rule editor for hosts and items (making use
      of ListOfStrings())
    * FIX: audit log was not shown if no entry for today existed
    * FIX: fix parent scan on single site installations
    * FIX: fix folder visibility permission handling
    * FIX: honor folder-permissions when creating, deleting 
           and modifiying rules
    * FIX: detect non-local site even if unix: is being used
    * FIX: better error message if not logged into site during 
           action that needs remote access
    * FIX: send automation data via POST not GET. This fixes inventory
           on hosts with more than 500 services.
    * FIX: make config options directly active after resetting them
           to their defaults (didn't work for start_url, etc.
    * FIX: Fixed editing of ListOf in valuespec editors (e.g. used in logwatch
    pattern editor)
    * FIX: Reimplemented correct behaviour of the logwatch pattern "ignore"
    state which is used to drop the matching log lines

    Multisite:
    * FIX: fixed filter of recent event views (4 hours didn't catch)
    * FIX: convert more buttons to new graphical style
    * FIX: Logwatch handles logs with only OK lines in it correctly in logfile list views
    * FIX: Fixed syntax error in "Single-Host Problems" view definition
    * New help button at top right of each page now toggles help texts
    * Snapin Custom Links allows to specify HTTP link target
    * Redesign of bar with Display/Filter/Commands/X/1,2,3,4,6,8/30,60,90/Edit

    Mobile GUI:
    * FIX: commands can be executed again
    * FIX: fixed styling of buttons

    Checks & Agents:
    * FIX: Logwatch: fixed missing linebreak during reclassifing lines of logfiles
    * FIX: Logwatch: Logwatch services in rules configured using WATO must be
      given as item, not as whole service name
    * New active check via WATO: check_ldap
    * printer_alerts: new configuration variable printer_alerts_text_map. Make
      'Energiesparen' on Brother printers an OK state.
    * services: This check can now be parameterized in a way that it warn if
      a certain service is running. WATO formalization is available.

    BI:
    * FIX: make rotating folding arrows black (white was not visible)
    * Display format 'boxes' now in all BI views available
    * Display format 'boxes' now persists folding state

1.2.0b3:
    Core:
    * FIX: fixed SNMP info declaration in checks: could be garbled
      up in rare cases
    * avoid duplicate parents definition, when using 'parents' and
      extra_host_conf["parents"] at the same time. The later one has
      precedence.

    Multisite:
    * Logwatch: Colorizing OK state blocks correctly
    * FIX: allow web plugins to be byte compiled (*.pyc). Those
      are preferred over *.py if existing
    * View Editor: Fixed jump to top of the page after moving painters during
      editing views
    * FIX: Fixed login redirection problem after relogging
    * Filter for times now accept ranges (from ... until)
    * New view setting for page header: repeat. This repeats the
      column headers every 20'th row.
    * FIX: Fixed problem with new eval/pickle
    * FIX: Fixed commands in host/service search views

    Checks & Agents:
    * FIX: Made logwatch parsing mechanism a little more robust
      (Had problems with emtpy sections from windows agent)
    * FIX: brocade_fcport: Configuration of portsates now possible  
    * if_lancom: special version for if64 for LANCOM devices (uses
      ifName instead of ifDescr)


    WATO:
    * Reimplemented folder listing in host/folders module
    * Redesigned the breadcrumb navigation
    * Global settings: make boolean switches directly togglable
    * New button "Recursive Inventory" on folder: Allows to do
      a recursive inventory over all hosts. Also allows to selectively
      retry only hosts that have failed in a previous inventory.
    * You can configure parents now (via a host attribute, no rules are
      neccessary).
    * You can now do an automated scan for parents and layer 3 (IP)
    * You can configure active checks (check_tcp, ...) via WATO now
    * FIX: fix page header after confirmation dialogs
    * FIX: Fixed umlaut problem in host aliases and ip addresses created by WATO
    * FIX: Fixed exception caused by validation problems during editing tags in WATO
    * FIX: create sample config only if both rules.mk and hosttags.mk are missing
    * FIX: do not loose host tags when both using WATO-configured and 
      manual ones (via multisite.mk)
    * Timeperiods: Make list of exceptions dynamic, not fixed to 10 entries
    * Timeperiods: Configure exclusion of other timeperiods
    * Configuration of notification_delay and notification_interval

1.2.0b2:
    Core:
    * FIX: Cluster host checks were UNKNOWN all the time
    * FIX: reset counter in case of (broken) future time
    * FIX: Automation try-inventory: Fixed problem on where checks which
      produce equal service descriptions could lead to invalid inventory
      results on cluster hosts.
    * FIX: do not create contacts if they won't be assigned to any host
      or service. Do *not* assign to dummy catch-all group "check_mk".

    WATO:
    * Added new permission "move hosts" to allow/deny moving of hosts in WATO
    * Also write out contact definitions for users without contactgroups to
      have the mail addresses and other notification options persisted
    * FIX: deletion of automation accounts now works
    * FIX: Disabling notifications for users does work now
    * New main overview for rule editor
    * New multisite.mk option wato_hide_varnames for hiding Check_MK 
      configuration variable names from the user
    * New module "Logwatch Pattern Analyzer" to verify logwatch rules
    * Added new variable logwatch_rules which can also be managed through the
      WATO ruleset editor (Host/Service Parameters > Parameters and rules for
      inventorized checks > Various applications > Logwatch Patterns)
    * Users & Contacts: Added new option wato_hidden_users which holds a list
      of userids to hide the listed users from the WATO user management GUI.
    * WATO API: Added new method rewrite_configuration to trigger a rewrite of
      all host related wato configuration files to distribute changed tags
    * Added new internal hook pre-activate-changes to execute custom
      code BEFORE Check_MK is called to restart Nagios
    * FIX: Only showing sudo hint message on sudo error message in automation
      command
    * FIX: Fixed js eror in IE7 on WATO host edit page
    * FIX: Using pickle instead of repr/eval when reading data structures from
      urls to prevent too big security issues
    * Rule editor: improve sorting of groups and rulesets
    * FIX: Escaping single quotes in strings when writing auth.php
    * FIX: Fix resorting of host tags (was bug in ListOf)

    Multisite
    * Added config option default_ts_format to configure default timestamp
      output format in multisite
    * Layout and design update
    * Quicksearch: display site name if more than one different site
      is present in the current search result list
    * FIX: Fixed encoding problem in "custom notification" message
    * New configuration parameter page_heading for the HTML page heads
      of the main frameset (%s will be replaced with OMD site name)
    * FIX: Fix problem where snapins where invisible
    * FIX: Fixed multisite timeout errors when nagios not running
    * Sidebar: some new layout improvements
    * Login page is not shown in framesets anymore (redirects framed page to
      full screen login page)
    * FIX: fix exception when disallowing changing display options
    * FIX: Automatically redirect from login page to target page when already
      logged in
    * FIX: Updating the dashboard header time when the dashlets refresh

    BI:
    * Added new painter "affected hosts (link to host page)" to show all
      host names with links to the "hosts" view
    * FIX: Fixed filtering of Single-Host Aggregations
    * New sorter for aggregation group
    * FIX: fix sorting of Single-Host Aggregations after group
    * Avoid duplicate rule incarnations when using FOREACH_*
    * BI Boxes: allow closing boxes (not yet persisted)
    * New filter for services (not) contained in any aggregate
    * Configure sorting for all BI views

    Checks & Agents:
    * FIX: snmp_uptime handles empty snmp information without exception
    * FIX: Oracle checks try to handle ORA-* errors reported by the agent
      All oracle checks will return UNKNOWN when finding an ORA-* message
    * FIX: filesystem levels set via WATO didn't work, but do now
    * FIX: Group filters can handle groups without aliases now
    * nfsmounts: Added nfs4 support thanks to Thorsten Hintemann
    * megaraid_pdisks megaraid_ldisks: Support for Windows.  Thanks to Josef Hack

1.2.0b1:
    Core, Setup, etc.:
    * new tool 'livedump' for dumping configuration and status
      information from one monitoring core and importing this
      into another.
    * Enable new check registration API (not yet used in checks)
    * FIX: fix handling of prefix-tag rules (+), needed for WATO
    * FIX: handle buggy SNMP devices with non-consecutive OIDS
      (such as BINTEC routers)
    * Check API allows a check to get node information
    * FIX: fix problem with check includes in subchecks
    * Option --checks now also applies to ad-hoc check (e.g.
      cmk --checks=mrpe,df -v somehost)
    * check_mk_templates.cfg: added s to notification options
      of host and service (= downtime alerts)

    WATO:
    * Hosttag-editor: allow reordering of tags
    * Create very basic sample configuration when using
      WATO the first time (three tag groups, two rules)
    * Much more checks are configurable via WATO now
    * Distributed WATO: Made all URL calls using curl now
    * FIX: fix bug in inventory in validate_datatype()
    * Better output in case of inventory error
    * FIX: fix bug in host_icon rule on non OMD
    * FIX: do not use isdisjoint() (was in rule editor on Lenny)
    * FIX: allow UTF-8 encoded permission translations
    * FIX: Fixed several problems in OMD apache shared mode
    * FIX: Do not use None$ as item when creating new rules
    * FIX: Do load *all* users from htpasswd, so passwords from
      users not created via WATO will not be lost.
    * FIX: honor site disabling in replication module
    * FIX: honor write permissions on folder in "bulk delete"
    * FIX: honor permissions for "bulk cleanup" and "bulk edit"
    * FIX: honor write permissions and source folder when moving hosts
    * FIX: honor permissions on hosts also on bulk inventory
    * Only create contacts in Nagios if they are member of at
      least one contact group.
    * It is now possible to configure auxiliary tags via WATO
      (formerly also called secondary tags)
    * FIX: Fixed wrong label "Main Overview" shown for moved WATO folders
      in foldertree snapin
    * FIX: Fixed localization of empty host tags
    * FIX: User alias and notification enabling was not saved

    Checks & Agents:
    * hpux_if: fix missing default parameter errors
    * hpux_if: make configurable via WATO
    * if.include: fix handling of NIC with index 0
    * hpux_lunstats: new check for disk IO on HP-UX
    * windows - mk_oracle tablespace: Added missing sid column
    * diskstat: make inventory mode configurable via WATO
    * added new checks for Fujitsu ETERNUS DX80 S2 
      (thanks to Philipp Höfflin)
    * New checks: lgp_info, lgp_pdu_info and lgp_pdu_aux to monitor Liebert
      MPH/MPX devices
    * Fix Perf-O-Meter of fileage
    * hpux_snmp_cs.cpu: new SNMP check for CPU utilization
      on HP-UX.
    * if/if64: inventory also picks up type 62 (fastEther). This
      is needed on Cisco WLC 21xx series (thanks to Ralf Ertzinger)
    * FIX: fix inventory of f5_bigip_temp
    * mk_oracle (lnx+win): Fixed TEMP tablespace size calculations
    * ps: output node process is running on (only for clusters)
    * FIX: Linux Agent: Fixed ipmi-sensors handling of Power_Unit data
    * hr_mem: handle rare case where more than one entry is present
      (this prevents an exception of pfSense)
    * statgrab_load: level is now checked against 15min average - 
      in order to be consistent with the Linux load check
    * dell_powerconnect_cpu: hopefully correctly handle incomplete
      output from agent now.
    * ntp: do not check 'when' anymore since it can produce false
      alarms.
    * postfix_mailq: handle output with 'Total requests:' in last line
    * FIX: check_mk-hp_blade_psu.php: allow more than 4 power supplies
    * FIX: smart plugin: handle cases with missing vendor (thanks
      to Stefan Kärst)
    * FIX: megaraid_bbu: fix problem with alternative agent output
      (thanks to Daniel Tuecks)
    * mk_oracle: fix quoting problem, replace sessions with version,
      use /bin/bash instead of /bin/sh

    Multisite:
    * Added several missing localization strings
    * IE: Fixed problem with clicking SELECT fields in the new wato foldertree snapin
    * Fixed problem when trying to visit dashboards from new wato foldertree snapin
    * Chrome: Fixed styling problem of foldertree snapin
    * Views: Only show the commands and row selection options for views where
      commands are possible
    * The login mask honors the default_language definition now
    * check_bi_local.py: works now with cookie based authentication
    * FIX: Fixed wrong redirection after login in some cases
    * FIX: Fixed missing stats grouping in alert statistics view
    * FIX: Fixed preview table styling in view editor
    * FIX: Multisite authed users without permission to multisite are
      automatically logged out after showing the error message
    * Retry livestatus connect until timeout is used up. This avoids
      error messages when the core is being restarted
    * Events view now shows icon and text for "flapping" events
    * Use buffer for HTML creation (this speeds up esp. HTTPS a lot)
    * FIX: Fixed state filter in log views

    Livestatus:
    * Add missing column check_freshness to services table

    BI:
    * New column (painter) for simplistic box display of tree.
      This is used in a view for a single hostgroup.

1.1.13i3:
    Core, Setup, etc.:
    * *_contactgroups lists: Single group rules are all appended. When a list
      is found as a value this first list is used exclusively. All other
      matching rules are ignored
    * cmk -d does now honor --cache and --no-tcp
    * cmk -O/-R now uses omd re{start,load} core if using OMD
    * FIX: setup.sh now setups up permissions for conf.d/wato
      correctly
    * cmk --localize update supports an optional ALIAS which is used as
      display string in the multisite GUI
    * FIX: Fixed encoding problems with umlauts in group aliases
    * FIX: honor extra_summary_host_conf (was ignored)
    * new config variable snmpv2c_hosts that allows to enable SNMP v2c
      but *not* bulkwalk (for some broken devices). bulkwalk_hosts still
      implies v2c.

    Checks & Agents:
    * Windows agent: output eventlog texts in UTF-8 encoding. This
      should fix problems with german umlauts in message texts.
    * Windows agent: Added installer for the windows agent (install_agent.exe)
    * Windows agent: Added dmi_sysinfo.bat plugin (Thanks to Arne-Nils Kromer for sharing)
    * Disabled obsolete checks fc_brocade_port and fc_brocade_port_detailed.
      Please use brocade_fcport instead.
    * aironet_errors, statgrab_disk, statgrab_net: Performance data has
      been converted from counters to rates. You might need to delete your
      existing RRDs of these checks. Sorry, but these have been that last
      checks still using counters...
    * ibm_imm_health: added last missing scan function
    * Filesystem checks: trend performance data is now normalized to MB/24h.
      If you have changed the trend range, then your historic values will
      be displayed in a wrong scale. On the other hand - from now on changes
      in the range-setting will not affect the graph anymore.
    * if/if64/lnx_if: pad port numbers with zeros in order to sort correctly.
      This can be turned off with if_inventory_pad_portnumbers = False.
    * Linux agent: wrap freeipmi with lock in order to avoid cache corruption
    * New check: megaraid_bbu - check existance & status of LSI MegaRaid BBU module
    * HP-UX Agent: fix mrpe (remove echo -e and test -e, thanks to Philipp Lemke)
    * FIX: ntp checks: output numeric data also if stratum too high
    * Linux agent: new check for dmraid-based "bios raid" (agent part as plugin)
    * FIX: if64 now uses ifHighSpeed instead of ifSpeed for determining the
      link speed (fixes speed of 10GBit/s and 20GBit/s ports, thanks Marco Poet)
    * cmctc.temp: serivce has been renamed from "CMC Temperature %s" to just
      "Temperature %s", in order to be consistent with the other checks.
    * mounts: exclude changes of the commit option (might change on laptops),
      make only switch to ro critical, other changes warning.
    * cisco_temp_sensor: new check for temperature sensors of Cisco NEXUS
      and other new Cisco devices
    * oracle_tablespace: Fixed tablespace size/free space calculations
    * FIX: if/if64: omit check result on counter wrap if bandwidth traffic levels
      are used.

    Multisite:
    * Improve transaction handling and reload detection: user can have 
      multiple action threads in parallel now
    * Sounds in views are now enabled per default. The new configuration
      variable enable_sounds can be set to False in multisite.mk in order
      to disable sounds.
    * Added filter for log state (UP,DOWN,OK,CRIT...) to all log views
    * New painter for normal and retry check interval (added to detail views)
    * Site filter shows "(local)" in case of non multi-site setup
    * Made "wato folder" columns sortable
    * Hiding site filter in multisite views in single site setups
    * Replaced "wato" sidebar snapin which mixed up WATO and status GUIs with
      the new "wato_foldertree" snapin which only links to the status views
      filtered by the WATO folder.
    * Added "Dashboard" section to views snapin which shows a list of all dashboards
    * FIX: Fixed auth problem when following logwatch icon links while using
      the form based auth
    * FIX: Fix problem with Umlaut in contact alias
    * FIX: Creating auth.php file on first login dialog based login to ensure
      it exists after login when it is first needed
    * Dashboard: link problem views to *unhandled* views (this was
      inconsistent)
    * Localization: Fixed detection of gettext template file when using the
      local/ hierarchy in OMD

    Mobile:
    * Improved sorting of views in main page 
    * Fix: Use all the availiable space in header
    * Fix: Navigation with Android Hardwarekeys now working
    * Fix: Links to pnp4nagios now work better
    * Fix: Host and Service Icons now finger friendly
    * Fix: Corrected some buildin views

    WATO:
    * Removed IP-Address attribute from folders
    * Supporting localized tag titles
    * Using Username as default value for full names when editing users
    * Snapshot/Factory Reset is possible even with a broken config
    * Added error messages to user edit dialog to prevent notification problems
      caused by incomplete configuration
    * Activate Changes: Wato can also reload instead of restarting nagios
    * Replication: Can now handle replication sites which use the form based auth
    * Replication: Added option to ignore problems with the ssl certificates
                   used in ssl secured replications
    * WATO now supports configuring Check_MK clusters
    * FIX: Fixed missing folders in "move to" dropdown fields
    * FIX: Fixed "move to target folders" after CSV import
    * FIX: Fixed problem with duplicate extra_buttons when using the i18n of multiisite
    * FIX: Fixed problem with duplicate permissions when using the i18n of multiisite
    * FIX: Writing single host_contactgroups rules for each selected
      contactgroup in host edit dialog
    * FIX: Fixed wrong folder contacgroup related permissions in auth.php api
    * FIX: Fixed not up-to-date role permission data in roles_saved hook
    * FIX: Fixed duplicate custom columns in WATO after switching languages

    BI:
    * improve doc/treasures/check_bi_local.py: local check that creates
      Nagios services out of BI aggregates

    Livestatus:
    * ColumnHeaders: on is now able to switch column header on even if Stats:
      headers are used. Artifical header names stats_1, stats_2, etc. are
      begin used. Important: Use "ColumnHeaders: on" after Columns: and 
      after Stats:.

1.1.13i2:
    Core, Setup, etc.:
    * cmk -I: accept host tags and cluster names

    Checks & Agents:
    * linux agent - ipmi: Creating directory of cache file if not exists
    * dell_powerconnect_cpu: renamed service from CPU to "CPU utilization", in
      order to be consistent with other checks
    
    Multisite:
    * Several cleanups to prevent css/js warning messages in e.g. Firefox
    * Made texts in selectable rows selectable again
    * Adding reschedule icon to all Check_MK based services. Clicks on these
      icons will simply trigger a reschedule of the Check_MK service
    * FIX: ship missing CSS files for mobile GUI
    * FIX: rename check_mk.js into checkmk.js in order to avoid browser
      caching problems during version update

    WATO:
    * Optimized wraps in host lists tag column
    * Bulk inventory: Remove leading pipe signs in progress bar on main
      folder inventory
    * NagVis auhtorization file generation is also executed on activate_changes
    * Implemented a new inclusion based API for using multisite permissions
      in other addons
    * Inventory of SNMP devices: force implicit full scan if no services
      are configured yet
    * FIX: Calling activate_changes hook also in distributed WATO setups
    * FIX: Fixed display bug in host tags drop down menu after POST of form
    * FIX: Fixed javascript errors when doing replication in distributed
      wato environments when not having the sidebar open
    * FIX: Fixed search form dependant attribute handling
    * FIX: Fixed search form styling issues
    * You can now move folders to other folders
    * FIX: Distributed WATO: Supressing site sync progress output written in
      the apache error log

1.1.13i1:
    Multisite:
    * New nifty sidebar snapin "Speed-O-Meter"
    * Implemented new cookie based login mechanism including a fancy login GUI
    * Implemented logout functionality for basic auth and the new cookie based auth
    * Implemented user profile management page for changing the user password and
      the default language (if available)
    * New filter for the (new) state in host/service alerts
    * New command for sending custom notifications
    * FIX: Fixed encoding problem when opening dashboard
    * New icon on a service whos host is in downtime
    * Only show most frequently used context buttons (configurable
      in multisite.mk via context_buttons_to_show)
    * Show icon if user has modified a view's filter settings
    * New config option debug_livestatus_queries, normal debug
      mode does not include this anymore
    * Icons with link to page URL at bottom of each page
    * Logwatch: Switched strings in logwatch to i18n strings
    * Logwatch: Fixed styling of context button when acknowleding log messages
    * Logwatch: Implemented overview page to show all problematic logfiles
    * Add Snapin page: show previews of all snapins
    * Add Snapin page: Trying to prevent dragging confusions by using other click event
    * New (hidden) button for reloading a snapin (left to the close button)
    * Automatically falling back to hardcoded default language if configured
    language is not available
    * Repair layout of Perf-O-Meter in single dataset layout
    * FIX: Fixed duplicate view plugin loading when using localized multisite
    * FIX: Host-/Servicegroup snapin: Showing group names when no alias is available
    * FIX: Removed double "/" from pnp graph image urls in views

    BI:
    * Host/Service elements are now iterable via FOREACH_HOST, e.g.
      (FOREACH_HOST, ['server'], ALL_HOSTS, "$HOST$", "Kernel" ),
    * FIX: Assuming host states is possible again (exception: list index "3")

    WATO:
    * Evolved to full featured monitoring configuration tool!
    * Major internal code cleanup
    * Hosts can now be created directly in folders. The concept of host lists
      has been dropped (see migration notes!)
    * Configuration of global configuration variables of Check_MK via WATO
    * Configuration of main.mk rules
    * Configuration of Nagios objects and attributes
    * Configuration of users and roles
    * Configuration of host tags
    * Distributed WATO: replication of the configuration to slaves and peers
    * Added missing API function update_host_attributes() to change the
      attributes of a host
    * Added API function num_hosts_in_folder() to count the number of hosts
      below the given folder
    * Added option to download "latest" snapshot
    * extra_buttons can now register a function to gather the URL to link to
    * Implemented NagVis Authorisation management using WATO users/permissions

    Livestatus:
    * Experimental feature: livecheck -> super fast active check execution
      by making use of external helper processes. Set livecheck=PATH_TO_bin/livecheck
      in nagios.cfg where you load Livestatus. Optional set num_livecheck_helpers=NUM
      to set number of processes. Nagios will not fork() anymore for check exection.
    * New columns num_hosts and num_services in status table
    * New aggregation functions suminv and avginv (see Documentation)

    Core, Setup, etc.:
    * New configuration variable static_checks[] (used by WATO)
    * New configuration variable checkgroup_parameters (mainly for WATO)
    * check_submission defaults now to "file" (was "pipe")
    * Added pre-configured notification via cmk --notify
    * Drop RRA-configuration files for PNP4Nagios completely
    * New configuration variable ping_levels for configuring parameters
      for the host checks.
    * cmk --notify: new macros $MONITORING_HOST$, $OMD_ROOT$ and $OMD_SITE$
    * make ping_levels also apply to PING services for ping-only hosts
      (thanks to Bernhard Schmidt)

    Checks & Agents:
    * if/if64: new ruleset if_disable_if64_hosts, that force if on
      hosts the seem to support if64
    * Windows agent: new config variable "sections" in [global], that
      allows to configure which sections are being output.
    * Windows agent: in [logwatch] you can now configure which logfiles
      to process and which levels of messages to send.
    * Windows agent: new config variable "host" in all sections that
      restricts the folling entries to certain hosts.
    * Windows agent: finally implemented <<<mrpe>>. See check_mk.ini
      for examples.
    * Windows agent: do not execute *.txt and *.dir in <<<plugins>>> and
      <<<local>>>
    * Windows agent: make extensions to execute configurable (see
      example check_mk.ini)
    * Windows agent: agent now reuses TCP port even when taskkill'ed, so
      a system reboot is (hopefully) not neccessary anymore
    * Windows agent: section <<<df>>> now also outputs junctions (windows
      mount points). No external plugin is needed.
    * Windows agent: new section <<<fileinfo>>> for monitoring file sizes
      (and later possible ages)
    * logwatch: allow to classify messages based on their count (see
      man page of logwatch for details)
    * fileinfo: new check for monitoring age and size of files
    * heartbeat_crm: apply patches from Václav Ovsík, so that the check
      should work on Debian now.
    * ad_replication: added warninglevel 
    * fsc_*: added missing scan functions
    * printer_alerts: added further state codes (thanks to Matthew Stew)
    * Solaris agent: changed shell to /usr/bin/bash (fixes problems with LC_ALL=C)

1.1.12p7:
    Multisite:
    * FIX: detail view of host was missing column headers
    * FIX: fix problem on IE with background color 'white'
    * FIX: fix hitting enter in host search form on IE
    * FIX: fix problem in ipmi_sensors perfometer

    Checks & Agents:
    * FIX: fixed man pages of h3c_lanswitch_sensors and statgrab_cpu
    * FIX: netapp_volumes: added raid4 as allowed state (thanks to Michaël Coquard)

    Livestatus
    * FIX: fix type column in 'GET columns' for dict-type columns (bug found
      by Gerhard Lausser)

1.1.12p6:
    Checks & Agents:
    * FIX: lnx_if: remove debug output (left over from 1.1.12p5)
    
1.1.12p5:
    Multisite:
    * FIX: fix hitting enter in Quicksearch on IE 8
    * FIX: event/log views: reverse sorting, so that newest entries
      are shown first
    * FIX: fix dashboard dashlet background on IE
    * FIX: fix row highlight in status GUI on IE 7/8
    * FIX: fix row highlight after status page reload
    * FIX: single dataset layout honors column header settings
    * FIX: quote '#' in PNP links (when # is contained in services)
    * FIX: quote '#' in PNP image links also
    * FIX: add notifications to host/service event view

    Checks & Agents:
    * FIX: lnx_if: assume interfaces as up if ethtool is missing or
      not working but interface has been used since last reboot. This
      fixes the problem where interface are not found by inventory.
    * FIX: snmp_uptime: handels alternative timeformat
    * FIX: netapp_*: scan functions now detect IBM versions of firmware
    * FIX: bluecoat_diskcpu: repair scan function
    * FIX: mem.vmalloc: fix default levels (32 and 64 was swapped)
    * FIX: smart: make levels work (thanks to Bernhard Schmidt)
    * FIX: PNP template if if/if64: reset LC_ALL, avoids syntax error
    * FIX: dell_powerconnect_cpu: handle sporadic incomplete output
      from SNMP agent

1.1.12p4:
    Multisite:
    * FIX: sidebar snapin Hostgroups and Servicegroups sometimes
           failed with non-existing "available_views".
    * FIX: Fix host related WATO context button links to point to the hosts site
    * FIX: Fixed view editor redirection to new view after changing the view_name
    * FIX: Made icon painter usable when displaying hostgroup rows
    * Logwatch: Switched strings in logwatch to i18n strings
    * Logwatch: Fixed styling of context button when acknowleding log messages
    * Logwatch: Implemented overview page to show all problematic logfiles

    WATO:
    * FIX: add missing icon_csv.png
    * FIX: WATO did not write values of custom macros to extra_host_conf definitions

1.1.12p3:
    Core, Setup, etc.:
    * FIX: really suppress precompiling on PING-only hosts now

1.1.12p2:
    Core, Setup, etc.:
    * FIX: fix handling of empty suboids
    * FIX: do not create precomiled checks for host without Check_MK services

    Checks & Agents:
    * FIX: mem.win: Default levels now works, check not always OK
    * FIX: blade_health: fix OID specification
    * FIX: blade_bays: fix naming of item and man page

    Multisite:
    * FIX: Fixed styling of view header in older IE browsers
    * FIX: Do not show WATO button in views if WATO is disabled
    * FIX: Remove WATO Folder filter if WATO is disabled 
    * FIX: Snapin 'Performance': fix text align for numbers
    * FIX: Disallow setting downtimes that end in the past
    * FIX: Fix links to downtime services in dashboard
    * FIX: Fix popup help of reschedule icon

1.1.12p1:
    Core, Setup, etc.:
    * FIX: fix aggregate_check_mk (Summary host agent status)

    Checks & Agents:
    * FIX: mk_oracle now also detects XE databases
    * FIX: printer_alerts: handle 0-entries of Brother printers
    * FIX: printer_supply: fix Perf-O-Meter if no max known
    * FIX: Added id parameter to render_statistics() method to allow more than
      one pie dashlet for host/service stats
    * FIX: drbd: fixed inventory functions
    * FIX: printer_supply: handle output of Brother printers
    * FIX: ps.perf PNP template: show memory usage per process and not
      summed up. This is needed in situations where one process forks itself
      in irregular intervals and rates but you are interested just in the
      memory usage of the main process.

    Multisite:
    * FIX: finally fixed long-wanted "NagStaMon create hundreds
      of Apache processes" problem!
    * FIX: query crashed when sorting after a join columns without
      an explicit title.
    * FIX: filter for WATO file/folder was not always working.
    * Added filter for hard services states to search and service
      problems view
    * FIX: dashboard problem views now ignore notification period,
      just as tactical overview and normal problem views do
    * FIX: Loading dashboard plugins in dashboard module
 

1.1.12:
    Checks & Agents:
    * dell_powerconnect_*: final fixed, added PNP-templates
    * ps.perf: better error handling in PNP template

    Multisite:
    * Dashboard: fix font size of service statistics table
    * Dashboard: insert links to views into statistics
    * Dashboard: add links to PNP when using PNP graphs
    
1.1.12b2:
    Core, Setup, etc.:
    * FIX: fix crash with umlauts in host aliases
    * FIX: remove duplicate alias from Nagios config

    Checks & Agents:
    * services: better handling of invalid patterns
    * FIX: multipath: fix for another UUID format
    * AIX agent: fix implementation of thread count
    * blade_bays: detect more than 16 bays
    * statgrab_*: added missing inventory functions
    * FIX: fix smart.temp WARN/CRIT levels were off by one degree

    Multisite:
    * Remove Check_MK logo from default dashboard
    * Let dashboard use 10 more pixels right and bottom
    * FIX: do not show WATO icon if no WATO permission
    * Sidebar sitestatus: Sorting sites by sitealias
    * FIX: removed redundant calls of view_linktitle()

    WATO:
    * FIX: fix update of file/folder title after title property change

    Livestatus:
    * FIX: fix crash on imcomplete log lines (i.e. as
      as result of a full disk)
    * FIX: Livestatus-API: fix COMMAND via persistent connections
	

1.1.12b1:
    Core, Setup, etc.:
    * FIX: fix cmk -D on cluster hosts
    * Made profile output file configurable (Variable: g_profile_path)

    Checks & Agents:
    * FIX: j4p_performance: fix inventory functions 
    * FIX: mk_oracle: fix race condition in cache file handling (agent data
      was missing sections in certain situations)
    * mrpe: make check cluster-aware and work as clustered_service
    * cups_queues: Run agent part only on directly on CUPS servers,
      not on clients
    * FIX: mbg_lantime_state: Fixed output UOM to really be miliseconds
    * FIX: ntp: Handling large times in "poll" column correctly
    * New check dmi_sysinfo to gather basic hardware information
    * New check bintec_info to gather the software version and serial number
    of bintec routers

    Multisite:
    * FIX: fix rescheduling of host check
    * FIX: fix exception when using status_host while local site is offline
    * FIX: Fixed not updating pnp graphs on dashboard in some browsers (like chrome)
    * FIX: fix URL-too-long in permissions page
    * FIX: fix permission computation
    * FIX: fixed sorting of service perfdata columns
    * FIX: fixed sorting of multiple joined columns in some cases
    * FIX: fixed some localisation strings
    * Cleanup permissions page optically, add comments for views and snapins
    * Added some missing i18n strings in general HTML functions
    * Added display_option "w" to disable limit messages and livestatus errors in views
    * Service Perfdata Sorters are sorting correctly now
    * Added "Administration" snapin to default sidebar
    * Tactical Overview: make link clickable even if count is zero
    * Minor cleanup in default dashboard
    * Dashboard: new dashlet attribute title_url lets you make a title into a link
    * Dashboard: make numbers match "Tactical Overview" snapin

    Livestatus:
    * Write messages after initialization into an own livestatus.log

    WATO:
    * FIX: "bulk move to" at the top of wato hostlists works again
    * FIX: IE<9: Fixed problem with checkbox events when editing a host
    * FIX: "move to" dropdown in IE9 works again

1.1.11i4:
    Core, Setup, etc.:
    * FIX: use hostgroups instead of host_groups in Nagios configuration.
      This fixes a problem with Shinken
    * --scan-parents: detected parent hosts are now tagged with 'ping', so
      that no agent will be contacted on those hosts

    Checks & Agents:
    * Added 4 new checks dell_powerconnect_* by Chris Bowlby
    * ipmi_sensors: correctly handle further positive status texts
      (thanks to Sebastian Talmon)
    * FIX: nfsmounts handles zero-sized volumes correctly
    * AIX agent now outputs the user and performance data in <<<ps>>>

    Multisite:
    * FIX: WATO filtered status GUIs did not update the title after changing
      the title of the file/folder in WATO
    * FIX: Removed new python syntax which is incompatible with old python versions
    * FIX: Made bulk inventory work in IE
    * FIX: Fixed js errors in IE when having not enough space on dashboard 
    * FIX: fix error when using non-Ascii characters in view title
    * FIX: fix error on comment page caused by missing sorter
    * FIX: endless javascript when fetching pnp graphs on host/service detail pages
    * FIX: Not showing the action form in "try" mode of the view editor
    * FIX: Preventing up-then-over effect while loading the dashboard in firefox
    * Added missing i18n strings in command form and list of views
    * Views are not reloaded completely anymore. The data tables are reloaded
      on their own.
    * Open tabs in views do not prevent reloading the displayed data anymore
    * Added display_option "L" to enable/disable column title sortings
    * Sorting by joined columns is now possible
    * Added missing sorters for "service nth service perfdata" painters
    * Implemented row selection in views to select only a subset of shown data
      for actions
    * Sort titles in views can be enabled by clicking on the whole cells now
    * Submitting the view editor via ENTER key saves the view now instead of try mode
    * Host comments have red backgrounded rows when host is down
    * Implemented hook api to draw custom link buttons in views

    WATO:
    * Changed row selection in WATO to new row selection mechanism
    * Bulk action buttons are shown at the top of hostlists too when the lists
      have more than 10 list items
    * New function for backup and restore of the configuration

    Livestatus:
    * FIX: fix compile error in TableLog.cc by including stddef.h
    * FIX: tables comments and downtimes now honor AuthUser
    * Table log honors AuthUser for entries that belong to hosts
      (not for external commands, though. Sorry...)
    * FIX: fix Stats: sum/min/max/avg for columns of type time

1.1.11i3:
    Core, Setup, etc.:
    * FIX: allow host names to have spaces
    * --snmpwalk: fix missing space in case of HEX strings
    * cmk --restore: be aware of counters and cache being symbolic links
    * do_rrd_update: direct RRD updates have completely been removed.
      Please use rrdcached in case of performance problems.
    * install_nagios.sh has finally been removed (was not maintained anyway).
      Please use OMD instead.
    * Inventory functions now only take the single argument 'info'. The old
      style FUNC(checkname, info) is still supported but deprecated.
    * Show datasource program on cmk -D
    * Remove .f12 compile helper files from agents directory
    * Output missing sections in case of "WARNING - Only __ output of __..."
    * Remove obsolete code of snmp_info_single
    * Remove 'Agent version (unknown)' for SNMP-only hosts
    * Options --version, --help, --man, --list-checks and --packager now
      work even with errors in the configuration files
    * Minor layout fix in check man-pages

    Checks & Agents:
    * FIX: hr_mem: take into account cache and buffers
    * FIX: printer_pages: workaround for trailing-zero bug in HP Jetdirect
    * mk_logwatch: allow to set limits in processing time and number of
      new log messages per log file
    * Windows Agent: Now supports direct execution of powershell scripts
    * local: PNP template now supports multiple performance values
    * lnx_if: make lnx_if the default interface check for Linux
    * printer_supply: support non-Ascii characters in items like
      "Resttonerbehälter". You need to define snmp_character_encodings in main.mk
    * mem.win: new dedicated memory check for Windows (see Migration notes)
    * hr_mem: added Perf-O-Meter
    * Renamed all temperature checks to "Temperature %s". Please
      read the migration notes!
    * df and friends: enabled trend performance data per default. Please
      carefully read the migration notes!
    * diskstat: make summary mode the default behavious (one check per host)

    MK Livestatus:
    * WaitObject: allow to separate host name and service with a semicolon.
      That makes host names containing spaces possible.
    * Better error messages in case of unimplemented operators

    Multisite:
    * FIX: reschedule now works for host names containing spaces
    * FIX: correctly sort log views in case of multi site setups
    * FIX: avoid seven broken images in case of missing PNP graphs
    * FIX: Fixed javascript errors when opening dashboard in IE below 9
    * FIX: Views: Handling deprecated value "perpage" for option
      column_headers correctly
    * FIX: Fixed javascript error when saving edited views without sidebar
    * FIX: Showing up PNP hover menus above perfometers
    * Host/Service Icon column is now modularized and can be extended using
      the multisite_icons list.
    * New sorters for time and line number of logfile entries
    * Bookmarks snapin: save relative URLs whenever possible
    * Man-Pages of Check_MK checks shown in Multisite honor OMD's local hierarchy
    * nicer output of substates, translate (!) and (!!) into HTML code
    * new command for clearing modified attributes (red cross, green checkmark)
    * Perf-O-Meters: strip away arguments from check_command (e.g.
      "check-foo!17!31" -> "check-foo").
    * Added several missing i18n strings in view editor
    * Views can now be sorted by the users by clicking on the table headers.
      The user sort options are not persisted.
    * Perf-O-Meters are now aware if there really is a PNP graph

    WATO:
    * Show error message in case of empty inventory due to agent error
    * Commited audit log entries are now pages based on days
    * Added download link to download the WATO audit log in CSV format

1.1.11i2:
    Core, Setup, etc.:
    * FIX: sort output of cmk --list-hosts alphabetically
    * FIX: automatically remove leading and trailing space from service names
      (this fixes a problem with printer_pages and an empty item)
    * Great speed up of cmk -N/-C/-U/-R, especially when number of hosts is
      large.
    * new main.mk option delay_precompile: if True, check_mk will skip Python 
      precompilation during cmk -C or cmk -R, but will do this the first 
      time the host is checked.  This speeds up restarts. Default is False.
      Nagios user needs write access in precompiled directory!
    * new config variable agent_ports, allowing to specify the agent's
      TCP port (default is 6556) on a per-host basis.
    * new config variable snmp_ports, allowing to specify the UDP port
      to used with SNMP, on a per-host basis.
    * new config variable dyndns_hosts. Hosts listed in this configuration
      list (compatible to bulkwalk_hosts) use their hostname as IP address.
    
    Checks & Agents:
    * FIX: AIX agent: output name of template in case of MRPE
    * FIX: cisco_temp: skip non-present sensors at inventory
    * FIX: apc_symmetra: fix remaining runtime calculation (by factor 100)
    * FIX: Added PNP-template for winperf_phydisk
    * FIX: if64: fix UNKNOWN in case of non-unique ifAlias
    * FIX: lnx_if/if/if64: ignore percentual traffic levels on NICs without
           speed information.
    * FIX: cisco_temp_perf: add critical level to performance data
    * FIX: windows agent: hopefully fix case with quotes in directory name
    * FIX: printer_supply: fixed logic of Perf-O-Meter (mixed up crit with ok)
    * FIX: Solaris agent: reset localization to C, fixes problems with statgrab
    * FIX: blade_*: fix SNMP scan function for newer firmwares (thanks to Carlos Peón)
    * snmp_uptime, snmp_info: added scan functions. These checks will now
      always be added. Please use ingored_checktypes to disable, if non needed.
    * brocade_port: check for Brocade FC ports has been rewritten with
      lots of new features.
    * AIX agent now simulates <<<netctr>>> output (by Jörg Linge)
    * mbg_lantime_state: Handling refclock offsets correctly now; Changed
      default thresholds to 5/10 refclock offset
    * brocade_port: parameter for phystate, opstate and admstate can now
      also be lists of allowed states.
    * lnx_if: treat interfaces without information from ethtool as
      softwareLoopback interface. The will not be found by inventory now.
    * vbox_guest: new check for checking guest additions of Linux virtual box hosts
    * if/if64: Fixed bug in operstate detection when using old tuple based params
    * if/if64: Fixed bug in operstate detection when using tuple of valid operstates
    * mk_oracle: Added caching of results to prevent problems with long
    running SQL queries. Cache is controlled by CACHE_MAXAGE var which is preset to
    120 seconds 
    * mk_oracle: EXCLUDE_<sid>=ALL or EXCLUDE_<sid>=oracle_sessions can be
    used to exclude specific checks now
    * mk_oracle: Added optional configuration file to configure the new options
    * j4p_performance agent plugin: Supports basic/digest auth now
    * New checks j4p_performance.threads and j4p_performance.uptime which
      track the number of threads and the uptime of a JMX process
    * j4p_performance can fetch app and servlet specific status data. Fetching
      the running state, number of sessions and number of requests now. Can be
      extended via agent configuration (j4p.cfg).
    * Added some preflight checks to --scan-parents code
    * New checks netapp_cluster, netapp_vfiler for checking NetAPP filer 
      running as cluster or running vfilers.
    * megaraid_pdisks: Better handling of MegaCli output (Thanks to Bastian Kuhn)
    * Windows: agent now also sends start type (auto/demand/disabled/boot/system)
    * Windows: inventory_services now allowes regexes, depends and state/start type
      and also allows host tags.

    Multisite:
    * FIX: make non-Ascii characters in services names work again
    * FIX: Avoid exceptions in sidebar on Nagios restart
    * FIX: printer_supply perfometer: Using white font for black toners
    * FIX: ipmi: Skipping items with invalid data (0.000 val, "unspecified" unit) in summary mode
    * FIX: ipmi: Improved output formating in summary mode
    * FIX: BI - fixed wrong variable in running_on aggregation function
    * FIX: "view_name" variable missing error message when opening view.py
      while using the "BI Aggregation Groups" and "Hosts" snapins in sidebar
    * FIX: Fixed styling of form input elements in IE + styling improvements
    * FIX: Fixed initial folding state on page loading on pages with multiple foldings opened
    * Introduced basic infrastructure for multilanguage support in Multisite
    * Make 'Views' snapin foldable
    * Replace old main view by dashboard
    * Sidebar: Snapins can register for a triggered reload after a nagios
      restart has been detected. Check interval is 30 seconds for now.
    * Quicksearch snapin: Reloads host lists after a detected nagios restart.
    * New config directory multisite.d/ - similar to conf.d/
    * great speed up of HTML rendering
    * support for Python profiling (set profile = True in multisite.mk, profile
      will be in var/check_mk/web)
    * WATO: Added new hook "active-changes" which calls the registered hosts
      with a dict of "dirty" hosts
    * Added column painter for host contacts
    * Added column painters for contact groups, added those to detail views
    * Added filters for host and service contact groups
    * Detail views of host/service now show contacts
    * Fix playing of sounds: All problem views now have play_sounds activated,
      all other deactivated.
    * Rescheduling of Check_MK: introduce a short sleep of 0.7 sec. This increases
      the chance of the passive services being updated before the repaint.
    * Added missing i18n strings in filter section of view editor
    * Added filter and painter for the contact_name in log table
    * Added several views to display the notification logs of Nagios

    WATO:
    * Configration files can now be administered via the WEB UI
      (config_files in multisite.mk is obsolete)
    * Snapin is tree-based and foldable
    * Bulk operation on host lists (inventory, tags changed, etc)
    * Easy search operation in host lists
    * Dialog for global host search
    * Services dialog now tries to use cached data. On SNMP hosts
      no scan will be done until new button "Full Scan" is pressed.

    BI:
    * FIX: Fixed displaying of host states (after i18n introduction)h
    * FiX: Fixed filter for aggregation group
    * FIX: Fixed assumption button for services with non-Ascii-characters

    MK Livestatus:
    * FIX: fix compile problem on Debian unstable (Thanks to Sven Velt)
    * Column aggregation (Stats) now also works for perf_data
    * New configuration variable data_encoding and full UTF-8 support.
    * New column contact_groups in table hosts and services (thanks to
      Matthew Kent)
    * New headers Negate:, StatsNegate: and WaitConditionNegate:

1.1.11i1:
    Core, Setup, etc.:
    * FIX: Avoid duplicate SNMP scan of checktypes containing a period
    * FIX: honor ignored_checktypes also on SNMP scan
    * FIX: cmk -II also refreshes cluster checks, if all nodes are specified
    * FIX: avoid floating points with 'e' in performance data
    * FIX: cmk -D: drop obsolete (and always empty) Notification:
    * FIX: better handling of broken checks returning empty services
    * FIX: fix computation of weight when averaging
    * FIX: fix detection of missing OIDs (led to empty lines) 
    * SNMP scan functions can now call oid(".1.3.6.1.4.1.9.9.13.1.3.1.3.*")
      That will return the *first* OID beginning with .1.3.6.1.4.1.9.9.13.1.3.1.3
    * New config option: Set check_submission = "file" in order to write
      check result files instead of using Nagios command pipe (safes
      CPU ressources)
    * Agent simulation mode (for internal use and check development)
    * Call snmpgetnext with the option -Cf (fixes some client errors)
    * Call snmp(bulk)walk always with the option -Cc (fixes problems in some
      cases where OIDs are missing)
    * Allow merging of dictionary based check parameters
    * --debug now implies -v
    * new option --profile: creates execution profile of check_mk itself
    * sped up use of stored snmp walks
    * find configuration file in subdirectories of conf.d also
    * check_mk_templates.cfg: make check-mk-ping take arguments

    Multisite:
    * FIX: Display limit-exceeded message also in multi site setups
    * FIX: Tactical Overview: fix unhandled host problems view
    * FIX: customlinks snapin: Suppressing exception when no links configured
    * FIX: webservice: suppress livestatus errors in multi-site setups
    * FIX: install missing example icons in web/htdocs/images/icons
    * FIX: Nagios-Snapin: avoid duplicate slash in URL
    * FIX: custom_style_sheet now also honored by sidebar
    * FIX: ignore case when sorting groups in ...groups snapin
    * FIX: Fixed handling of embedded graphs to support the changes made to
    * FIX: avoid duplicate import of plugins in OMD local installation
    the PNP webservice
    * FIX: Added host_is_active and host_flapping columns for NagStaMon views
    * Added snmp_uptime, uptime and printer_supply perfometers
    * Allow for displaying service data in host tables
    * View editor foldable states are now permament per user
    * New config variable filter_columns (default is 2)

    BI:
    * Added new component BI to Multisite.

    WATO:
    * FIX: fix crash when saving services after migration from old version
    * Allow moving hosts from one to another config file

    Checks & Agents:
    * FIX: hr_mem: ignore devices that report zero memory
    * FIX: cisco_power: fix syntax error in man page (broke also Multisite)
    * FIX: local: fixed search for custom templates PNP template
    * FIX: if/if64: always generate unique items (in case ifAlias is used)
    * FIX: ipmi: fix ugly ouput in case of warning and error
    * FIX: vms_df: fix, was completely broken due to conversion to df.include
    * FIX: blade_bays: add missing SNMP OIDs (check was always UNKNOWN)
    * FIX: df: fix layout problems in PNP template
    * FIX: df: fix trend computation (thanks to Sebastian Talmon)
    * FIX: df: fix status in case of critical trend and warning used
    * FIX: df: fix display of trend warn/crit in PNP-graph
    * FIX: cmctc: fix inventory in case of incomplete entries
    * FIX: cmctc: add scan function
    * FIX: ucd_cpu_load and ucd_cpu_util: make scan function find Rittal
    * FIX: ucd_cpu_util: fix check in case of missing hi, si and st
    * FIX: mk_logwatch: improve implementation in order to save RAM
    * FIX: mk_oracle: Updated tablespace query to use 'used blocks' instead of 'user blocks'
    * FIX: mk_oracle: Fixed computation for TEMP table spaces
    * FIX: bluecoat_sensors: Using scale parameter provided by the host for reported values
    * FIX: fjdarye60_devencs, fjdarye60_disks.summary: added snmp scan functions
    * FIX: decru_*: added snmp scan functions
    * FIX: heartbeat_rscstatus handles empty agent output correctly
    * FIX: hp_procurve_cpu: fix synatx error in man page
    * FIX: hp_procurve_memory: fix syntax error in man page
    * FIX: fc_brocade_port_detailed: fix PNP template in MULTIPLE mode
    * FIX: ad_replication.bat only generates output on domain controllers now.
           This is useful to prevent checks on non DC hosts (Thanks to Alex Greenwood)
    * FIX: cisco_temp_perf: handle sensors without names correctly
    * printer_supply: Changed order of tests. When a printer reports -3 this
      is used before the check if maxlevel is -2.
    * printer_supply: Skipping inventory of supplies which have current value
    and maxlevel both set to -2.
    * cisco_locif: The check has been removed. Please switch to if/if64
      has not the index 1
    * cisco_temp/cisco_temp_perf: scan function handles sensors not beginning
      with index 1
    * df: split PNP graphs for growth/trend into two graphs
    * omd_status: new check for checking status of OMD sites
    * printer_alerts: Added new check for monitoring alert states reported by
      printers using the PRINTER-MIB
    * diskstat: rewritten check: now show different devices, r+w in one check
    * canon_pages: Added new check for monitoring processed pages on canon
    printer/multi-function devices
    * strem1_sensors: added check to monitor sensors attached to Sensatorinc EM1 devices
    * windows_update: Added check to monitor windows update states on windows
      clients. The check monitors the number of pending updates and checks if
      a reboot is needed after updates have been installed.
    * lnx_if: new check for Linux NICs compatible with if/if64 replacing 
      netif.* and netctr.
    * if/if64: also output performance data if operstate not as expected
    * if/if64: scan function now also detects devices where the first port
    * if/if64: also show perf-o-meter if speed is unknown
    * f5_bigip_pool: status of F5 BIP/ip load balancing pools
    * f5_bigip_vserver: status of F5 BIP/ip virtual servers
    * ipmi: new configuration variable ipmi_ignored_sensors (see man page)
    * hp_procurve_cpu: rename services description to CPU utilization
    * ipmi: Linux agent now (asynchronously) caches output of ipmitool for 20 minutes
    * windows: agent has new output format for performance counters
    * winperf_process.util: new version of winperf.cpuusage supporting new agent
    * winperf_system.diskio: new version of winperf.diskstat supporting new agent
    * winperf_msx_queues: new check for MS Exchange message queues
    * winperf_phydisk: new check compatible with Linux diskstat (Disk IO per device!)
    * smart.temp/smart.stats: added new check for monitoring health of HDDs
      using S.M.A.R.T
    * mcdata_fcport: new check for ports of MCData FC Switches
    * hp_procurve_cpu: add PNP template
    * hp_procurve_cpu: rename load to utilization, rename service to CPU utilizition
    * df,df_netapp,df_netapp32,hr_fs,vms_df: convert to mergeable dictionaries
    * mbg_lantime_state,mbg_lantime_refclock: added new checks to monitor 
      Meinberg LANTIME GPS clocks

    Livestatus:
    * Updated Perl API to version 0.74 (thanks to Sven Nierlein)

1.1.10:
    Core, Setup, etc.:
    * --flush now also deletes all autochecks 
    
    Checks & Agents:
    * FIX: hr_cpu: fix inventory on 1-CPU systems (thanks to Ulrich Kiermayr)


1.1.10b2:
    Core, Setup, etc.:
    * FIX: setup.sh on OMD: fix paths for cache and counters
    * FIX: check_mk -D did bail out if host had no ip address
    * cleanup: all OIDs in checks now begin with ".1.3.6", not "1.3.6"

    WATO:
    * FIX: Fixed bug that lost autochecks when using WATO and cmk -II together

    Checks & Agents:
    * Added check man pages for systemtime, multipath, snmp_info, sylo,
      ad_replication, fsc_fans, fsc_temp, fsc_subsystems
    * Added SNMP uptime check which behaves identical to the agent uptime check


1.1.10b1:
    Core, Setup, etc.:
    * FIX: do not assume 127.0.0.1 as IP address for usewalk_hosts if
      they are not SNMP hosts.
    * FIX: precompile: make sure check includes are added before actual
      checks
    * FIX: setup.sh: do not prepend current directory to url_prefix
    * FIX: output agent version also for mixed (tcp|snmp) hosts
    * RPM: use BuildArch: noarch in spec file rather than as a command
      line option (thanks to Ulrich Kiermayr)
    * setup.sh: Allow to install Check_MK into existing OMD site (>= 0.46).
      This is still experimental!

    Checks & Agents:
    * FIX: Windows agent: fix output of event ID of log messages
    * FIX: if/if64: output speed correctly (1.50MB/s instead of 1MB/s)
    * FIX: drbd now handles output of older version without an ep field
    * FIX: repaired df_netapp32
    * FIX: Added SNMP scan function of df_netapp and df_netapp32
    * FIX: repaired apc_symmetra (was broken due to new option -Ot 
      for SNMP)
    * FIX: df, hr_fs and other filesystem checks: fix bug if using
      magic number. levels_low is now honored.
    * FIX: scan function avoids hr_cpu and ucd_cpu_utilization
      at the same time
    * FIX: HP-UX agent: fixed output of df for long mount points
      (thanks to Claas Rockmann-Buchterkirche)
    * FIX: df_netapp/32: fixed output of used percentage (was always
      0% due to integer division)
    * FIX: fixed manual of df (magic_norm -> magic_normsize)
    * FIX: removed filesystem_trend_perfdata. It didn't work. Use
      now df-parameter "trend_perfdata" (see new man page of df)
    * FIX: cisco_temp_perf: fix return state in case of WARNING (was 0 = OK)
    * FIX: repair PNP template for df when using trends
    * FIX: cisco_qos: fix WATO exception (was due to print command in check)
    * FIX: check_mk check: fixed template for execution time
    * FIX: blade_health, fc_brocade_port_detailed removed debug outputs
    * FIX: netapp_volumes: The check handled 64-bit aggregates correctly
    * FIX: netapp_volumes: Fixed snmp scan function
    * FIX: blade_*: Fixed snmp scan function
    * FIX: nfsmount: fix exception in check in case of 'hanging'
    * systemtime: new simple check for time synchronization on Windows
      (needs agent update)
    * Added Perf-O-Meter for non-df filesystem checks (e.g. netapp)
    * hp_proliant_*: improve scan function (now just looks for "proliant")

    Multisite:
    * FIX: fix json/python Webservice

1.1.9i9:
    Core, Setup, etc.:
    * FIX: check_mk_templates.cfg: add missing check_period for hosts
      (needed for Shinken)
    * FIX: read *.include files before checks. Fixes df_netapp not finding
      its check function
    * FIX: inventory checks on SNMP+TCP hosts ignored new TCP checks
    * local.mk: This file is read after final.mk and *not* backup up
      or restored
    * read all files in conf.d/*.mk in alphabetical order now.
    * use snmp commands always with -Ot: output time stamps as UNIX epoch
      (thanks to Ulrich Kiermayr)

    Checks & Agents:
    * ucd_cpu_load: new check for CPU load via UCD SNMP agent
    * ucd_cpu_util: new check for CPU utilization via UCD SNMP agent
    * steelhead_status: new check for overall health of Riverbed Steelhead appliance
    * steelhead_connections: new check for Riverbed Steelhead connections
    * df, df_netapp, df_netapp32, hr_fs, vms_df: all filesystem checks now support
      trends. Please look at check manpage of df for details.
    * FIX: heartbeat_nodes: Fixed error handling when node is active but at least one link is dead
    * 3ware_units: Handling INITIALIZING state as warning now
    * FIX: 3ware_units: Better handling of outputs from different tw_cli versions now
    * FIX: local: PNP template for local now looks in all template directories for
      specific templates (thanks to Patrick Schaaf)

    Multisite:
    * FIX: fix "too many values to unpack" when editing views in single layout
      mode (such as host or service detail)
    * FIX: fix PNP icon in cases where host and service icons are displayed in 
      same view (found by Wolfgang Barth)
    * FIX: Fixed view column editor forgetting pending changes to other form
           fields
    * FIX: Customlinks snapin persists folding states again
    * FIX: PNP timerange painter option field takes selected value as default now
    * FIX: Fixed perfometer styling in single dataset layouts
    * FIX: Tooltips work in group headers now
    * FIX: Catching exceptions caused by unset bandwidth in interface perfometer

    WATO:
    * FIX: fix problem with vanishing services on Windows. Affected were services
      containing colons (such as fs_C:/).

    Livestatus:
    * FIX: fix most compiler warnings (thanks to patch by Sami Kerola)
    * FIX: fix memory leak. The leak caused increasing check latency in some
      situations
    
1.1.9i8:
    Multisite:
    * New "web service" for retrieving data from views as JSON or 
      Python objects. This allows to connect with NagStaMon 
      (requires patch in NagStaMon). Simply add &output_format=json
      or &output_format=python to your view URL.
    * Added two builtin views for NagStaMon.
    * Acknowledgement of problem now has checkboxes for sticky,
      send notification and persisten comment
    * Downtimes: allow to specify fixed/flexible downtime
    * new display_options d/D for switching on/off the tab "Display"
    * Improved builtin views for downtimes
    * Bugfix: Servicegroups can be searched with the quicksearch snapin using
      the 'sg:' prefix again

    WATO:
    * Fixed problem appearing at restart on older Python version (RH)

1.1.9i7:
    Core, Setup, etc.:
    * Fix crash on Python 2.4 (e.g. RedHat) with fake_file
    * Fixed clustering of SNMP hosts
    * Fix status output of Check_MK check in mixed cluster setups

    Checks & Agents:
    * PNP templates for if/if64: fix bugs: outgoing packets had been
      same as incoming, errors and discards were swapped (thanks to 
      Paul Freeman)
    * Linux Agent: Added suport for vdx and xvdx volumes (KVM+Virtio, XEN+xvda)

    Multisite:
    * Fix encoding problem when host/service groups contain non-ascii
      characters.

    WATO:
    * Fix too-long-URL problem in cases of many services on one host


1.1.9i6:
    INCOMPATIBLE CHANGES:
    * Removed out-dated checks blade_misc, ironport_misc and snia_sml. Replaced
      with dummy checks begin always UNKNOWN.

    Core, Setup, etc.:
    * cmk -D: show ip address of host 
    * Fix SNMP inventory find snmp misc checks inspite of negative scan function
    * Fix output of MB and GB values (fraction part was zero)

    Checks & Agents:
    * megaraid_ldisks: remove debug output
    * fc_brocade_port: hide on SNMP scan, prefer fc_brocade_port_detailed
    * fc_brocade_port_detailed: improve scan function, find more devices
    * New agent for HP-UX
    * hpux_cpu: new check for monitoring CPU load average on HP-UX
    * hpux_if: New check for monitoring NICs on HP-UX (compatible to if/if64)
    * hpux_multipath: New check for monitoring Multipathing on HP-UX
    * hpux_lvm: New check for monitoring LVM mirror state on HP-UX
    * hpux_serviceguard: new check for monitoring HP-UX Serviceguard
    * drbd: Fixed var typo which prevented inventory of drbd general check
      (Thanks to Andreas Behler)
    * mk_oracle: new agent plugin for monitoring ORACLE (currently only
      on Linux and HP-UX, but easily portable to other Unices)
    * oracle_sessions: new check for monitoring the current number of active
      database sessions.
    * oracle_logswitches: new check for monitoring the number of logswitches
      of an ORACLE instances in the last 60 minutes.
    * oracle_tablespaces: new check for monitoring size, state and autoextension
      of ORACLE tablespaces.
    * h3c_lanswitch_cpu: new check for monitoring CPU usage of H3C/HP/3COM switches
    * h3c_lanswitch_sensors: new check for monitoring hardware sensors of H3C/HP/3COM switches
    * superstack3_sensors: new check for monitoring hardware sensors of 3COM Superstack 3 switches

    Multisite:
    * Fixed aligns/widths of snapin contents and several small styling issues
    * Fixed links and border-styling of host matrix snapin
    * Removed jQuery hover menu and replaced it with own code

1.1.9i5:
    Multisite:
    * custom notes: new macros $URL_PREFIX$ and $SITE$, making 
      multi site setups easier
    * new intelligent logwatch icon, using url_prefix in multi site
      setups


1.1.9i4:
    Core, Setup, etc.:
    * added missing 'register 0' to host template
    * setup: fix creation of symlink cmk if already existing

    Multisite:
    * New reschedule icon now also works for non-local sites.
    * painter options are now persisted on a per-user-base
    * new optional column for displaying host and service comments
      (not used in shipped views but available in view editor)

    Livestatus:
    * Check for buffer overflows (replace strcat with strncat, etc.)
    * Reduce number of log messages (reclassify to debug)

    Checks & Agents:
    * apc_symmetra: handle empty SNMP variables and treat as 0.


1.1.9i3:
    INCOMPATIBLE CHANGES:
    * You need a current version of Livestatus for Multisite to work!
    * Multisite: removed (undocumented) view parameters show_buttons and show_controls.
      Please use display_options instead.
    * Finally removed deprecated filesystem_levels. Please use check_parameters instead.
    * Livestatus: The StatsGroupBy: header is still working but now deprecated.
      Please simply use Columns: instead. If your query contains at least one Stats:-
      header than Columns: has the meaning of the old StatsGroupBy: header

    Core, Setup, etc.:
    * Create alias 'cmk' for check_mk in bin/ (easier typing)
    * Create alias 'mkp' for check_mk -P in bin/ (easier typing) 

    Multisite:
    * Each column can now have a tooltip showing another painter (e.g.
      show the IP address of a host when hovering over its name)
    * Finally show host/services icons from the nagios value "icon_image".
      Put your icon files in /usr/share/check_mk/web/htdocs/images/icons.
      OMD users put the icons into ~/local/share/check_mk/web/htdocs/images/icons.
    * New automatic PNP-link icons: These icons automatically appear, if
      the new livestatus is configured correctly (see below). 
    * new view property "hidebutton": allow to hide context button to a view.
    * Defaults views 'Services: OK', 'Services: WARN, etc. do now not create
      context buttons (cleans up button bar).
    * new HTML parameter display_options, which allows to switch off several
      parts of the output (e.g. the HTML header, external links, etc).
    * View hoststatus: show PNP graph of host (usually ping stats)
    * new tab "Display": here the user can choose time stamp
      display format and PNP graph ranges
    * new column "host_tags", showing the Check_MK host tags of a host
    * new datasource "alert_stats" for computing alert statistics
    * new view "Alert Statistics" showing alert statistics for all hosts
      and services
    * Sidebar: Fixed snapin movement to the bottom of the snapin list in Opera
    * Sidebar: Fixed scroll position saving in Opera
    * Fixed reloading button animation in Chrome/IE (Changed request to async mode)
    * Sidebar: Removed scrollbars of in older IE versions and IE8 with compat mode
    * Sidebar: Fixed scrolling problem in IE8 with compat mode (or maybe older IE versions)
      which broke the snapin titles and also the tactical overview table
    * Sidebar: Fixed bulletlist positioning
    * Sidebar: The sidebar quicksearch snapin is case insensitive again
    * Fixed header displaying on views when the edit button is not shown to the user
    * View pages are not refreshed when at least one form (Filter, Commands,
      Display Options) is open
    * Catching javascript errors when pages from other domain are opened in content frame
    * Columns in view editor can now be added/removed/moved easily

    Checks & Agents:
    * Fixed problem with OnlyFrom: in Linux agent (df didn't work properly)
    * cups_queues: fixed plugin error due to invalid import of datetime,
      converted other checks from 'from datetime import...' to 'import datetime'.
    * printer_supply: handle the case where the current value is missing
    * megaraid_ldisks: Fixed item detection to be compatible with different versions of megaraid
    * Linux Agent: Added new 3ware agent code to support multiple controllers
      (Re-inventory of 3ware checks needed due to changed check item names)

    Livestatus:
    * new column pnpgraph_present in table host and service. In order for this
      column to work you need to specify the base directory of the PNP graphs
      with the module option pnp_path=, e.g. pnp_path=/omd/sites/wato/var/pnp4nagios/perfdata
    * Allow more than one column for StatsGroupBy:
    * Do not use function is_contact_member_of_contactgroup anymore (get compatible
      with Nagios CVS)
    * Livestatus: log timeperiod transitions (active <-> inactive) into Nagios
      log file. This will enable us to create availability reports more simple
      in future.

    Multisite:
    * allow include('somefile.mk') in multisite.mk: Include other files.
      Paths not beginning with '/' are interpreted relative to the directory
      of multisite.mk

    Livestatus:
    * new columns services_with_info: similar to services_with_state but with
      the plugin output appended as additional tuple element. This tuple may
      grow in future so do not depend on its length!

1.1.9i2:
    Checks & Agents:
    * ibm_imm_health: fix inventory function
    * if/if64: fix average line in PNP-template, fix display of speed for 20MBit
      lines (e.g. Frame Relay)

    Multisite:
    * WATO: Fixed omd mode/site detection and help for /etc/sudoers
    * WATO: Use and show common log for pending changes 
    * Sidebar Quicksearch: Now really disabling browser built-in completion
      dropdown selections
    
1.1.9i1:
    INCOMPATIBLE CHANGES:
    * TCP / SNMP: hosts using TCP and SNMP now must use the tags 'tcp'
      and 'snmp'. Hosts with the tag 'ping' will not inventorize any
      service. New configuration variable tcp_hosts.
    * Inventory: The call syntax for inventory has been simplified. Just
      call check_mk -I HOSTNAME now. Omit the "tcp" or "snmp". If you
      want to do inventory just for certain check types, type "check_mk --checks=snmp_info,if -I hostnames..."
      instead
    * perfdata_format now defaults to "pnp". Previous default was "standard".
      You might have to change that in main.mk if you are not using PNP (only
      relevant for MRPE checks)
    * inventory_check_severity defaults to 1 now (WARNING)
    * aggregation_output_format now defaults to "multiline"
    * Removed non_bulkwalk_hosts. You can use bulkwalk_hosts with NEGATE
      instead (see docu)
    * snmp_communites is now initialized with [], not with {}. It cannot
      be a dict any longer.
    * bulkwalk_hosts is now initizlized with []. You can do += here just
      as with all other rule variables.
    * Configuration check (-X) is now always done. It is now impossible to
      call any Check_MK action with an invalid configuration. This saves
      you against mistyped variables.
    * Check kernel: converted performance data from counters to rates. This
      fixes RRD problems (spikes) on reboots and also allows better access 
      to the peformance data for the Perf-O-Meters.  Also changed service 
      descriptions. You need to reinventurize the kernel checks. Your old
      RRDs will not be deleted, new ones will be created.
    * Multisite: parameters nagios_url, nagios_cgi_url and pnp_url are now
      obsolete. Instead the new parameter url_prefix is used (which must
      end with a /).

    Core, Setup, etc.:
    * Improve error handling: if hosts are monitored with SNMP *and* TCP,
      then after an error with one of those two agents checks from the
      other haven't been executed. This is fixed now. Inventory check
      is still not complete in that error condition.
    * Packages (MKP): Allow to create and install packages within OMD!
      Files are installed below ~/local/share/check_mk. No root permissions
      are neccessary
    * Inventory: Better error handling on invalid inventory result of checks
    * setup.sh: fix problem with missing package_info (only appears if setup
      is called from another directory)
    * ALL_SERVICES: Instead of [ "" ] you can now write ALL_SERVICES
    * debug_log: also output Check_MK version, check item and check parameters
    * Make sure, host has no duplicate service - this is possible e.g. by
      monitoring via agent and snmp in parallel. duplicate services will
      make Nagios reject the configuration.
    * --snmpwalk: do not translate anymore, use numbers. All checks work
      with numbers now anyway.
    * check_mk -I snmp will now try all checktypes not having an snmp scan
      function. That way all possible checks should be inventorized.
    * new variable ignored_checks: Similar to ignored_checktypes, but allows
      per-host configuration
    * allow check implementations to use common include files. See if/if64
      for an example
    * Better handling for removed checks: Removed exceptions in check_mk calls
      when some configured checks have been removed/renamed

    Checks & Agents:
    * Renamed check functions of imm_health check from test_imm to imm_health
      to have valid function and check names. Please remove remove from
      inventory and re-inventory those checks.
    * fc_brocade_port_detailed: allow to specify port state combinations not 
      to be critical
    * megaraid_pdisks: Using the real enclosure number as check item now
    * if/if64: allow to configure averaging of traffic over time (e.g. 15 min) 
      and apply traffic levels and averaged values. Also allow to specify relative
      traffic levels. Allow new parameter configuration via dictionary. Also
      allow to monitor unused ports and/or to ignore link status.
    * if/if64: Added expected interface speed to warning output
    * if/if64: Allow to ignore speed setting (set target speed to None)
    * wut_webtherm: handle more variants of WuT Webtherms (thanks to Lefty)
    * cisco_fan: Does not inventorize 'notPresent' sensors anymore. Improved output
    * cisco_power: Not using power source as threshold anymore. Improved output
    * cisco_fan: Does not inventorize 'notPresent' sensors anymore. Improved output
    * cisco_power: Not using power source as threshold anymore. Improved output
    * cisco_power: Excluding 'notPresent' devices from inventory now
    * cisco_temp_perf: Do not crash if device does not send current temperature
    * tcp_conn_stats: new check for monitoring number of current TCP connections
    * blade_*: Added snmp scan functions for better automatic inventory
    * blade_bays: Also inventorizes standby blades and has a little more
                  verbose output.
    * blade_blowers: Can handle responses without rpm values now. Improved output
    * blade_health: More detailed output on problems
    * blade_blades: Added new check for checking the health-, present- and
                    power-state of IBM Bladecenter blades
    * win_dhcp_pools: Several cleanups in check
    * Windows agent: allow restriction to ip addresses with only_hosts (like xinetd)
    * heartbeat_rscstatus: Catching empty output from agent correctly
    * tcp_conn_stats: Fixed inventory function when no conn stats can be inventoried
    * heartbeat_nodes: fix Linux agent for hostname with upper case letters (thanks to
            Thorsten Robers)
    * heartbeat_rscstatus: Catching empty output from agent correctly
    * heartbeat_rscstatus: Allowing a list as expected state to expect multiple OK states
    * win_dhcp_pools agent plugin: Filtering additional error message on
      systems without dhcp server
    * j4p_performance: Added experimental agent plugin fetching data via 
      jmx4perl agent (does not need jmx4perl on Nagios)
    * j4p_performance.mem: added new experimental check for memory usage via JMX.
    * if/if64: added Perf-O-Meter for Multisite
    * sylo: fix performance data: on first execution (counter wrap) the check did
      output only one value instead of three. That lead to an invalid RRD.
    * Cleaned up several checks to meet the variable naming conventions
    * drbd: Handling unconfigured drbd devices correctly. These devices are
      ignored during nventory
    * printer_supply: In case of OKI c5900 devices the name of the supply units ins not
      unique. The color of the supply unit is reported in a dedicated OID and added to the
      check item name to have a unique name now.
    * printer_supply: Added simple pnp template to have better graph formating for the check results
    * check_mk.only_from: new check for monitoring the IP address access restriction of the
      agent. The current Linux and Windows agents provide this information.
    * snmp_info check: Recoded not to use snmp_info_single anymore
    * Linux Agent: Fixed <<<cpu>>> output on SPARC machines with openSUSE
    * df_netapp/df_netapp32: Made check inventory resistant against empty size values
    * df_netapp32: Added better detection for possible 32bit counter wrap
    * fc_brocade_port_detailed: Made check handle phystate "noSystemControlAccessToSlot" (10)
      The check also handles unknown states better now
    * printer_supply: Added new parameter "printer_supply_some_remaining_status" to
      configure the reported state on small remaining capacity.
    * Windows agent: .vbs scripts in agents plugins/ directory are executed
      automatically with "cscript.exe /Nologo" to prevent wrong file handlers
    * aironet_clients: Only counting clients which don't have empty values for strength
    * statgrab_disk: Fixed byte calculation in plugin output
    * statgrab_disk: Added inventory function
    * 3ware_disks: Ignoring devices in state NOT-PRESENT during inventory

    Multisite:
    * The custom open/close states of custom links are now stored for each
      user
    * Setting doctype in sidebar frame now
    * Fixed invalid sidebar css height/width definition
    * Fixed repositioning the sidebar scroll state after refreshing the page
    * Fixed mousewheel scrolling in opera/chrome
    * Fixed resize bug on refresh in chrome
    * New view for all services of a site
    * Sidebar snapin site_status: make link target configurable
    * Multisite view "Recently changed services": sort newest first
    * Added options show_header and show_controls to remove the page headers
      from views
    * Cool: new button for an immediate reschedule of a host or service
      check: the view is redisplayed exactly at the point of time when
      Nagios has finished the check. This makes use of MK Livestatus'
      unique waiting feature.

   Livestatus:
    * Added no_more_notifications and check_flapping_recovery_notification
      fields to host table and no_more_notifications field to service table.
      Thanks to Matthew Kent

1.1.8:
    Core, Setup, etc.:
    * setup.sh: turn off Python debugging
    * Cleaned up documentation directory
    * cluster host: use real IP address for host check if cluster has
      one (e.g. service IP address)

    Checks & Agents:
    * Added missing PNP template for check_mk-hr_cpu
    * hr_fs: inventory now ignores filesystem with size 0,
      check does not longer crash on filesystems with size 0
    * logwatch: Fixed typo in 'too many unacknowledged logs' error message
    * ps: fix bug: inventory with fixed user name now correctly puts
      that user name into the resulting check - not None.
    * ps: inventory with GRAB_USER: service description may contain
      %u. That will be replaced with the user name and thus makes the
      service description unique.
    * win_dhcp_pools: better handle invalid agent output
    * hp_proliant_psu: Fixed multiple PSU detection on one system (Thanks to Andreas Döhler)
    * megaraid_pdisks: Fixed coding error
    * cisco_fan: fixed check bug in case of critical state
    * nfsmounts: fix output (free and used was swapped), make output identical to df

    Livestatus:
    * Prohibit { and } in regular expressions. This avoids a segmentation
      fault caused by regcomp in glibc for certain (very unusual) regular
      expressions.
    * Table status: new columns external_command_buffer_slots,
      external_command_buffer_usage and external_command_buffer_max
      (this was implemented according to an idea and special request of
       Heinz Fiebig. Please sue him if this breaks anything for you. I was
       against it, but he thinks that it is absolutely neccessary to have
       this in version 1.1.8...)
    * Table status: new columns external_commands and external_commands_rate
      (also due to Mr. Fiebig - he would have quit our workshop otherwise...)
    * Table downtimes/comments: new column is_service

    Multisite:
    * Snapin Performance: show external command per second and usage and
      size of external command buffer
    * Downtimes view: Group by hosts and services - just like comments
    * Fix links for items containing + (e.g. service descriptionen including
      spaces)
    * Allow non-ASCII character in downtimes and comments
    * Added nagvis_base_url to multisite.mk example configuration
    * Filter for host/service groups: use name instead of alias if 
      user has no permissions for groups

1.1.8b3:
    Core, Setup, etc.:
    * Added some Livestatus LQL examples to documentation
    * Removed cleanup_autochecks.py. Please use check_mk -u now.
    * RRA configuration for PNP: install in separate directory and do not
      use per default, since they use an undocumented feature of PNP.

    Checks & Agents:
    * postfix_mailq: Changed limit last 6 lines which includes all needed
		information
    * hp_proliant_temp/hp_proliant_fans: Fixed wrong variable name
    * hp_procurve_mem: Fixed wrong mem usage calculation
    * ad_replication: Works no with domain controller hostnames like DC02,DC02
    * aironet_client: fix crash on empty variable from SNMP output
    * 3ware_disks, 3ware_units: hopefully repaired those checks
    * added rudimentary agent for HP-UX (found in docs/)

    Multisite:
    * added Perf-O-Meter to "Problems of Host" view
    * added Perf-O-Meter to "All Services" view
    * fix bug with cleaning up persistent connections
    * Multisite now only fetches the available PNP Graphs of hosts/services
    * Quicksearch: limit number of items in dropdown to 80
      (configurable via quicksearch_dropdown_limit)
    * Views of hosts: make counts of OK/WARN/CRIT klickable, new views
      for services of host in a certain state
    * Multisite: sort context buttons in views alphabetically
    * Sidebar drag scrolling: Trying to compensate lost mouse events when
	leaving the sidebar frame while dragging

    Livestatus:
    * check for event_broker_options on start
    * Fix memory leakage caused by Filter: headers using regular expressions
    * Fix two memory leaks in logfile parser

1.1.8b2:
    Core, Setup, etc.:
    * Inventory: skip SNMP-only hosts on non-SNMP checktypes (avoids timeouts)
    * Improve error output for invalid checks
    
    Checks & Agents:
    * fix bug: run local and plugins also when spaces are in path name
      (such as C:\Program Files\Check_MK\plugins
    * mem.vmalloc: Do not create a check for 64 bit architectures, where
      vmalloc is always plenty
    * postfix_mailq: limit output to 1000 lines
    * multipath: handle output of SLES 11 SP1 better
    * if/if64: output operstatus in check output
    * if/if64: inventory now detects type 117 (gigabitEthernet) for 3COM
    * sylo: better handling of counter wraps.

    Multisite:
    * cleanup implementation of how user settings are written to disk
    * fix broken links in 'Edit view -> Try out' situation
    * new macros $HOSTNAME_LOWER$, $HOSTNAME_UPPER$ and $HOSTNAME_TITLE$ for
      custom notes

1.1.8b1:
    Core, Setup, etc.:
    * SNMPv3: allow privProtocol and privPassword to be specified (thanks
      to Josef Hack)
    * install_nagios.sh: fix problem with broken filenames produced by wget
    * install_nagios.sh: updated software to newest versions
    * install_nagios.sh: fix Apache configuration problem
    * install_nagios.sh: fix configuration vor PNP4Nagios 0.6.6
    * config generation: fix host check of cluster hosts
    * config generation: add missing contact groups for summary hosts
    * RPM package of agent: do not overwrite xinetd.d/check_mk, but install
      new version with .rpmnew, if admin has changed his one
    * legacy_checks: fix missing perfdata, template references where in wrong
      direction (thanks Daniel Nauck for his precise investigation)

    Checks & Agents:
    * New check imm_health by Michael Nieporte
    * rsa_health: fix bug: detection of WARNING state didn't work (was UNKNOWN
            instead)
    * check_mk_agent.solaris: statgrab now excludes filesystems. This avoids hanging
      in case of an NFS problem. Thanks to Divan Santana.
    * multipath: Handle new output of multipath -l (found on SLES11 SP1)
    * ntp: fix typo in variable ntp_inventory_mode (fixes inventory problem)
    * if64: improve output formatting of link speed
    * cisco_power: inventory function now ignores non-redundant power supplies
    * zpool_status: new check from Darin Perusich for Solaris zpools

    Multisite:
    * fix several UTF-8 problems: allow non-ascii characters in host names
      (must be UTF 8 encoded!)
    * improve compatibility with Python 2.3
    * Allow loading custom style sheet overriding Check_MK styles by setting
      custom_style_sheet in multisite.mk
    * Host icons show link to detail host, on summary hosts.
    * Fix sidebar problem: Master Control did not display data correctly
    * status_host: honor states even if sites hosting status hosts is disabled
      (so dead-detection works even if local site is disabled)
    * new config variable start_url: set url for welcome page
    * Snapin Quicksearch: if no host is matching, automatically search for
      services
    * Remove links to legacy Nagios GUI (can be added by user if needed)
    * Sidebar Quicksearch: fix several annoyances
    * Views with services of one host: add title with host name and status

    Livestatus:
    * fix memory leak: lost ~4K on memory on each StatsAnd: or StatsOr:
      header (found by Sven Nierlein)
    * fix invalid json output for empty responses (found by Sven Nierlein)
    * fix Stats: avg ___ for 0 matching elements. Output was '-nan' and is
      now '0.0'
    * fix output of floating point numbers: always use exponent and make
      sure a decimal point is contained (this makes JSON/Python detect
      the correct type)

1.1.7i5:
    Core, Setup, etc.:
    * SNMP: do not load any MIB files (speeds up snmpwalk a lot!)
    * legacy_checks: new config variable allowing creating classical
      non-Check_MK checks while using host tags and config options
    * check_mk_objects.cfg: beautify output, use tabs instead of spaces
    * check_mk -II: delete only specified checktypes, allow to reinventorize
      all hosts
    * New option -O, --reload: Does the same as -R, but reloads Nagios
      instead of restarting it.
    * SNMP: Fixed string detection in --snmpwalk calls
    * SNMP: --snmpwalk does walk the enterprises tree correctly now
    * SNMP: Fixed missing OID detection in SNMP check processing. There was a problem
      when the first column had OID gaps in the middle. This affected e.g. the cisco_locif check.
    * install_nagios.sh: correctly detect Ubuntu 10.04.1
    * Config output: make order of service deterministic
    * fix problem with missing default hostgroup

    Multisite:
    * Sidebar: Improved the quicksearch snapin. It can search for services, 
      servicegroups and hostgroups now. Simply add a prefix "s:", "sg:" or "hg:"
      to search for other objects than hosts.
    * View editor: fix bug which made it impossible to add more than 10 columns
    * Service details: for Check_MK checks show description from check manual in
      service details
    * Notes: new column 'Custom notes' which allows customizable notes
      on a per host / per service base (see online docu for details)
    * Configuration: new variable show_livestatus_errors which can be set
      to False in order to hide error about unreachable sites
    * hiding views: new configuration variables hidden_views and visible_views
    * View "Service problems": hide problems of down or unreachable hosts. This
      makes the view consistant with "Tactical Overview"

    Checks & Agents:
    * Two new checks: akcp_sensor_humidity and akcp_sensor_temp (Thanks to Michael Nieporte)
    * PNP-template for kernel: show average of displayed range
    * ntp and ntp.time: Inventory now per default just creates checks for ntp.time (summary check).
      This is controlled by the new variable ntp_inventory_mode (see check manuals).
    * 3ware: Three new checks by Radoslav Bak: 3ware_disks, 3ware_units, 3ware_info
    * nvidia: agent now only queries GPUCoreTemp and GPUErrors. This avoids
      a vmalloc leakage of 32kB per call (bug in NVIDIA driver)
    * Make all SNMP based checks independent of standard MIB files
    * ad_replication: Fixed syntax errors and unhandled date output when
      not replicated yet
    * ifoperstatus: Allowing multiple target states as a list now
    * cisco_qos: Added new check to monitor traffic in QoS classes on Cisco routers
    * cisco_power: Added scan function
    * if64/if/cisco_qos: Traffic is displayed in variable byte scales B/s,KB/s,MB/s,GB/s
      depending on traffic amount.
    * if64: really using ifDescr with option if_inventory_uses_description = True
    * if64: Added option if_inventory_uses_alias to using ifAlias for the item names
    * if64/if: Fixed bug displaying the out traffic (Perfdata was ok)
    * if64/if: Added WARN/CRIT thresholds for the bandwidth usage to be given as rates
    * if64/if: Improved PNP-Templates
    * if64/if: The ifoperstatus check in if64/if can now check for multiple target states
    * if64/if: Removing all null bytes during hex string parsing (These signs Confuse nagios pipe)
    * Fixed hr_mem and hr_fs checks to work with new SNMP format
    * ups_*: Inventory works now on Riello UPS systems
    * ups_power: Working arround wrong implemented RFC in some Riello UPS systems (Fixing negative power
      consumption values)
    * FreeBSD Agent: Added sections: df mount mem netctr ipmitool (Thanks to Florian Heigl)
    * AIX: exclude NFS and CIFS from df (thanks to Jörg Linge)
    * cisco_locif: Using the interface index as item when no interface name or description are set

    Livestatus:
    * table columns: fix type of num_service_* etc.: was list, is now int (thanks to Gerhard Laußer)
    * table hosts: repair semantics of hard_state (thanks to Michael Kraus). Transition was one
      cycle to late in certain situations.

1.1.7i4:
    Core, Setup, etc.:
    * Fixed automatic creation of host contactgroups
    * templates: make PNP links work without rewrite

    Multisite:
    * Make page handler modular: this allows for custom pages embedded into
      the Multisite frame work and thus using Multisite for other tasks as
      well.
    * status_host: new state "waiting", if status host is still pending
    * make PNP links work without rewrite
    * Fix visibility problem: in multisite setups all users could see
      all objects.

1.1.7i3:
    Core, Setup, etc.:
    * Fix extra_nagios_conf: did not work in 1.1.7i2
    * Service Check_MK now displays overall processing time including
      agent communication and adds this as performance data
    * Fix bug: define_contactgroups was always assumed True. That led to duplicate
      definitions in case of manual definitions in Nagios 

    Checks & Agents:
    * New Check: hp_proliant_da_phydrv for monitoring the state of physical disks
      in HP Proliant Servers
    * New Check: hp_proliant_mem for monitoring the state of memory modules in
      HP Proliant Servers
    * New Check: hp_proliant_psu for monitoring the state of power supplies in
      HP Proliant Servers
    * PNP-templates: fix several templates not working with MULTIPLE rrds
    * new check mem.vmalloc for monitoring vmalloc address space in Linux kernel.
    * Linux agent: add timeout of 2 secs to ntpq 
    * wmic_process: make check OK if no matching process is found

    Livestatus:
    * Remove obsolete parameter 'accept_timeout'
    * Allow disabling idle_timeout and query_timeout by setting them to 0.

    Multisite:
    * logwatch page: wrap long log lines

1.1.7i2:
    Incompatible Changes:
    * Remove config option define_timeperiods and option --timeperiods.
      Check_MK does not longer define timeperiod definitions. Please
      define them manually in Nagios.
    * host_notification_period has been removed. Use host_extra_conf["notification_period"]
      instead. Same holds for service_notification_periods, summary_host_notification_periods
      and summary_service_notification_periods.
    * Removed modes -H and -S for creating config data. This now does
      the new option -N. Please set generate_hostconf = False if you
      want only services to be defined.

    Core, Setup, etc.:
    * New config option usewalk_hosts, triggers --usewalk during
      normal checking for selected hosts.
    * new option --scan-parents for automatically finding and 
      configuring parent hosts (see online docu for details)
    * inventory check: put detailed list of unchecked items into long
      plugin output (to be seen in status details)
    * New configuration variable check_parameters, that allows to
      override default parameters set by inventory, without defining 
      manual checks!

    Checks & Agents:
    * drbd: changed check parameters (please re-inventorize!)
    * New check ad_replication: Checks active directory replications
      of domain controllers by using repadm
    * New check postifx_mailq: Checks mailqueue lengths of postifx mailserves
    * New check hp_procurve_cpu: Checks the CPU load on HP Procurve switches
    * New check hp_procurve_mem: Checks the memory usage on HP Procurve switches
    * New check hp_procurve_sensors: Checks the health of PSUs, FANs and
      Temperature on HP Procurve switches
    * New check heartbeat_crm: Monitors the general state of heartbeat clusters
      using the CRM
    * New check heartbeat_crm_resources: Monitors the state of resources and nodes
      in heartbeat clusters using the CRM
    * *nix agents: output AgentOS: in header
    * New agent for FreeBSD: It is based on the linux agent. Most of the sections
      could not be ported easily so the FreeBSD agent provides information for less
      checks than the linux agent.
    * heartbeat_crm and heartbeat_crm.resources: Change handling of check parameters.
      Please reinvenurize and read the updated man page of those checks
    * New check hp_proliant_cpu: Check the physical state of CPUs in HP Proliant servers
    * New check hp_proliant_temp: Check the temperature sensors of HP Proliant servers
    * New check hp_proliant_fans: Check the FAN sensors of HP Proliant servers

    Multisite:
    * fix chown problem (when nagios user own files to be written
      by the web server)
    * Sidebar: Fixed snapin movement problem using older firefox
      than 3.5.
    * Sidebar: Fixed IE8 and Chrome snapin movement problems
    * Sidebar: Fixed IE problem where sidebar is too small
    * Multisite: improve performance in multi site environments by sending
      queries to sites in parallel
    * Multisite: improve performance in high latency situations by
      allowing persistent Livestatus connections (set "persist" : True 
      in sites, use current Livestatus version)

    Livestatus:
    * Fix problems with in_*_period. Introduce global
      timeperiod cache. This also improves performance
    * Table timeperiods: new column 'in' which is 0/1 if/not the
      timeperiod is currently active
    * New module option idle_timeout. It sets the time in ms
      Livestatus waits for the next query. Default is 300000 ms (5 min).
    * New module option query_timeout. It limits the time between
      two lines of a query (in ms). Default is 10000 ms (10 sec).

1.1.7i1: Core, Setup, etc.:
    * New option -u for reordering autochecks in per-host-files
      (please refer to updated documentation about inventory for
       details)
    * Fix exception if check_mk is called without arguments. Show
      usage in that case.
    * install_nagios.sh: Updated to NagVis 1.5 and fixed download URL
    * New options --snmpwalk and --usewalk help implemeting checks
      for SNMP hardware which is not present
    * SNMP: Automatically detect missing entries. That fixes if64
      on some CISCO switches.
    * SNMP: Fix hex string detection (hopefully)
    * Do chown only if running as root (avoid error messages)
    * SNMP: SNMPv3 support: use 4-tuple of security level, auth protocol,
      security name and password instead of a string in snmp_communities
      for V3 hosts.
    * SNMP: Fixed hexstring detection on empty strings
    * New option -II: Is like -I, but removes all previous autochecks
      from inventorized hosts
    * install_nagios.sh: Fix detection of PNP4Nagios URL and URL of
      NagVis
    * Packager: make sanity check prohibiting creating of package files
      in Check MK's directories
    * install_nagios.sh: Support Ubuntu 10.04 (Thanks to Ben)
      
    Checks & Agents:
    * New check ntp.time: Similar to 'ntp' but only honors the system peer
      (that NTP peer where ntpq -p prints a *).
    * wmic_process: new check for ressource consumption of windows processes
    * Windows agent supports now plugins/ and local/ checks
    * [FIX] ps.perf now correctly detects extended performance data output
      even if number of matching processes is 0
    * renamed check cisco_3640_temp to cisco_temp, renamed cisco_temp
      to cisco_temp_perf, fixed snmp detection of those checks
    * New check hr_cpu - checking the CPU utilization via SNMP
    * New check hr_fs - checking filesystem usage via SNMP
    * New check hr_mem - checking memory usage via SNMP
    * ps: inventory now can configured on a per host / tag base
    * Linux: new check nvidia.temp for monitoring temperature of NVIDIA graphics card
    * Linux: avoid free-ipmi hanging forever on hardware that does not support IPMI
    * SNMP: Instead of an artificial index column, which some checks use, now
      the last component of the OID is used as index. That means that inventory
      will find new services and old services will become UNKNOWN. Please remove
      the outdated checks.
    * if: handle exception on missing OIDs
    * New checks hp_blade* - Checking health of HP BladeSystem Enclosures via SNMP
    * New check drbd - Checking health of drbd nodes
    * New SNMP based checks for printers (page counter, supply), contributed
      by Peter Lauk (many thanks!)
    * New check cups_queues: Checking the state of cups printer queues
    * New check heartbeat_nodes: Checking the node state and state of the links
      of heartbeat nodes
    * New check heartbeat_rscstatus: Checks the local resource status of
      a heartbeat node
    * New check win_dhcp_pools: Checks the usage of Windows DHCP Server lease pools
    * New check netapp_volumes: Checks on/offline-condition and states of netapp volumes 

    Multisite:
    * New view showing all PNP graphs of services with the same description
    * Two new filters for host: notifications_enabled and acknowledged
    * Files created by the webserver (*.mk) are now created with the group
      configured as common group of Nagios and webserver. Group gets write
      permissions on files and directories.
    * New context view: all services of a host group
    * Fix problems with Umlauts (non-Ascii-characters) in performance data
    * New context view: all services of a host group
    * Sidebar snapins can now fetch URLs for the snapin content instead of
      building the snapin contents on their own.
    * Added new nagvis_maps snapin which displays all NagVis maps available
      to the user. Works with NagVis 1.5 and newer.

1.1.6:
    Core, Setup, etc.:
    * Service aggregation: new config option aggregation_output_format.
      Settings this to "multiline" will produce Nagios multiline output
      with one line for each individual check.

    Multisite:
    * New painter for long service plugin output (Currently not used
      by any builtin view)

    Checks & Agents:
    * Linux agent: remove broken check for /dev/ipmi0

1.1.6rc3:
    Core, Setup, etc.:
    * New option --donate for donating live host data to the community.
      Please refer to the online documentation for details.
    * Tactical Overview: Fixed refresh timeout typo
      (Was 16 mins instead of 10 secs)

    Livestatus:
    * Assume strings are UTF-8 encoded in Nagios. Convert from latin-1 only
      on invalid UTF-8 sequences (thanks to Alexander Yegorov)

    Multisite:
    * Correctly display non-ascii characters (fixes exception with 'ascii codec')
      (Please also update Livestatus to 1.1.6rc3)

1.1.6rc2:
    Multisite:
    * Fix bug in Master control: other sites vanished after klicking buttons.
      This was due to connection error detection in livestatus.py (Bug found
      by Benjamin Odenthal)
    * Add theme and baseurl to links to PNP (using features of new PNP4Nagios
      0.6.4)

    Core, Setup, etc.:
    * snmp: hopefully fix HEX/string detection now

    Checks & Agents:
    * md: fix inventory bug on resync=PENDING (Thanks to Darin Perusich)

1.1.6rc1:
    Multisite:
    * Repair Perf-O-Meters on webkit based browsers (e.g. Chrome, Safari)
    * Repair layout on IE7/IE8. Even on IE6 something is working (definitely
      not transparent PNGs though). Thanks to Lars.
    * Display host state correct if host is pending (painter "host with state")
    * Logfile: new filter for plugin output
    * Improve dialog flow when cloning views (button [EDIT] in views snapin)
    * Quicksearch: do not open search list if text did not change (e.g. Shift up),
      close at click into field or snapin.

    Core, Setup, etc.:
    * Included three patched from Jeff Dairiki dealing with compile flags
      and .gitignore removed from tarballs
    * Fix problem with clustered_services_of[]: services of one cluster
      appeared also on others
    * Packager: handle broken files in package dir
    * snmp handling: better error handling in cases where multiple tables
      are merged (e.g. fc_brocade_port_detailed)
    * snmp: new handling of unprintable strings: hex dumps are converted
      into binary strings now. That way all strings can be displayed and
      no information is lost - nevertheless.
      
    Checks & Agents:
    * Solaris agent: fixed rare df problems on Solaris 10, fix problem with test -f
      (thanks to Ulf Hoffmann)
    * Converted all PNP templates to format of 0.6.X. Dropped compatibility
      with 0.4.X.
    * Do not use ipmi-sensors if /dev/ipmi0 is missing. ipmi-sensors tries
      to fiddle around with /dev/mem in that case and miserably fails
      in some cases (infinite loop)
    * fjdary60_run: use new binary encoding of hex strings
    * if64: better error handling for cases where clients do not send all information
    * apc_symmetra: handle status 'smart boost' as OK, not CRITICAL

    Livestatus:
    * Delay starting of threads (and handling of socket) until Nagios has
      started its event loop. This prevents showing services as PENDING 
      a short time during program start.

1.1.6b3:
    Multisite:
    * Quicksearch: hide complete host list if field is emptied via Backspace or Del.
      Also allow handle case where substring match is unique.

1.1.6b2:
    Core, Setup, etc.:
    * Packager: fix unpackaged files (sounds, etc)

    Multisite:
    * Complete new design (by Tobias Roeckl, Kopf & Herz)
    * New filters for last service check and last service state change
    * New views "Recently changed services" and "Unchecked services"
    * New page for adding sidebar snapins
    * Drag & Drop for sidebar snapins (thanks to Lars)
    * Grab & Move for sidebar scrolling (thanks to Lars)
    * Filter out summary hosts in most views.
    * Set browser refresh to 30 secs for most views
    * View host status: added a lot of missing information
    * View service status: also added information here
    * Make sure, enough columns can be selected in view editor
    * Allow user to change num columns and refresh directly in view
    * Get back to where you came after editing views
    * New sidebar snapin "Host Matrix"
    * New feature "status_host" for remote sites: Determine connection
      state to remote side by considering a certain host state. This
      avoids livestatus time outs to dead sites.
    * Sidebar snapin site status: fix reload problem
    * New Perf-O-Meters displaying service performance data
    * New snapin "Custom Links" where you easily configure your own
      links via multisite.mk (see example in new default config file)
    * Fixed problem when using only one site and that is not local

    Livestatus:
    * new statistics columns: log_messages and log_messages_rate
    * make statistics average algorithm more sluggish

1.1.5i3:
     Core, Setup, etc.:
     * New Check_MK packager (check_mk -P)

1.1.5i2:
     Core, Setup, etc.:
     * install_nagios.sh: add missing package php5-iconv for SLES11

     Checks & Agents:
     * if64: new SNMP check for network interfaces. Like if, but uses 64 bit
       counters of modern switches. You might need to configure bulkwalk_hosts.
     * Linux agent: option -d enabled debug output
     * Linux agent: fix ipmi-sensors cache corruption detection
     * New check for temperature on Cisco devices (cisco_3640_temp)
     * recompiled waitmax with dietlibc (fixed incompatibility issues
       on older systems)

     Multisite:
     * Filters for groups are negateable.

1.1.5i1:
     Checks & Agents:
     * uptime: new check for system uptime (Linux)
     * if: new SNMP check for network interfaces with very detailed traffic,
       packet and error statistics - PNP graphs included

     Multisite:
     * direct integration of PNP graphs into Multisite views
     * Host state filter: renamed HTML variables (collision with service state). You
       might need to update custom views using a filter on host states.
     * Tactical overview: exclude services of down hosts from problems, also exclude
       summary hosts
     * View host problems/service problems: exclude summary hosts, exclude services
       of down hosts
     * Simplified implementation of sidebar: sidebar is not any longer embeddeable.
     * Sidebar search: Added host site to be able to see the context links on
       the result page
     * Sidebar search: Hitting enter now closes the hint dropdown in all cases

1.1.5i0:
      Core, Setup, etc.:
      * Ship check-specific rra.cfg's for PNP4Nagios (save much IO and disk space)
      * Allow sections in agent output to apear multiple times
      * cleanup_autochecks.py: new option -f for directly activating new config
      * setup.sh: better detection for PNP4Nagios 0.6
      * snmpwalk: use option -Oa, inhibit strings to be output as hex if an umlaut
        is contained.

      Checks & Agents:
      * local: allow more than once performance value, separated by pipe (|)
      * ps.perf: also send memory and CPU usage (currently on Linux and Solaris)
      * Linux: new check for filesystems mount options
      * Linux: new very detailed check for NTP synchronization
      * ifoperstatus: inventory honors device type, per default only Ethernet ports
        will be monitored now
      * kernel: now inventory is supported and finds pgmajfault, processes (per/s)
        and context switches
      * ipmi_sensors: Suppress performance data for fans (save much IO/space)
      * dual_lan_check: fix problem which using MRPE
      * apc_symmetra: PNP template now uses MIN for capacity (instead of AVERAGE)
      * fc_brocade_port_detailed: PNP template now uses MAX instead of AVERAGE
      * kernel: fix text in PNP template
      * ipmi_sensors: fix timeout in agent (lead to missing items)
      * multipath: allow alias as item instead of uuid
      * caching agent: use /var/cache/check_mk as cache directory (instead of /etc/check_mk)
      * ifoperstatus: is now independent of MIB

      Multisite:
      * New column host painter with link to old Nagios services
      * Multisite: new configuration parameter default_user_role
      
      Livestatus:
      * Add missing LDFLAGS for compiling (useful for -g)

1.1.4:
      Summary:
      * A plentitude of problem fixes (including MRPE exit code bug)
      * Many improvements in new Multisite GUI
      * Stability and performance improvements in Livestatus

      Core, Setup, etc.:
      * Check_MK is looking for main.mk not longer in the current and home
        directory
      * install_nagios.sh: fix link to Check_MK in sidebar
      * install_nagios.sh: switch PNP to version 0.6.3
      * install_nagios.sh: better Apache-Config for Multisite setup
      * do not search main.mk in ~ and . anymore (brought only trouble) 
      * clusters: new variable 'clustered_services_of', allowing for overlapping
         clusters (as proposed by Jörg Linge)
      * install_nagios.sh: install snmp package (needed for snmp based checks)
      * Fix ower/group of tarballs: set them to root/root
      * Remove dependency from debian agent package    
      * Fixed problem with inventory when using clustered_services
      * tcp_connect_timeout: Applies now only for connect(), not for
        time of data transmission once a connection is established
      * setup.sh now also works for Icinga
      * New config parameter debug_log: set this to a filename in main.mk and you
        will get a debug log in case if 'invalid output from plugin...'
      * ping-only-hosts: When ping only hosts are summarized, remove Check_MK and
        add single PING to summary host.
      * Service aggregation: fix state relationship: CRIT now worse than UNKNOWN 
      * Make extra_service_conf work also for autogenerated PING on ping-only-hosts
        (groups, contactgroups still missing)

      Checks & Agents:
      * mrpe in Linux agent: Fix bug introduced in 1.1.3: Exit status of plugins was
        not honored anymore (due to newline handling)
      * mrpe: allow for sending check_command to PNP4Nagios (see MRPE docu)
      * Logwatch GUI: fix problem on Python 2.4 (thanks to Lars)
      * multipath: Check is now less restrictive when parsing header lines with
        the following format: "<alias> (<id>)"
      * fsc_ipmi_mem_status: New check for monitoring memory status (e.g. ECC)
         on FSC TX-120 (and maybe other) systems.
      * ipmi_sensors in Linux agent: Fixed compatibility problem with new ipmi
        output. Using "--legacy-output" parameter with newer freeipmi versions now.
      * mrpe: fix output in Solaris agent (did never work)
      * IBM blade center: new checks for chassis blowers, mediatray and overall health
      * New caching agent (wrapper) for linux, supporting efficient fully redundant
        monitoring (please read notes in agents/check_mk_caching_agent)
      * Added new smbios_sel check for monitoring the System Event Log of SMBIOS.
      * fjdarye60_rluns: added missing case for OK state
      * Linux agent: The xinetd does not log each request anymore. Only
        failures are logged by xinetd now. This can be changed in the xinetd
	configuration files.
      * Check df: handle mountpoints containing spaces correctly 
        (need new inventorization if you have mountpoints with spaces)
      * Check md on Linux: handle spare disks correctly
      * Check md on Linux: fix case where (auto-read-only) separated by space
      * Check md on Linux: exclude RAID 0 devices from inventory (were reported as critical)
      * Check ipmi: new config variable ipmi_ignore_nr
      * Linux agent: df now also excludes NFSv4
      * Wrote man-page for ipmi check
      * Check mrpe: correctly display multiline output in Nagios GUI
      * New check rsa_health for monitoring IBM Remote Supervisor Adapter (RSA)
      * snmp scan: suppress error messages of snmpget
      * New check: cpsecure_sessions for number of sessions on Content Security Gateway
      * Logwatch GUI: move acknowledge button to top, use Multisite layout,
         fix several layout problem, remove list of hosts
      * Check logwatch: limit maximum size of stored log messages (configurable
        be logwatch_max_filesize)
      * AIX agent: fix output of MRPE (state and description was swapped)
      * Linux agent: fixed computation of number of processors on S390
      * check netctr: add missing perfdata (was only sent on OK case)
      * Check sylo: New check for monitoring the sylo state
      
      Livestatus:
      * Table hosts: New column 'services' listing all services of that host
      * Column servicegroups:members: 'AuthUser' is now honored
      * New columns: hosts:services_with_state and servicegroups:members_with_state
      * New column: hostgroup:members_with_state
      * Columns hostgroup:members and hostgroup:members_with_state honor AuthUser
      * New rudimentary API for C++
      * Updates API for Python
      * Make stack size of threads configurable
      * Set stack size of threads per default o 64 KB instead of 8 MB
      * New header Localtime: for compensating time offsets of remote sites
      * New performance counter for fork rate
      * New columns for hosts: last_time_{up,down,unreachable}
      * New columns for services: last_time_{ok,warning,critical,unknown}
      * Columns with counts honor now AuthUser
      * New columns for hosts/services: modified_attributes{,_list}
      * new columns comments_with_info and downtimes_with_info
      * Table log: switch output to reverse chronological order!
      * Fix segfault on filter on comments:host_services
      * Fix missing -lsocket on Solaris
      * Add missing SUN_LEN (fixed compile problem on Solaris)
      * Separators: remote sanitiy check allowing separators to be equal
      * New output format "python": declares strings as UTF-8 correctly
      * Fix segault if module loaded without arguments

      Multisite:
      * Improved many builtin views
      * new builtin views for host- and service groups
      * Number of columns now configurable for each layout (1..50)
      * New layout "tiled"
      * New painters for lists of hosts and services in one column
      * Automatically compensate timezone offsets of remote sites
      * New datasources for downtimes and comments
      * New experimental datasource for log
      * Introduce limitation, this safes you from too large output
      * reimplement host- and service icons more intelligent
      * Output error messages from dead site in Multisite mode
      * Increase wait time for master control buttons from 4s to 10s
      * Views get (per-view) configurable browser automatic reload interval
      * Playing of alarm sounds (configurable per view)
      * Sidebar: fix bookmark deletion problem in bookmark snapin
      * Fixed problem with sticky debug
      * Improve pending services view
      * New column with icon with link to Nagios GUI
      * New icon showing items out of their notification period.
      * Multisite: fix bug in removing all downtimes
      * View "Hostgroups": fix color and table heading
      * New sidebar snapin "Problem hosts"
      * Tactical overview: honor downtimes
      * Removed filter 'limit'. Not longer needed and made problems
        with new auto-limitation.
      * Display umlauts from Nagios comments correctly (assuming Latin-1),
         inhibit entering of umlauts in new comments (fixes exception)
      * Switched sidebar from synchronous to asynchronous requests
      * Reduced complete reloads of the sidebar caused by user actions
      * Fix reload problem in frameset: Browser reload now only reloads
        content frames, not frameset.


1.1.3:

      Core, Setup, etc.:
      * Makefile: make sure all files are world readable
      * Clusters: make real host checks for clusters (using check_icmp with multiple IP addresses)
      * check_mk_templates: remove action_url from cluster and summary hosts (they have no performance data)
      * check_mk_template.cfg: fix typo in notes_url
      * Negation in binary conf lists via NEGATE (clustered_services, ingored_services,
	bulkwalk_hosts, etc).
      * Better handling of wrapping performance counters
      * datasource_programs: allow <HOST> (formerly only <IP>)
      * new config variable: extra_nagios_conf: string simply added to Nagios
        object configuration (for example for define command, etc.)
      * New option --flush: delete runtime data of some or all hosts
      * Abort installation if livestatus does not compile.
      * PNP4Nagios Templates: Fixed bug in template file detection for local checks
      * nagios_install.sh: Added support for Ubuntu 9.10
      * SNMP: handle multiline output of snmpwalk (e.g. Hexdumps)
      * SNMP: handle ugly error output of snmpwalk
      * SNMP: allow snmp_info to fetch multiple tables
      * check_mk -D: sort hostlist before output
      * check_mk -D: fix output: don't show aggregated services for non-aggregated hosts
      * check_mk_templates.cfg: fix syntax error, set notification_options to n

      Checks & Agents:
      * logwatch: fix authorization problem on web pages when acknowledging
      * multipath: Added unhandled multipath output format (UUID with 49 signs)
      * check_mk-df.php: Fix locale setting (error of locale DE on PNP 0.6.2)
      * Make check_mk_agent.linux executable
      * MRPE: Fix problems with quotes in commands
      * multipath: Fixed bug in output parser
      * cpu: fixed bug: apply level on 15min, not on 1min avg
      * New check fc_brocade_port_detailed
      * netctrl: improved handling of wrapped counters
      * winperf: Better handling of wrapping counters
      * aironet_client: New check for number of clients and signal
        quality of CISCO Aironet access points
      * aironet_errors: New check for monitoring CRC errors on
        CISCO Aironet access points
      * logwatch: When Agent does not send a log anymore and no local logwatch
                  file present the state will be UNKNOWN now (Was OK before).
      * fjdarye60_sum: New check for summary status of Fidary-E60 devices
      * fjdarye60_disks: New check for status of physical disks
      * fjdarye60_devencs: New check for status of device enclosures
      * fjdarye60_cadaps: New check for status of channel adapters
      * fjdarye60_cmods: New check for status of channel modules
      * fjdarye60_cmods_flash: New check for status of channel modules flash
      * fjdarye60_cmods_mem: New check for status of channel modules memory
      * fjdarye60_conencs: New check for status of controller enclosures
      * fjdarye60_expanders: New check for status of expanders
      * fjdarye60_inletthmls: New check for status of inlet thermal sensors
      * fjdarye60_thmls: New check for status of thermal sensors
      * fjdarye60_psus: New check for status of PSUs
      * fjdarye60_syscaps: New check for status of System Capacitor Units
      * fjdarye60_rluns: New check for RLUNs
      * lparstat_aix: New check by Joerg Linge
      * mrpe: Handles multiline output correctly (only works on Linux,
	      Agents for AIX, Solaris still need fix).
      * df: limit warning and critical levels to 50/60% when using a magic number
      * fc_brocade_port_detailed: allow setting levels on in/out traffic, detect
         baudrate of inter switch links (ISL). Display warn/crit/baudrate in
	 PNP-template

      MK Livestatus:
      * fix operators !~ and !~~, they didn't work (ever)
      * New headers for waiting (please refer to online documentation)
      * Abort on errors even if header is not fixed16
      * Changed response codes to better match HTTP
      * json output: handle tab and other control characters correctly
      * Fix columns host:worst_service_state and host:worst_service_hard_state
      * New tables servicesbygroup, servicesbyhostgroup and hostsbygroup
      * Allow to select columns with table prefix, e.g. host_name instead of name
        in table hosts. This does not affect the columns headers output by
	ColumnHeaders, though.
      * Fix invalid json output of group list column in tables hosts and services
      * Fix minor compile problem.
      * Fix hangup on AuthUser: at certain columns
      * Fix some compile problems on Solaris

      Multisite:
      * Replaced Multiadmin with Multisite.


1.1.2:
      Summary:
      * Lots of new checks
      * MK Livestatus gives transparent access to log files (nagios.log, archive/*.log)
      * Many bug fixes

      MK Livestatus:
      * Added new table "log", which gives you transparent access to the Nagios log files!
      * Added some new columns about Nagios status data to stable 'status'
      * Added new table "comments"
      * Added logic for count of pending service and hosts
      * Added several new columns in table 'status' 
      * Added new columns flap_detection and obsess_over_services in table services
      * Fixed bug for double columns: filter truncated double to int
      * Added new column status:program_version, showing the Nagios version
      * Added new column num_services_pending in table hosts
      * Fixed several compile problems on AIX
      * Fixed bug: queries could be garbled after interrupted connection
      * Fixed segfault on downtimes:contacts
      * New feature: sum, min, max, avg and std of columns in new syntax of Stats:

      Checks & Agents:
      * Check ps: this check now supports inventory in a very flexible way. This simplifies monitoring a great number of slightly different processes such as with ORACLE or SAP.
      * Check 'md': Consider status active(auto-read-only) as OK
      * Linux Agent: fix bug in vmware_state
      * New Checks for APC Symmetra USV
      * Linux Agent: made <<<meminfo>>> work on RedHat 3.
      * New check ps.perf: Does the same as ps, but without inventory, but with performance data
      * Check kernel: fixed missing performance data
      * Check kernel: make CPU utilization work on Linux 2.4
      * Solaris agent: don't use egrep, removed some bashisms, output filesystem type zfs or ufs
      * Linux agent: fixed problem with nfsmount on SuSE 9.3/10.0
      * Check 'ps': fix incompability with old agent if process is in brackets
      * Linux agent: 'ps' now no longer supresses kernel processes
      * Linux agent: make CPU count work correctly on PPC-Linux
      * Five new checks for monitoring DECRU SANs
      * Some new PNP templates for existing checks that still used the default templates
      * AIX Agent: fix filesystem output
      * Check logwatch: Fix problem occuring at empty log lines
      * New script install_nagios.sh that does the same as install_nagios_on_lenny.sh, but also works on RedHat/CentOS 5.3.
      * New check using the output of ipmi-sensors from freeipmi (Linux)
      * New check for LSI MegaRAID disks and arrays using MegaCli (based on the driver megaraid_sas) (Linux)
      * Added section <<<cpu>>> to AIX and Solaris agents
      * New Check for W&T web thermograph (webthermometer)
      * New Check for output power of APC Symmetra USP
      * New Check for temperature sensors of APC Symmetra WEB/SNMP Management Card.
      * apc_symmetra: add remaining runtime to output
      * New check for UPS'es using the generic UPS-MIB (such as GE SitePro USP)
      * Fix bug in PNP-template for Linux NICs (bytes and megabytes had been mixed up).
      * Windows agent: fix bug in output of performance counters (where sometimes with , instead of .)
      * Windows agent: outputs version if called with 'version'
      
      Core, Setup, etc.:
      * New SNMP scan feature: -I snmp scans all SNMP checks (currently only very few checks support this, though)
      * make non-bulkwalk a default. Please edit bulkwalk_hosts or non_bulkwalk_hosts to change that
      * Improve setup autodetection on RedHat/CentOS.  Also fix problem with Apache config for Mutliadmin: On RedHat Check_MK's Apache conf file must be loaded after mod_python and was thus renamed to zzz_check_mk.conf.
      * Fix problem in Agent-RPM: mark xinetd-configfile with %config -> avoid data loss on update
      * Support PNP4Nagios 0.6.2
      * New setup script "install_nagios.sh" for installing Nagios and everything else on SLES11
      * New option define_contactgroups: will automatically create contactgroup definitions for Nagios

1.1.0:
      * Fixed problems in Windows agent (could lead
        to crash of agent in case of unusal Eventlog
	messages)
      * Fixed problem sind 1.0.39: recompile waitmax for
        32 Bit (also running on 64)
      * Fixed bug in cluster checks: No cache files
        had been used. This can lead to missing logfile
	messages.
      * Check kernel: allow to set levels (e.g. on 
	pgmajfaults)
      * Check ps now allows to check for processes owned
        by a specific user (need update of Linux agent)
      * New configuration option aggregate_check_mk: If
        set to True, the summary hosts will show the
	status auf check_mk (default: False)
      * Check winperf.cpuusage now supports levels
        for warning and critical. Default levels are
	at 101 / 101
      * New check df_netapp32 which must be used
        for Netapps that do not support 64 bit 
	counters. Does the same as df_netapp
      * Symlink PNP templates: df_netapp32 and
        df_netapp use same template as df
      * Fix bug: ifoperstatus does not produce performance
        data but said so.
      * Fix bug in Multiadmin: Sorting according to
        service states did not work
      * Fix two bugs in df_netapp: use 64 bit counters
        (32 counter wrap at 2TB filesystems) and exclude
       	snapshot filesystems with size 0 from inventory.
      * Rudimentary support for monitoring ESX: monitor
        virtual filesystems with 'vdf' (using normal df
	check of check_mk) and monitor state of machines 
	with vcbVmName -s any (new check vmware_state).
      * Fixed bug in MRPE: check failed on empty performance
        data (e.g. from check_snmp: there is emptyness
        after the pipe symbol sometimes)
      * MK Livestatus is now multithreaded an can
        handle up to 10 parallel connections (might
        be configurable in a future version).
      * mk_logwatch -d now processes the complete logfile
        if logwatch.state is missing or not including the
	file (this is easier for testing)
      * Added missing float columns to Livestatus.
      * Livestatus: new header StatsGroupBy:
      * First version with "Check_MK Livestatus Module"!
        setup.sh will compile, install and activate
	Livestatus per default now. If you do not want
	this, please disable it by entering <tt>no</tt>,
	when asked by setup.
      * New Option --paths shows all installation, config
        and data paths of Check_mk and Nagios
      * New configuration variable define_hostgroups and
        define service_groups allow you to automatically
        create host- and service groups - even with aliases.
      * Multiadmin has new filter for 'active checks enabled'.
      * Multiadmin filter for check_command is now a drop down list.
      * Dummy commands output error message when passive services
        are actively checked (by accident)
      * New configuration option service_descriptions allows to
        define customized service descriptions for each check type
      * New configuration options extra_host_conf, extra_summary_host_conf
        and extra_service_conf allow to define arbitrary Nagios options
	in host and service defitions (notes, icon_image, custom variables,
        etc)
      * Fix bug: honor only_hosts also at option -C


1.0.39:
      * New configuration variable only_hosts allows
	you to limit check_mk to a subset of your
	hosts (for testing)
      * New configuration parameter mem_extended_perfdata
	sends more performance data on Linux (see 
	check manual for details)
      * many improvements of Multiadmin web pages: optionally 
	filter out services which are (not) currently in downtime
	(host or service itself), optionally (not) filter out summary
	hosts, show host status (down hosts), new action
	for removing all scheduled downtimes of a service.
	Search results will be refreshed every 90 seconds.
	Choose between two different sorting orders.
	Multadmin now also supports user authentication
      * New configuration option define_timeperiods, which
	allows to create Nagios timeperiod definitions.
	This also enables the Multiadmin tools to filter
	out services which are currently not in their
	notification interval.
      * NIC check for Linux (netctr.combined) now supports
	checking of error rates
      * fc_brocade_port: New possibility of monitoring
	CRC errors and C3 discards
      * Fixed bug: snmp_info_single was missing
        in precompiled host checks
	
1.0.38:
      * New: check_mk's multiadmin tool (Python based
	web page). It allows mass administration of
	services (enable/disable checks/notifications, 
	acknowledgements, downtimes). It does not need
	Nagios service- or host groups but works with
	a freeform search.
      * Remove duplicate <?php from the four new 
	PNP templates of 1.0.37.
      * Linux Agent: Kill hanging NFS with signal 9
	(signal 15 does not always help)
      * Some improvements in autodetection. Also make
	debug mode: ./autodetect.py: This helps to
	find problems in autodetection.
      * New configuration variables generate_hostconf and
	generate_dummy_commands, which allows to suppress
	generation of host definitions for Nagios, or 
	dummy commands, resp.
      * Now also SNMP based checks use cache files.
      * New major options --backup and --restore for
	intelligent backup and restore of configuration
	and runtime data
      * New variable simulation_mode allows you to dry
	run your Nagios with data from another installation.
      * Fixed inventory of Linux cpu.loads and cpu.threads
      * Fixed several examples in checks manpages
      * Fixed problems in install_nagios_on_lenny.sh
      * ./setup.sh now understands option --yes: This
        will not output anything except error messages
	and assumes 'yes' to all questions
      * Fix missing 'default.php' in templates for
	local
	
1.0.37:
      * IMPORTANT: Semantics of check "cpu.loads" has changed.
	Levels are now regarded as *per CPU*. That means, that
	if your warning level is at 4.0 on a 2 CPU machine, then 
	a level of 8.0 is applied.
      * On check_mk -v now also ouputs version of check_mk
      * logfile_patterns can now contain host specific entries.
	Please refer to updated online documentation for details.
      * Handling wrapping of performance counters. 32 and 64 bit
	counters should be autodetected and handled correctly.
	Counters wrapping over twice within one check cycle
	cannot be handled, though.
      * Fixed bug in diskstat: Throughput was computed twice
	too high, since /proc/diskstats counts in sectors (512 Bytes)
	not in KB
      * The new configuration variables bulkwalk_hosts and
	non_bulkwalk_hosts, that allow 	to specify, which hosts 
	support snmpbulkwalk (which is
	faster than snmpwalk) and which not. In previos versions,
	always bulk walk was used, but some devices do not support
	that.
      * New configuration variable non_aggregated_hosts allows
	to exclude hosts generally from service aggregation.
      * New SNMP based check for Rittal CMC TC 
	(ComputerMultiControl-TopConcept) Temperature sensors 
      * Fixed several problems in autodetection of setup
      * Fixed inventory check: exit code was always 0
	for newer Python versions.
      * Fixed optical problem in check manual pages with
	newer version of less.
      * New template check_mk-local.php that tries to
	find and include service name specific templates.
	If none is found, default.php will be used.
      * New PNP templates check_mk-kernel.php for major page
	faults, context switches and process creation
      * New PNP template for cpu.threads (Number of threads)
      * Check nfsmounts now detects stale NFS handles and
	triggers a warning state in that case

1.0.36:
      * New feature of Linux/UNIX Agent: "MRPE" allows
	you to call Nagios plugins by the agent. Please
	refer to online documentation for details.
      * Fix bug in logwatch.php: Logfiles names containing spaces
	now work.
      * Setup.sh now automatically creates cfg_dir if
	none found in nagios.cfg (which is the case for the
	default configuration of a self compiled Nagios)
      * Fix computation of CPU usage for VMS.
      * snmp_hosts now allows config-list syntax. If you do
	not define snmp_hosts at all, all hosts with tag
	'snmp' are considered to be SNMP hosts. That is 
	the new preferred way to do it. Please refer
	to the new online documentation.
      * snmp_communities now also allows config-list syntax
	and is compatible to datasource_programs. This allows
	to define different SNMP communities by making use
	of host tags.
      * Check ifoperstatus: Monitoring of unused ports is
	now controlled via ifoperstatus_monitor_unused.
      * Fix problem in Windows-Agent with cluster filesystems:
	temporarily non-present cluster-filesystems are ignored by
	the agent now.
      * Linux agent now supports /dev/cciss/d0d0... in section
	<<<diskstat>>>
      * host configuration for Nagios creates now a variable
	'name host_$HOSTNAME' for each host. This allows
	you to add custom Nagios settings to specific hosts
	in a quite general way.
      * hosts' parents can now be specified with the
	variable 'parents'. Please look at online documentation
	for details.
      * Summary hosts now automatically get their real host as a
	parent. This also holds for summary cluster hosts.
      * New option -X, --config-check that checks your configuration
	for invalid variables. You still can use your own temporary
	variables if you prefix them with an underscore.
	IMPORTANT: Please check your configuration files with
	this option. The check may become an implicit standard in
	future versions.
      * Fixed problem with inventory check on older Python 
	versions.
      * Updated install_nagios_on_lenny.sh to Nagios version
	3.2.0 and fixed several bugs.

1.0.35:
      * New option -R/--restart that does -S, -H and -C and
	also restarts Nagios, but before that does a Nagios
	config check. If that fails, everything is rolled
	back and Nagios keeps running with the old configuration.
      * PNP template for PING which combines RTA and LOSS into
	one graph.
      * Host check interval set to 1 in default templates.
      * New check for hanging NFS mounts (currently only
	on Linux)
      * Changed check_mk_templates.cfg for PING-only hosts:
	No performance data is processed for the PING-Check
	since the PING data is already processed via the
	host check (avoid duplicate RRDs)
      * Fix broken notes_url for logwatch: Value from setup.sh
	was ignored and always default value taken.
      * Renamed config variable mknagios_port to agent_port
	(please updated main.mk if you use that variable)
      * Renamed config variable mknagios_min_version to
	agent_min_version (update main.mk if used)
      * Renamed config variable mknagios_autochecksdir to 
	autochecksdir (update main.mk if used)
      * configuration directory for Linux/UNIX agents is
	now configurable (default is /etc/check_mk)
      * Add missing configuration variable to precompiled
	checks (fix problem when using clusters)
      * Improved multipath-check: Inventory now determines
	current number of paths. And check output is more
	verbose.
      * Mark config files as config files in RPM. RPM used
	to overwrite main.mk on update!
	
1.0.34:
      * Ship agents for AIX and SunOS/Solaris (beta versions).
      * setup script now autodetects paths and settings of your
	running Nagios
      * Debian package of check_mk itself is now natively build
	with paths matching the prepackaged Nagios on Debian 5.0
      * checks/df: Fix output of check: percentage shown in output
	did include reserved space for root where check logic did
	not. Also fix logic: account reserved space as used - not
	as avail.
      * checks/df: Exclude filesystems with size 0 from inventory.
      * Fix bug with host tags in clusters -> precompile did not
	work.
      * New feature "Inventory Check": Check for new services. Setting
	inventory_check_interval=120 in main.mk will check for new services
	every 2 hours on each host. Refer to online documentation
	for more details.
      * Fixed bug: When agent sends invalid information or check
	has bug, check_mk now handles this gracefully
      * Fixed bug in checks/diskstat and in Linux agent. Also
	IDE disks are found. The inventory does now work correctly
	if now disks are found.
      * Determine common group of Apache and Nagios at setup.
	Auto set new variable www_group which replaces logwatch_groupid.
	Fix bug: logwatch directories are now created with correct
	ownership when check_mk is called manually as root.
      * Default templates: notifications options for hosts and
	services now include also recovery, flapping and warning
	events.
      * Windows agent: changed computation of RAM and SWAP usage
	(now we assume that "totalPageFile" includes RAM *and*
	SWAP).
      * Fix problem with Nagios configuration files: remove
	characters Nagios considers as illegal from service
	descriptions.
      * Processing of performance data (check_icmp) for host
        checks and PING-only-services now set to 1 in default
	templates check_mk_templates.cfg.
      * New SNMP checks for querying FSC ServerView Agent: fsc_fans,
	fsc_temp and fsc_subsystems. Successfully tested with agents
	running	on Windows and Linux.
      * RPM packaged agent tested to be working on VMWare ESX 4.0 
	(simply install RPM package with rpm -i ... and open port 
	in firewall with "esxcfg-firewall -o 6556,tcp,in,check_mk")
      * Improve handling of cache files: inventory now uses cache
	files only if they are current and if the hosts are not
	explicitely specified.
	
1.0.33:
      * Made check_mk run on Python 2.3.4 (as used in CentOS 4.7
	und RedHat 4.7). 
      * New option -M that prints out manual pages of checks.
	Only a few check types are documented yet, but more will
	be following.
      * Package the empty directory /usr/lib/check_mk_agent/plugins
	and ../local into the RPM and DEB package of the agent
      * New feature: service_dependencies. check_mk lets you comfortably
	create Nagios servicedependency definitions for you and also
	supports them by executing the checks in an optimal order.
      * logwatch.php: New button for hiding the context messages.
	This is a global setting for all logfiles and its state is
	stored in a cookie.
	
1.0.32:
      * IMPORTANT: Configuration variable datasource_programs is now
        analogous to that of host_groups. That means: the order of
        program and hostlist must be swapped!
      * New option --fake-dns, useful for tests with non-existing
	hosts.
      * Massive speed improvement for -S, -H and -C
      * Fixed bug in inventory of clusters: Clustered services where
	silently dropped (since introduction of host tags). Fixed now.
      * Fixed minor bug in inventory: Suppress DNS lookup when using
	--no-tcp
      * Fixed bug in cluster handling: Missing function strip_tags()
	in check_mk_base.py was eliminated.
      * Changed semantics of host_groups, summary_host_groups,
	host_contactgroups, and summary_host_groups for clusters. 
	Now the cluster names will be relevant, not
	the names of the nodes. This allows the cluster hosts to
	have different host/contactgroups than the nodes. And it is more
	consistent with other parts of the configuration.
      * Fixed bug: datasource_programs on cluster nodes did not work
	when precompiling

1.0.31:
      * New option -D, --dump that dumps all configuration information
	about one, several or all hosts
	New config variables 'ignored_checktypes' and 'ignored_services',
        which allow to include certain checktypes in general or
        some services from some hosts from inventory
      * Config variable 'clustered_services' now has the same semantics
	as ignored_checktypes and allows to make it host dependent.
      * Allow magic tags PHYSICAL_HOSTS, CLUSTER_HOSTS and ALL_HOSTS at
	all places, where lists of hosts are expected (except checks).
	This fixes various problems that arise when using all_hosts at
	those places:
	  * all_hosts might by changed by another file in conf.d
	  * all_hosts does not contain the cluster hosts
      * Config file 'final.mk' is read after all other config files -
	if it exists. You can put debug code there that prints the
	contents of your variables.
      * Use colored output only, if stdout is a tty. If you have
	problems with colors, then you can pipe the output
	through cat or less
      * Fixed bug with host tags: didn't strip off tags when
	processing configuration lists (occurs when using
	custom host lists)
      * mk_logwatch is now aware of inodes of logfiles. This
	is important for fast rotating files: If the inode
	of a logfile changes between two checks mk_logwatch
	assumes that the complete content is new, even if
	the new file is longer than the old one.
      * check_mk makes sure that you do not have duplicate
	hosts in all_hosts or clusters.

1.0.30:
      * Windows agent now automatically monitors all existing
	event logs, not only "System" and "Application".

1.0.29:
      * Improved default Nagios configuration file:
	added some missing templates, enter correct URLs
	asked at setup time.
      * IMPORANT: If you do not use the new default 
	Nagios configuration file you need to rename
	the template for aggregated services (summary
	services) to check_mk_summarizes (old name
	was 'check_mk_passive-summary'). Aggregated
	services are *always* passive and do *never*
	have performance data.
      * Hopefully fixed CPU usage output on multi-CPU
	machines
      * Fixed Problem in Windows Agent: Eventlog monitoring
	does now also work, if first record has not number 1
	(relevant for larger/older eventlogs)
      * Fixed bug in administration.html: Filename for Nagios
	must be named check_mk.cfg and *not* main.mk. Nagios
	does not read files without the suffix .cfg. 
      * magic factor for df, that allows to automatgically 
        adapt levels for very big or very small filesystems.
      * new concept of host tags simplyfies configuration.
      * IMPORTANT: at all places in the configuration where
	lists of hosts are used those are not any longer
	interpreted as regular expressions. Hostnames
	must match exactly. Therefore the list [ "" ] does
	not any longer represent the list of all hosts.
	It is a bug now. Please write all_hosts instead
	of [ "" ]. The semantics for service expressions
	has not changed.
      * Fixed problem with logwatch.php: Begin with
	<?php, not with <?. This makes some older webservers
	happy.
      * Fixed problem in check ipmi: Handle corrupt output
	from agent
      * Cleaned up code, improved inline documentation
      * Fixed problem with vms_df: default_filesystem_levels,
	filesystem_levels and df magic number now are used
	for df, vms_df and df_netapp together. Works now also
	when precompiled.
	
1.0.28:
      * IMPORTANT: the config file has been renamed from
	check_mk.cfg to main.mk. This has been suggested
	by several of my customers in order to avoid 
	confusion with Nagios configuration files. In addition,
	all check_mk's configuration file have to end in
	'.mk'. This also holds for the autochecks. The 
	setup.sh script will automatically rename all relevant
	files. Users of RPM or DEB installations have to remove
	the files themselves - sorry.
      * Windows agent supports eventlogs. Current all Warning
        and Error messages from 'System' and 'Application' are
        being sent to check_mk. Events can be filtered on the
	Nagios host.
      * Fixed bug: direct RRD update didn't work. Should now.
      * Fixed permission problems when run as root.
      * Agent is expected to send its version in <<<check_mk>>>
	now (not any longer in <<<mknagios>>>
      * Fixed bug in Windows agent. Performance counters now output
	correct values
      * Change checks/winperf: Changed 'ops/sec' into MB/s.
	That measures read and write disk throughput
	(now warn/crit levels possible yet)
      * new SNMP check 'ifoperstatus' for checking link
        of network interfaces via SNMP standard MIB
      * translated setup script into english
      * fixed bug with missing directories in setup script
      * made setup script's output nicer, show version information
      * NEW: mk_logwatch - a new plugin for the linux/UNIX agent
	for watching logfiles
      * Better error handling with Nagios pipe
      * Better handling of global error: make check_mk return
	CRIT, when no data can retrieved at all.
      * Added missing template 'check_mk_pingonly' in sample
	Nagios config file (is needed for hosts without checks)
	
1.0.27:
      * Ship source code of windows agent
      * fix several typos
      * fix bug: option --list-hosts did not work
      * fix bug: precompile "-C" did not work because
	of missing extension .py
      * new option -U,--update: It combines -S, -H and
	-U and writes the Nagios configuration into a
	file (not to stdout).
      * ship templates for PNP4Nagios matching most check_mk-checks.
	Standard installation path is /usr/share/check_mk/pnp-templates
	
1.0.26:
      -	Changed License to GNU GPL Version 2
      * modules check_mk_admin and check_mk_base are both shipped
	uncompiled.
      * source code of windows agent togehter with Makefile shipped
	with normal distribution
      * checks/md now handles rare case where output of /proc/mdstat
	shows three lines per array

1.0.25:
      * setup skript remembers paths

1.0.24:
      * fixed bug with precompile: Version of Agent was always 0

1.0.23:
      * fixed bug: check_config_variables was missing in precompiled
	files
      * new logwatch agent in Python plus new logwatch-check that
	handles both the output from the old and the new agent

1.0.22:
      * Default timeout for TCP transfer increased from 3.0 to 60.0
      * Windows agent supports '<<<mem>>>' that is compatible with Linux
      * Windows agents performance counters output fixed
      * Windows agent can now be cross-compiled with mingw on Linux
      * New checktype winperf.cpuusage that retrieves the percentage
	of CPU usage from windows (still has to be tested on Multi-CPU
	machine)
      * Fixed bug: logwatch_dir and logwatch_groupid got lost when
	precompiling. 
      * arithmetic for CPU usage on VMS multi-CPU machines changed

1.0.21:
      * fixed bug in checks/df: filesystem levels did not work
	with precompiled checks

1.0.20:
      * new administration guide in doc/
      * fixed bug: option -v now works independent of order
      * fixed bug: in statgrab_net: variable was missing (affected -C)
      * fixed bug: added missing variables, imported re (affected -C)
      * check ipmi: new option ipmi_summarize: create only one check for all sensors
      * new pnp-template for ipmi summarized ambient temperature
 
1.0.19:
      * Monitoring of Windows Services
      * Fixed bug with check-specific default parameters
      * Monitoring of VMS (agent not included yet)
      * Retrieving of data via an external programm (e.g. SSH/RSH)
      * setup.sh does not overwrite check_mk.cfg but installs
	the new default file as check_mk.cfg-1.0.19
      * Put hosts into default hostgroup if none is configured<|MERGE_RESOLUTION|>--- conflicted
+++ resolved
@@ -2,11 +2,8 @@
     Checks & Agents:
     * 0147 enterasys_fans: New Check to monitor fans of enterasys swichtes
     * 0774 ibm_svc_nodestats.diskio: new check for disk troughput per node on IBM SVC / V7000 devices
-<<<<<<< HEAD
-    * 0740 FIX: winperf_if: now able to handle display of bandwidth > 4GBit...
-=======
     * 0775 ibm_svc_systemstats.diskio: new check for disk throughput in IBM SVC / V7000 devices in total
->>>>>>> bbc4e718
+    * 0740 FIX: winperf_if: now able to handle bandwidth > 4GBit...
 
 
 1.2.5i1:
