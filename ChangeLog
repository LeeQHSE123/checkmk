1.2.3i7:
    Checks & Agents:
    * 0060: cisco_fantray: new check for monitoring fan trays of Cisco Nexus switches...
    * 0061: cisco_cpu: check now recognizes new object cpmCPUTotal5minRev...

    Multisite:
<<<<<<< HEAD
    * 0001 : New filters for selecting several host/service-groups at once...
    * 0050 : New concept of favorite hosts and services plus matching filters and views...
    * 0043 FIX : LDAP: Improved error reporting during synchronisation...
    * 0044 FIX : LDAP: Fixed error with empty groups during non nested group sync...
=======
    * 0001: New filters for selecting several host/service-groups at once...
    * 0050: New concept of favorite hosts and services plus matching filters and views...
    * 0043 FIX: LDAP: Improved error reporting during synchronisation...

    Reporting & Availability:
    * 0051: Option for showing timeline directly in availability table...
>>>>>>> 23738c43

    Livestatus:
    * 0023 FIX: table statehist: code cleanup / minor performance improvements...


1.2.3i6:
    Core & Setup:
    * 0041 FIX: setup.py now handles non existing wwwuser gracefully...

    Checks & Agents:
    * 0040: Add agent plugin to test local hostname resolving...
    * 0020 FIX: Inventory problem with inventory_processes parameter...

    Multisite:
    * 0000: Improved performance of LDAP sync by refactoring the group sync code

    WATO:
    * 0042 FIX: Removed debug outputs from service inventory...


1.2.3i5:
    Core:
    * Automatically remove duplicate checks when monitoring with Agent+SNMP
       at the same time. TCP based ones have precedence.
    * inventory check of SNMP devices now does scan per default (configurable)
    * FIX: inventory check now honors settings for exit code
    * FIX: avoid exception nodes of cluster have different agent type
    * FIX: continue inventory, if one check does not support it
    * FIX: fix configuration of explicit SNMP community, allow unicode
    * FIX: avoid invalid cache of 2nd and up hosts in bulk inventory
    * FIX: fixed error handling in SNMP scan, inventory check fails now
           if SNMP agent is not responding
    * FIX: Ignore snmp_check_interval cache in interactive situations (e.g.  -nv)
    * FIX: check_mk config generation: on computing the checks parameters
           there is no longer a small chance that existing rules get modified

    Event Console:
    * check_mkevents now available as C binary: check_mkevents_c
    * FIX: use default values for unset variables in actions

    Multisite:
    * Speed-O-Meter: now measure only service checks. Host checks
      are omitted, since they do not really matter and make the
      results less useful when using CMC.
    * Added host aliases filter to some views (host/service search)
    * It is now possible to enforce checkboxes in views upon view loading
      (needs to be confgured per view via the view editor)
    * Wiki Sidebar Snapin: showing navigation and quicksearch. OMD only.
    * Sidebar can now be folded. Simply click somewhere at the left 10 pixels.
    * Foldable sections now have an animated triangle icon that shows the folding state
    * Added new snapin "Folders", which interacts with the views snapin when
      both are enabled. You can use it to open views in a specific folder context
    * LDAP: Added option to make group and role sync plugin handle nested
            groups (only in Active Directory at the moment). Enabling this
	    feature might increase the sync time a lot - use only when really needed.
    * FIX: Fixed encoding problem in webservice column output
    * FIX: Fix output format python for several numeric columns
    * FIX: Fixed searching hosts by aliases/adresses
    * FIX: Remove duplicate entries from Quicksearch
    * FIX: Avoid timed browser reload after execution of exections
    * FIX: Hosttag filter now works in service related views
    * FIX: Added code to prevent injection of bogus varnames
           (This might break code which uses some uncommon chars for varnames)
    * FIX: Fixed computation of perfometer values, which did not care about
           the snmp_check_interval. Simplyfied computation of perfometer values
    * FIX: LDAP: Custom user attributes can now be synced again

    BI:
    * FIX: Fix exception when showing BI tree in reporting time warp
    * FIX: Fixed blue triangle link: would show more aggregations,
       if one name was the prefix of another

    Notifications:
    * Blacklisting for services in the felixble notification system
    * FIX: mail with graph plugin: set explicit session.save_path for php
           Fixes instances where the php command couldn't fetch any graphs

    Checks & Agents:
    * diskstat: removed (ever incorrect) latency computation for Linux
    * statgrab_load: support predictive levels, add perf-o-meter
    * ucd_cpu_load: support predictive levels
    * hpux_cpu, blade_bx_load: support predictive levels, add perf-o-meter,
       make WATO-configable
    * check_sql: Database port can now be explicitly set
    * steelhead_perrs: New check for Rivergate Gateways
    * alcatel_power: Check for power supplies on Alcatel switches
    * qnap_disks: New check for Hardisks in Qnap devices
    * Dell Open Manage: SNNP Checks for Physical Disks, CPU and Memory
    * check_tcp: Now able to set custom service description
    * Apache ActiveMQ: New Special Agent and Check to query ActiveMQ Queues
    * check_ftp: can now be configured via Wato
    * windows_tasks: New check to  monitor the Windows Task Scheduler
    * sensatronics_temp: New check for Sensatronic E4 Temperatur Sensor
    * akcp_sensor_drycontact: New Check for AKCP drycontact Sensors
    * esx_vsphere_vm.heartbeat: Heartbeat status alert level now configurable
    * ps:  new configuration option: handle_count (windows only)
    * FIX: Windows agent: gracefully handle garbled logstate.txt
    * FIX: esx_vsphere_counters: added missing ramdisk type upgradescratch
    * FIX: esx_vsphere_hostsystem: fixed bug in handling of params
    * FIX: local: tolerate invalid output lines
    * FIX: hp_proliant: Correct handling of missing snmp data
    * FIX: logwatch.ec: No longer forwards "I" lines to event console
    * FIX: check_dns: default to querying the DNS server on the localhost itself
    * FIX: ps: do not output perfdata of CPU averaging (use ps.perf for that)
    * FIX: nfsexports: also support systems with rpcbind instead of portmap
    * FIX: ups_in_freq: corrected spelling of service description
    * FIX: ups_bat_temp: renamed service description to "Temperature Battery",
           in order to make it consistent with the other temperature checks
    * FIX: hp_blade_blades: Fixed crash on inventory when receiving
           unexpected snmp data
    * FIX: apache_status: If ReqPerSec and BytesPerSec are not reported by
           the agent, no PNP graphs for them are drawn.
           (This is the case if ExtendedStatus set to Off in Apache config)
    * FIX: oracle_jobs: fixed issues with incorrect column count in check output
    * FIX: if/if64/...: layout fix in PNP template for packets


    WATO:
    * You can now have site-specific global settings when using
      distributed WATO (available in the "Distributed Monitoring")
    * bulk inventory: display percentage in progress bar
    * New option for full SNMP scan in bulk inventory
    * bulk operations now also available when checkboxes are off
    * LDAP: Added test to validate the configured role sync groups
    * LDAP: The sync hooks during activate changes can now be enabled/disabled
      by configuration (Global Settings)
    * Disabled replication type "peer" in site editor.
    * Added "permanently ignore" button to inventory services dialog which 
      links directly to the disabled services view
    * Added dignose page linked from host edit dialog. This can be used to test
      connection capabilities of hosts
    * The rule "Process inventory" now offers the same configuration options 
      as its manual check equivalent "State and count of processes"
    * New configuration option handle_count (windows only) in the rules
      "Process inventory" and "State and count of processes"
    * FIX: correct display of number of hosts in bulk inventory
    * FIX: nailed down ".siteid" exception when added new site
    * FIX: fixed setting for locking mode from 'ait' to 'wait'
    * FIX: avoid removal of tags from rules when not yet acknowledged
    * FIX: avoid need for apache restart when adding new service levels

    Livestatus:
    * Removed "livecheck". It never was really stable. Nagios4 has something
      similar built in. And also the Check_MK Micro Core.
    * table statehist: no longer computes an unmonitored state for hosts and
                       services on certain instances.
                       (showed up as no hosts/services in the multisite gui)
    * table statehist: fixed SIGSEGV chance on larger queries

1.2.3i4:
    Core:
    * Create inventory check also for hosts without services, if they
          have *no* ping tag.

    WATO:
    * Bulk inventory: speed up by use of cache files and doing stuff in
          groups of e.g. 10 hosts at once
    * Multisite connection: new button for cloning a connection

    Checks & Agents:
    * Linux agent RPM: remove dependency to package "time". That package
         is just needed for the binary mk-job, which is useful but not
         neccessary.

    Multisite:
    * FIX: fix broken single-site setups due to new caching

1.2.3i3:
    Core:
    * FIX: fixed typo in core startup message "logging initial states"
    * FIX: livestatus table statehist: fixed rubbish entries whenever
           logfile instances got unloaded

    Livestatus:
    * FIX: check_mk snmp checks with a custom check interval no longer
           have an incorrect staleness value

    Notifications:
    * mkeventd: new notification plugin for forwarding notifications
       to the Event Console. See inline docu in share/check_mk/notification/mkeventd
       for documentation.
    * FIX: cleanup environment from notifications (needed for CMC)

    Checks & Agents:
    * Windows agent: increased maximum plugin output buffer size to 2MB
    * check_icmp: New WATO rule for custom PING checks
    * agent_vsphere: now able to handle < > & ' " in login credentials
    * if/if64 and friends: add 95% percentiles to graphs
    * services: inventory now also matches against display names of services
    * esx_vsphere_hostsystem.multipath: now able to set warn/crit levels
    * cpu_netapp: added Perf-O-Meter and PNP template
    * cisco_cpu: added Perf-O-Meter and PNP template
    * apc_symmetra: add input voltage to informational output
    * agent_vsphere: new debug option --tracefile
    * FIX: windows_agent: fixed bug in cleanup of open thread handles
    * FIX: cups default printer is now monitored again in linux agent
    * FIX: host notification email in html format: fixed formating error
           (typo in tag)
    * FIX: netapp_volumes: better output when volume is missing
    * FIX: winperf_phydisk: handle case where not performance counters are available
    * FIX: check_mk_agent.linux: limit Livestatus check to 3 seconds
    * FIX: esx_vsphere_vm: fixed exception when memory info for vm is missing
    * FIX: esx_vsphere_hostsystem: Fixed typo in check output
    * FIX: psperf.bat/ps: Plugin output processing no longer crashes when
           the ps service is clustered

    Multisite:
    * Filtering in views by Hostalias is possible now too
       (however the filter is not displayed in any standard view - user needs
       to enable it by customizing the needed views himself)
    * FIX: add missing service icons to view "All Services with this descr..."
    * FIX: ldap attribute plugins: fixed crash when parameters are None
    * FIX: avoid duplicate output of log message in log tables
    * FIX: fixed problem with ldap userid encoding
    * FIX: removed state-based colors from all Perf-O-Meters
    * FIX: brocade_fcport pnp-template: fixed incorrect display of average values
    * FIX: all log views are now correctly sorted from new to old

    Livestatus-Proxy:
    * Implement caching of non-status requests (together with Multisite)
    * FIX: fix exception when printing error message
    * FIX: honor wait time (now called cooling period) after failed TCP connection
    * FIX: fix hanging if client cannot accept large chunks (seen on RH6.4)

    WATO:
    * Rule "State and count of processes": New configuration options:
           virtual and resident memory levels
    * Added title of tests to LDAP diagnose table
    * Bulk inventory: new checkbox to only include hosts that have a failed
        inventory check.
    * Bulk inventory: yet another checkbox for skipping hosts where the
        Check_MK service is currently critical
    * New rule: Multipath Count (used by esx_vsphere_hostsystem.multipath)
    * FIX: The rule "State and count of processes" is no longer available
           in "Parameters for inventorized check". This rule was solely
           intented for "Manual checks" configuration
    * FIX: Trying to prevent auth.php errors while file is being updated

1.2.3i2:
    Core:
    * New option -B for just generating the configuration
    * Introduced persistent host address lookup cache to prevent issues
      loading an unchanged configuration after a single address is not resolvable anymore
    * Assigning a service to a cluster host no longer requires a reinventory
    * Setting a check_type or service to ignore no longer requires a reinventory
      Note: If the ignore rule is removed the services will reappear
    * Config creation: The ignore services rule now also applies to custom, active
                       and legacy checks
    * Predictive monitoring: correctly handle spaces in variable names (thanks
       to Karl Golland)
    * New man page browser for console (cmk -m)
    * New option explicit_snmp_communities to override rule based SNMP settings
    * Preparations for significant SNMP monitoring performance improvement
      (It's named Inline SNMP, which is available as special feature via subscriptions)
    * Allow to specify custom host check via WATO (arbitrary command line)
    * Implement DNS caching. This can be disabled with use_dns_cache = False

    Livestatus:
    * new service column staleness: indicator for outdated service checks
    * new host    column staleness: indicator for outdated host checks

    Checks & Agents:
    * esx_hostystem multipath: criticize standby paths only if not equal to active paths
    * mk_logwatch: fixed bug when rewriting logwatch messages
    * check_mk: Re-inventory is no longer required when a service is ignored via rule
    * check_mk: Now possible to assign services to clusters without the need to
                reinventorize
    * lnx_if: Fixed crash on missing "Address" field
    * viprinet_router: Now able to set required target state via rule
    * windows_agent: Now available as 64 bit version
    * agent_vsphere: fix problem where sensors were missing when
      you queried multiple host systems via vCenter
    * cached checks: no longer output cached data if the age of the
                     cache file is twice the maximum cache age
    * windows agent: no longer tries to execute directories
    * fileinfo: no longer inventorize missing files(reported by windows agent)
    * New checks for Brocade fans, temperature and power supplies
    * cluster hosts: removed agent version output from Check_MK service (this
      was misleading for different agent versions on multiple nodes)
    * job check: better handling of unexpected agent output
    * lnx_thermal: Added check for linux thermal sensors (e.g. acpi)
    * hwg_temp: Make WATO-Rule "Room Temperature" match, add man page, graph
                and Perf-O-Meter
    * ps.perf: Support Windows with new plugin "psperf.bat". wmicchecks.bat
               is obsolete now.
    * Special Agent vSphere: support ESX 4.1 (thanks to Mirko Witt)
    * esx_vsphere_object: make check state configurable
    * mk_logwatch: support continuation lines with 'A'. Please refer to docu.
    * mk_oracle: Added plugin for solaris
    * win_netstat: New check for Windows for checking the existance of a UDP/TCP
        connection or listener
    * ps/ps.perf: allow to set levels on CPU util, optional averaging of CPU
    * diskstat: Agent is now also processing data of mmcblk devices
    * qmail: Added check for mailqueue 
    * cisco_locif: removed obsolete and already disabled check completely
    * fc_brocade_port: removed obsolete check
    * fc_brocade_port_detailed: removed obsolete check
    * tsm_stgpool: removed orphaned check
    * vmware_state: removed ancient, now orphaned check. Use vsphere_agent instead.
    * vms_{df,md,netif,sys}: remove orphaned checks that are not needed by the current agent
    * tsm: Added new TSM checks with a simple windows agent plugin
    * windows_agent: now starts local/plugin scripts in separate threads/processes
                     new script parameters cache_age, retry_count, timeout
                     new script caching options "off", "async", "sync"
    * windows_agent: increased maximum local/plugin script output length to 512kB
                     (output buffer now grows dynamically)
    * jolokia_metrics: fixed incorrect plugin output for high warn/crit levels
    * jolokia_metrics.uptime: Added pnp template
    * hyperv: Added a check for checking state changes.
    * df / esx_vsphere_datastore: now able to set absolute levels and levels depending
                                  on total disk space of used and free space
    * cisco_wlc: New check for monitoring cisco wireless lan access points 
    * cisco_wlc_clients: New check for the nummber of clients in a wlc wifi
    * df: Negative integer levels for MB left on a device
    * win_printers: Monitoring of printer queue on a windows printserver
    * cisco_qos: Updated to be able to mintor IOS XR 4.2.1 (on a ASR9K device)
    * New active check, check_form_submit, to submit HTML forms and check the resulting page
    * mk-job: /var/lib/check_mk_agent/job directory is now created with mode 1777 so 
              mk-job can be used by unprivileged users too
    * ADD: etherbox: new check for etherbox (messpc) sensors.
           currently supported: temperature, humidity, switch contact and smoke sensors
    * cisco_wlc_client: now supports low/high warn and crit levels
    * cisco_wlc: now supports configuration options for missing AP
    * agent_vsphere: completely rewritten, now considerably faster
                     vCenter is still queried by old version
    * windows_agent: windows eventlog informational/audit logs now reported with O prefix
    * mk_logwatch: ignored loglines now reported with an "." prefix (if required)
    * apache_status: Nopw also supports multithreaded mpm
    * windows_agent: now able to suppress context messages in windows eventlogs
    * agent_vsphere: completely rewritten, now considerably faster
                     vCenter is still queried by old version
    * windows_agent: windows eventlog informational/audit logs now reported with O prefix
    * mk_logwatch: ignored loglines now reported with an "." prefix (if required)
    * check_mk-if.pnp: fixed bug with pnp template on esx hosts without perfdata
    * jolokia checks (JVM): uptime, threads, sessions, requests, queue
      now configurable via WATO
    * vSphere checks: secret is not shown to the user via WATO anymore
    * WATO rule to check state of physical switch (currently used by etherbox check)
    * cisco_wlc: Allows to configure handling of missing AP
    * logwatch.ec: show logfiles from that we forwarded messages
    * FIX: blade_blades: Fixed output of "(UNKNOWN)" even if state is OK
    * FIX: apache_status: fix exception if parameter is None
    * FIX: hr_mem: handle virtual memory correct on some devices
    * FIX: apache_status agent plugin: now also works, if prog name contains slashes
    * FIX: check_dns: parameter -A does not get an additional string
    * FIX: cisco_qos: Catch policies without post/drop byte information
    * FIX: cisco_qos: Catch policies without individual bandwidth limits
    * FIX: windows_agent: fixed bug on merging plugin output buffers
    * FIX: esx_vsphere_datastores: Fix incomplete performance data and Perf-O-Meter
    * FIX: cleaned up fileinfo.groups pattern handling, manual configuration
      is now possible using WATO
    * FIX: check_mk-ipmi.php: PNP template now displays correct units as delivered
           by the check plugin
    * FIX: check_disk_smb: Remove $ from share when creating service description.
           Otherwise Nagios will not accept the service description.
    * FIX: mrpe: gracefully handle invalid exit code of plugin

    Notifications:
    * notify.py: Matching service level: Use the hosts service level if a
                 service has no service level set
    * notify.py: fixed bug with local notification spooling
    * HTML notifications: Now adding optional links to host- and service names
      when second argument notification script is configured to the base url of the
      monitoring installation (e.g. http://<host>/<site>/ in case of OMD setups)
    * HTML notifications: Added time of state change

    Multisite:
    * Finally good handling of F5 / browser reloads -> no page switching to
      start page anymore (at least in modern browsers)
    * User accounts can now be locked after a specified amount of auth
      failures (lock_on_logon_failures can be set to a number of tries)
    * Column Perf-O-Meter is now sortable: it sorts after the *first*
      performance value. This might not always be the one you like, but
      its far better than nothing.
    * logwatch: Logwatch icon no longer uses notes_url
    * Inventory screen: Host inventory also displays its clustered services
    * Rules: Renamed "Ignored services" to "Disabled services"
             Renamed "Ignored checks" to "Disabled checks"
    * Sorter Host IP address: fixed sorting, no longer uses str compare on ip
    * Views: New: Draw rule editor icon in multisite views (default off)
             Can be activated in global settings
    * New global multisite options: Adhoc downtime with duration and comment
                                    Display current date in dashboard
    * LDAP: Using asynchronous searches / added optional support for paginated
      searches (Can be enabled in connection settings)
    * LDAP: It is now possible to provide multiple failover servers, which are
      tried when the primary ldap server fails
    * LDAP: Supporting posixGroup with memberUid as member attribute
    * LDAP: Added filter_group option to user configuration to make the
    synchonized users filterable by group memberships in directories without
    memberof attributes
    * LDAP: Moved configuration to dedicated page which also provides some
      testing mechanisms for the configuration
    * Added option to enable browser scrollbar to the multisite sidebar (only
      via "sidebar_show_scrollbar = True" in multisite.mk
    * Added option to disable automatic userdb synchronizations in multisite
    * Implemented search forms for most data tables
    * New icons in view footers: export as CSV, export as JSON
    * Availability: new columns for shortest, longest, average and count
    * Editing localized strings (like the title) is now optional when cloning
      views or editing cloned views. If not edited, the views inherit the
      localized strings from their ancestors
    * Added simple problems Dashboard
    * New filter and column painter for current notification number (escalations)
    * Added new painters for displaying host tags (list of tags, single tag
    groups). All those painters are sortable. Also added new filters for tags.
    * Added painters, icon and filters for visualizing staleness information
    * Improved filtering of the foldertree snapin by user permissions (when a user is
      only permitted on one child folder, the upper folder is removed from the
      hierarchy)
    * "Unchecked Services" view now uses the staleness of services for filtering
    * Globe dashlets make use of the parameter "id" to make it possible to
      provide unique ids in the render HTML code to the dashlets
    * Multisite can now track wether or not a user is online, this need to be
      enabled e.g. via Global Settings in WATO (Save last access times of
      users)
    * Added popup message notification system to make it possible to notify
      multisite users about various things. It is linked on WATO Users page at
      the moment. An image will appear for a user in the sidebar footer with
      the number of pending messages when there are pending messages for a user.
      To make the sidebar check for new messages on a regular base, you need
      to configure the interval of sidebar popup notification updates e.g. via
      WATO Global Settings.
    * Event views: changed default horizon from 31 to 7 days
    * New option for painting timestamp: as Unix Epoch time
    * New filters: Host state type and Service state type
    * FIX: better error message in case of exception in SNMP handling
    * FIX: Inventory screen: Now shows custom checks
    * FIX: Fixed locking problem of multisite pages related to user loading/saving
    * FIX: Fixed wrong default settings of view filters in localized multisite
    * FIX: line wrapping of logwatch entries
    * FIX: Fixed button dragging bug when opening the view editor
           (at least in Firefox)

    WATO:
    * Allow to configure check-/retry_interval in second precision
    * Custom user attributes can now be managed using WATO
    * Allow GIT to be used for change tracking (enable via global option)
    * Hosts/Folders: SNMP communities can now be configured via the host
      and folders hierarchy. Those settings override the rule base config.
    * Require unique alias names in between the following elements:
      Host/Service/Contact Groups, Timeperiods and Roles
    * Removed "do not connect" option from site socket editor. Use the
      checkbox "Disable" to disable the site for multisite.
    * Converted table of Event Console Rules to new implementation, make it sortable
    * FIX: do validation of check items in rule editor
    * FIX: More consistent handling of folderpath select in rule editor
    * FIX: Now correctly handling depends_on_tags on page rendering for
           inherited values
    * FIX: Changed several forms from GET to POST to prevent "Request-URI too
           large" error messages during submitting forms
    * FIX: automation snmp scan now adhere rules for shoddy snmp devices
           which have no sys description
    * FIX: Cisco ruleset "Cisco WLC WiFi client connections" has been generalized to
           "WLC WiFi client connections"
    * FIX: Snapshot handling is a little more robust agains manually created
           files in snapshot directory now
    * FIX: Slightly more transparent handling of syntax errors when loading rules.mk

    Notifications:
    * Flexible Notification can now filter service levels
    * FIX: check_tcp corrected order of parameters in definition

    Event Console:
    * New global setting "force message archiving", converts the EC into
      a kind of syslog archive
    * New built-in snmptrap server to directly receive snmp traps
    * FIX: fix layout of filter for history action type
    * FIX: better detect non-IP-number hosts in hostname translation

1.2.3i1:
    Core:
    * Agents can send data for other hosts "piggyback". This is being
      used by the vSphere and SAP plugins
    * New variable host_check_commands, that allows the definition of
      an alternative host check command (without manually defining one)
    * New variable snmp_check_interval which can be used to customize
      the check intervals of SNMP based checks
    * setup: Added missing vars rrd_path and rrdcached_sock
    * new variable check_mk_exit_status: allows to make Check_MK service OK,
      even if host in not reachable.
    * set always_cleanup_autochecks to True per default now
    * check_mk: new option --snmptranslate

    Multisite:
    * New availability view for arbitrary host/service collections
    * New option auth_by_http_header to use the value of a HTTP header
      variable for authentication (Useful in reverse proxy environments)
    * New permission that is needed for seeing views that other users
      have defined (per default this is contained in all roles)
    * New path back to the view after command exection with all
      checkboxes cleared
    * Added plugins to config module to make registration of default values
      possible for addons like mkeventd - reset to default values works now
      correctly even for multisite related settings
    * perfometer: Bit values now using base of 1000
    * Added PNP tempate for check_disk_smb
    * Dashboards can now be configured to be reloaded on resizing
      (automatically adds width/height url parameters)
    * LDAP authentification: New config option "Do not use persistent
                             connections to ldap server"
    * Hosttags and auxiliary tags can now be grouped in topics
    * Fixed output of time in view if server time differs from user time

    Event Console:
    * New rule feature: automatically delete event after actions
    * New filter for maximum service level (minimum already existed)
    * New global setting: hostname translation (allows e.g. to drop domain name)
    * New rule match: only apply rule within specified time period

    Checks & Agents:
    * solaris_mem: New check for memory and swap for Solaris agent
    * agent_vsphere: New VMWare ESX monitoring that uses pySphere and the VMWare
      API in order to get data very efficiently. Read (upcoming) documentation
      for details.
    * new special agent agent_random for creating random monitoring data
    * New checks: windows_intel_bonding / windows_broadcom_bonding
    * Implemented SAP monitoring based on the agent plugin mk_sap. This
      must be run on a linux host. It connects via RFC calls to SAP R/3
      systems to retrieve monitoring information for this or other machines.
    * sap.dialog: Monitors SAP dialog statistics like the response time
    * sap.value: Simply processes information provided by SAP to Nagios
    * openvpn_clients: new check for OpenVPN connections
    * if64_tplink: special new check for TP Link switches with broken SNMP output
    * job: Monitoring states and performance indicators of any jobs on linux systems
    * oracle_asm_diskgroups: Added missing agent plugin + asmcmd wrapper script
    * oracle_jobs: New check to monitor oracle database job execution
    * oracle_rman_backups: New check to monitor state of ORACLE RMAN backups
    * jar_signature: New check to monitor wether or not a jar is signed and
      certificate is not expired
    * cisco_qos: adhere qos-bandwidth policies
    * check_disk_smb: WATO formalization for active check check_disk_smb
    * if.include: new configurable parameters for assumed input and output speed
    * cisco_qos: new param unit:    switches between bit/byte display
                 new param average: average the values over the given minute
                 new params post/drop can be configured via int and float
                 fixed incorrect worst state if different parameters exceed limit
    * logwatch.ec: Added optional spooling to the check to prevent dataloss
      when processing of current lines needs more time than max execution time
    * mounts: ignore multiple occurrances of the same device
    * Linux agent: allow cached local/plugins checks (see docu)
    * mem.include: Linux memory check now includes size of page tables. This
      can be important e.g. on ORACLE systems with a lot of memory
    * windows_agent: Now buffers output before writing it to the socket
                     Results in less tcp packages per call
    * smart.stats: rewrote check. Please reinventorize. Error counters are now
      snapshotted during inventory.
    * smart.temp: add WATO configuration
    * windows_agent: check_mk.ini: new option "port" - specifies agent port
    * winperf_processor: introduce averaging, support predictive levels
    * cpu_util.include: fixed bug when params are set to None
    * predictive levels: fixed bug when existing predictive levels get new options
    * windows_plugin mssql.vbs: No longer queries stopped mssql instances
    * cisco_hsrp: fixed problem when HSRP groups had same ip address
    * winperf_if: hell has frozen over: a new check for network adapters on Windows
    * windows agent: new config section plugins, now able to set timeouts for specific plugins
                     new global config option: timeout_plugins_total
    * lnx_if in Linux agent: force deterministical order of network devices
    * Linux agent: remove obsolete old <<<netif>>> and <<<netctr>>> sections
    * logwatch, logwatch.ec: detect error in agent configuration
    * Linux agent: cups_queues: do not monitor non-local queues (thanks to Olaf Morgenstern)
    * AIX agent: call lparstat with argument 1 1, this give more accurate data
    * Check_MK check: enable extended performance data per default now
    * viprinet checks: New checks for firmware version/update, memory usage, power supply status, 
                       router mode, serialnumber and temperature sensors
    * uptime, snmp_uptime, esx_vsphere_counters.uptime: allow to set lower and upper levels
    * winperf_processor: Now displays (and scales) to number of cpus in pnpgraph
    * mk_postgres plugin: replace select * with list of explicit columns (fix for PG 9.1)
    * lnx_if: show MAC address for interfaces (needs also agent update)
    * winperf_tcp_conn: New check. Displays number of established tcpv4 connections in windows
                        Uses WATO Rule "TCP connection stats (Windows)"
    * windows_agent: fixed timeouts for powershell scripts in local/plugins
    * logwatch: Agent can now use logwatch.d/ to split config to multipe files
    * logwatch: Agent can now rewrite Messages
    * apache_status: New rule: set levels for number of remaining open slots
    * mrpe: handle long plugin output correctly, including performance data
    * cisco_qos: parameters now configurable via WATO

    Notifications:
    * notify.py: unique spoolfiles name no longer created with uuid
    * Warn user if only_services does never match

    Livestatus:
    * Table statehist: Improved detection of vanished hosts and services.
                       Now able to detect and remove nonsense check plugin output
    * FIX: able to handle equal comment_id between host and service
    * livestatus.log: show utf-8 decoding problems only with debug logging >=2
    * livestatus: fixed incorrect output formatting of comments_with_info column

    BI:
    * Integrated availability computing, including nifty time warp feature

    WATO:
    * Configuration of datasource programs via dedicated rules
    * New editor for Business Intelligence rules
    * Rule Editor: Now able to show infeffective rules
    * Valuespec: CascadingDropdown now able to process choice values from functions
    * Removed global option logwatch_forward_to_ec, moved this to the
      logwatch_ec ruleset. With this option the forwarding can now be enabled
      for each logfile on a host
    * Configuration of an alternative host check command
    * Inventory: Display link symbol for ps ruleset
    * New rule for notification_options of hosts and services
    * FIX: Rulesets: correct display of rules within subfolders
    * Remove Notification Command user settings, please use flexible notifications instead


1.2.2p3:
    Core:
    * FIX: get_average(): Gracefully handle time anomlies of target systems
    * FIX: notifications: /var/lib/check_mk/notify directory is now created 
           correctly during setup from tgz file. (Without it notifications
           did not get sent out.)
    * FIX: add missing $DESTDIR to auth.serials in setup.sh

    Checks & Agents:
    * FIX: winperf_processor: fix case where CPU percent is exactly 100%
    * FIX: blade_powerfan: fix mixup of default levels 50/40 -> 40/50
    * FIX: Cleaned up graph rendering of Check_MK services 
    * FIX: zypper: deal with output from SLES 10
    * FIX: zpool_status: Ignoring "No known data errors" text
    * FIX: dmi_sysinfo: Handling ":" in value correctly
    * FIX: check_http: Fixed syntax error when monitoring certificates
    * FIX: check_dns: parameter -A does not get an additional string
    * FIX: diskstat: Fixed wrong values for IO/s computation on linux hosts
    * FIX: blade_healts: Fixed wrong index checking resulting in exceptions
    * FIX: notifications: /var/lib/check_mk/notify directory is now created 
           correctly during setup from tgz file. (Without it notifications
           did not get sent out.)

    Multisite:
    * FIX: LDAP: Disabling use of referrals in active directory configuration
    * FIX: Fixed missing roles in auth.php (in some cases) which resulted in
           non visible pnp graphs and missing nagvis permissions
    * FIX: Fixed label color of black toner perfometers when fuel is low
    * FIX: Fixed wrong default settings of view filters in localized multisite
    * FIX: Fixed exception when enabling sounds for views relying on 
           e.g. alert statistics source
    * FIX: Folder Tree Snapin: make folder filter also work for remote
           folders that do not exist locally
    * FIX: correctly display sub-minute check/retry intervals
    * FIX: fix logic of some numeric sorters
    * FIX: Improved user provided variable validation in view code
    * FIX: Escaping html code in plugin output painters

    WATO:
    * FIX: fix layout of Auxiliary tags table
    * FIX: avoid exception when called first time and first page ist host tags
    * FIX: fix validation of time-of-day input field (24:00)
    * FIX: automation users can now be deleted again (bug was introduced in 1.2.2p1)
    * FIX: fix logwatch pattern analyzer message "The host xyz is not
           managed by WATO." after direct access via snapin
    * FIX: Fixed first toggle of flags in global settings when default is set to True
    * FIX: fix exception and loss of hosts in a folder when deleting all site connections
           of a distributed WATO setup
    * FIX: avoid Python exception for invalid parameters even in debug mode
    * FIX: check_ldap: Removed duplicate "-H" definition
    * FIX: Fixed some output encoding problem in snapshot restore / deletion code
    * FIX: Improved user provided variable validation in snapshot handling code
    * FIX: Improved user provided variable validation in inventory dialog

    Event Console:
    * FIX: apply rewriting of application/hostname also when cancelling events
    * FIX: check_mkevents now uses case insensitive host name matching

    Livestatus:
    * FIX: fixed incorrect output formatting of comments_with_info column
    * FIX: statehist table: fixed memory leak

1.2.2p2:
    Core:
    * FIX: livecheck: fixed handling of one-line plugin outputs and missing \n
           (Thanks to Florent Peterschmitt)

    Checks & Agents:
    * FIX: jolokia_info: ignore ERROR instances
    * FIX: apache_status: use (also) apache_status.cfg instead of apache_status.conf
    * FIX: f5_bigip_vserver: fix wrong OID (13 instead of 1), thanks to Miro Ramza
    * FIX: f5_bigip_psu: handle more than first power supply, thanks to Miro Ramza
    * FIX: ipmi_sensors: ignore sensors in state [NA] (not available)
    * FIX: aix_lvm: handle agents that output an extra header line
    * FIX: zfsget: do not assume that devices begin with /, but mountpoints
    * FIX: ipmi_sensors: handle two cases for DELL correctly (thanks to Sebastian Talmon)
    * FIX: check_dns: enable performance data
    * FIX: free_ipmi: fix name of sensor cache file if hostname contains domain part
    * FIX: ad_replication plugin: Fixed typo (Thanks to Dennis Honke)

    Multisite:
    * List of views: Output the alias of a datasource instead of internal name
    * FIX: fix column editor for join columns if "SERVICE:" is l10n'ed
    * FIX: fix invalid request in livestatus query after reconnect

    WATO:
    * FIX: convert editing of global setting to POST. This avoid URL-too-long
      when defining lots of Event Console actions
    * FIX: LDAP configuration: allow DNs without DC=

    Event Console:
    * FIX: fix icon in events check if host specification is by IP address
    * Renamed "Delete Event" to "Archive Event" to clearify the meaning

    Notifications:
    * FIX: contacts with notifications disabled no longer receive 
           custom notifications, unless forced

1.2.2p1:
    Core:
    * FIX: correctly quote ! and \ in active checks for Nagios
    * FIX: Performing regular inventory checks at configured interval even
           when the service is in problem state
    * Check_MK core now supports umlauts in host-/service- and contactgroup names

    Checks & Agents:
    * FIX: vsphere_agent: fix problems whith ! and \ in username or password
    * FIX: check_mk_agent.aix: fix shebang: was python, must be ksh
    * FIX: cisco_qos: Be compatible to newer IOS-XE versions (Thanks to Ken Smith)
    * FIX: mk_jolokia: Handling spaces in application server instances correctly

    Multisite:
    * FIX: do not remove directories of non-exisant users anymore. This lead to
           a deletion of users' settings in case of an external authentication
           (like mod_ldap).
    * FIX: Fixed handling of dashboards without title in sidebar view snapin
    * FIX: titles and services got lost when moving join-columns in views
    * FIX: Fixed exception during initial page rendering in python 2.6 in special cases
           (Internal error: putenv() argument 2 must be string, not list)

    Livestatus:
    * livestatus.log: show utf-8 decoding problems only with debug logging >=2

    Notifications:
    * FIX: HTML mails: Handle the case where plugin argument is not set
    * FIX: HTML mails: remove undefinded placeholders like $GRAPH_CODE$

    WATO:
    * Improved handling of valuespec validations in WATO rule editor. Displaying a
      warning message when going to throw away the current settings.
    * FIX: fix bug where certain settings where not saved on IE. This was mainly
           on IE7, but also IE8,9,10 in IE7 mode (which is often active). Affected
           was e.g. the nodes of a cluster or the list of services for service
           inventory

1.2.2:
    Core:
    * Added $HOSTURL$ and $SERVICEURL$ to notification macros which contain an
      URL to the host/service details views with /check_mk/... as base.

    Checks & Agents:
    * FIX: blade_bx_load: remove invalid WATO group
    * FIX: lnx_bonding: handle also 802.3ad type bonds

    Notifications:
    * FIX: Removing GRAPH_CODE in html mails when not available
    * Using plugin argument 1 for path to pnp4nagios index php to render graphs
    * Little speedup of check_mk --notify

    Multisite:
    * FIX: Fixed umlaut handling in reloaded snapins

    WATO:
    * FIX: Fix several cases where WATO rule analyser did not hilite all matching rules
    * Added tcp port parameter to SSL certificate check (Thanks to Marcel Schulte)

    Event Console:
    * FIX: Syslog server is now able to parse RFC 5424 syslog messages

1.2.2b7:
    Checks & Agents:
    * FIX: postfix_mailq: fix labels in WATO rule, set correct default levels
    

1.2.2b6:
    Core:
    * FIX: setup: detect check_icmp also on 64-Bit CentOS
           (thanks to あきら) 
    * FIX: setup.sh: create auth.serials, fix permissions of htpasswd
    * FIX: livecheck: now able to handle check output up to 16kB

    Checks & Agents:
    * FIX: apc_symmetra_power: resurrect garble PNP template for 
    * FIX: check_mk_agent.freebsd: remove garble from output
           (Thanks to Mathias Decker)
    * FIX: check_mk-mssql_counters.locks: fix computation, was altogether wrong
    * FIX: check_mk-mssql_counters.transactions: fix computation also
    * check_http: now support the option -L (urlizing the result)
    * Added mem section to Mac OSX agent (Thanks to Brad Davis)
    * FIX: mssql.vbs (agent plugin) now sets auth options for each instance
    * FIX: jolokia_metrics.mem: error when missing max values
    * Make levels for SMART temperature editable via WATO

    Multisite:
    * FIX: fix localization in non-OMD environment
           (thanks to あきら)
    * FIX: hopefully fix computation of Speed-O-Meter
    * Add $SERVICEOUTPUT$ and $HOSTOUTPUT$ to allowed macros for
      custom notes
    * FIX: Writing one clean message to webserver error_log when write fails
    * FIX: Escaping html entities when displaying comment fields
    * FIX: Monitored on site attribute always has valid default value

    Notifications:
    * FIX: fix event type for recoveries
    * FIX: fix custom notifications on older nagios versions
    * FIX: handle case where type HOST/SERVICE not correctly detected
    
    Livestatus:
    * FIX: memory leak when removing downtime / comment 

    WATO:
    * FIX: Removed "No roles assigned" text in case of unlocked role attribute
           in user management dialog
    * FIX: Fix output of rule search: chapters appeared twice sometimes

    Event Console:
    * FIX: check_mkevents: fix usage help if called with illegal options
    * check_mkevents now allows specification of a UNIX socket
      This is needed in non-OMD environments
    * setup.py now tries to setup Event Console even in non-OMD world

1.2.2b5:
    Core:
    * Checks can now omit the typical "OK - " or "WARN -". This text
      will be added automatically if missing.
    * FIX: livecheck: fixed compilation bug
    * FIX: check_mk: convert service description unicode into utf-8
    * FIX: avoid simultanous activation of changes by means of a lock
    
    Checks & Agents:
    * FIX: jolokia_metrics.mem - now able to handle negative/missing max values
    * ADD: tcp_conn_stats: now additionally uses /proc/net/tcp6
    * ADD: wmic_processs: cpucores now being considered when calculating 
           user/kernel percentages. (thanks to William Baum)
    * FIX: UPS checks support Eaton Evolution
    * FIX: windows agent plugin: mssql now exits after 10 seconds

    Notifications:
    * FIX: fixed crash on host notification when contact had explicit services set

    Livestatus:
    * FIX: possible crash with VERY long downtime comments

    WATO:
    * FIX: Fix hiliting of errors in Nagios output
    * FIX: localisation error

    Multisite:
    * FIX: Avoid duplicate "Services" button in host detail views
    * FIX: fix rescheduling icon for services with non-ASCII characters
    * New filter for IP address of a host
    * Quicksearch: allow searching for complete IP addresses and IP
      address prefixes
    * Add logentry class filter to view 'Host- and Service events'

    BI:
    * FIX: fix exception with expansion level being 'None'
    * FIX: speedup for single host tables joined by hostname (BI-Boxes)
    * FIX: avoid closing BI subtree while tree is being loaded

    Event Console:
    * FIX: make hostname matching field optional. Otherwise a .* was
           neccessary for the rule in order to match
    * FIX: event_simulator now also uses case insensitive matches

1.2.2b4:
    Core:
    * FIX: Fix output of cmk -D: datasource programs were missing
    * FIX: allow unicode encoded extra_service_conf
    * FIX: no default PING service if custom checks are defined
    * FIX: check_mk_base: fixed rounding error in get_bytes_human_readable
    * FIX: check_mk: improved support of utf-8 characters in extra_service_conf
    * FIX: livestatus: table statehist now able to check AuthUser permissions
    * New configuration variable contactgroup_members

    Checks & Agents:
    * FIX: smart - not trying to parse unhandled lines to prevent errors
    * FIX: winperf_processor - fixed wrong calculations of usage
    * FIX: WATO configuration of filesystem trends: it's hours, not days!
    * FIX: mysql: fixed crash on computing IO information
    * FIX: diskstat: fix local variable 'ios_per_sec' referenced before assignment
    * FIX: multipath: ignore warning messages in agent due to invalid multipath.conf
    * FIX: megaraid_bbu: deal with broken output ("Adpater"), found in Open-E
    * FIX: megaraid_pdisk: deal with special output of Open-E
    * FIX: jolokia_metrics.mem: renamed parameter totalheap to total
    * FIX: megaraid_bbu: deal with broken output ("Adpater")
    * FIX: check_ldap: added missing host address (check didn't work at all)
    * FIX: check_ldap: added missing version option -2, -3, -3 -T (TLS)
    * FIX: mssql: Agent plugin now supports MSSQL Server 2012
    * FIX: hr_mem: fix max value in performance data (thanks to Michaël COQUARD)
    * FIX: f5_bigip_psu: fix inventory function (returned list instead of tuple)
    * FIX: mysql.connections: avoid crash on legacy agent output
    * FIX: tcp_conn_stats: use /proc/net/tcp instead of netstat -tn. This
           should avoid massive performance problems on system with many
           connections
    * Linux agent: limit netstat to 10 seconds
    * ps: Allow %1, %2, .. instead of %s in process_inventory. That allows
      reordering of matched groups
    * FIX: f5_bigip_psu - fixed inventory function
    * FIX: printer_supply - fixed inventory function for some kind of OKI printers

    Multisite:
    * FIX: Fixed problem with error during localization scanning
    * FIX: Fixed wrong localization right after a user changed its language
    * FIX: Improved handling of error messages in bulk inventory
    * FIX: fixed focus bug in transform valuespec class
    * FIX: stop doing snapin refreshes after they have been removed
    * FIX: sidebar snapins which refresh do not register for restart detection anymore
    * FIX: fix user database corruption in case of a race condition
    * FIX: added checks wether or not a contactgroup can be deleted
    * FIX: Avoid deadlock due to lock on contacts.mk in some situations
    * Changed sidebar snapin reload to a global interval (option:
      sidebar_update_interval), defaults to 30 seconds
    * Sidebar snapins are now bulk updated with one HTTP request each interval

    BI:
    * FIX: fixed invalid links to hosts and services in BI tree view
    * FIX: fix exception in top/down and bottom/up views
    * FIX: fix styling of top/down and bottom/up views (borders, padding)
    * FIX: fix style of mouse pointer over BI boxes
    * FIX: list of BI aggregates was incomplete in some cases
    * FIX: single host aggregations didn't work for aggregations += [...]
    * FIX: top-down and bottom-up was broken in case of "only problems"
    * FIX: BI see_all permission is now working again
    * Do not handle PENDING as "problem" anymore
    * Make titles of non-leaf tree nodes klickable

    WATO:
    * FIX: flexible notification valuespec is now localizable
    * FIX: Alias values of host/service/contact groups need to be set and unique
           within the group
    * FIX: Fixed exception when editing contactgroups without alias
    * FIX: Fix localization of rule options
    * FIX: ValueSpec OptionalDropDown: fix visibility if default is "other"
    * Suggest use default value for filesystem levels that make sense
    * Valuespec: CascadingDropdown now able to process choice values from functions
    * Freshness checking for classical passive Nagios checks (custom_checks)

1.2.2b3:
    Checks & Agents:
    * FIX: Fixed date parsing code ignoring the seconds value in several checks
           (ad_replication, cups_queues, heartbeat_crm, mssql_backup, smbios_sel)
    * FIX: Fixed pnp template for apc_symmetra check when using multiple rrds

    Multisite:
    * FIX: Removed uuid module dependency to be compatible to python < 2.5
    * FIX: remove Javascript debug popup from multi-string input fields
    * FIX: list of strings (e.g. host list in rule editor) didn't work anymore

1.2.2b2:
    Checks & Agents:
    * Added dynamic thresholds to the oracle_tablespace check depending on the
      size of the tablespaces.

    BI:
    * FIX: fix exception in BI-Boxes views of host groups
    * FIX: fix problem where BI-Boxes were invisible if not previously unfolded

    Event Console:
    * FIX: support non-Ascii characters in matching expressions. Note:
           you need to edit and save each affected rule once in order
           to make the fix work.
    * FIX: Fixed exception when logging actions exectuted by mkeventd
    * FIX: etc/init.d/mkeventd flush did not work when mkeventd was stopped

    Multisite:
    * FIX: Fixed several minor IE7 related layout bugs
    * FIX: title of pages was truncated and now isn't anymore
    * Cleanup form for executing commands on hosts/services

    WATO:
    * FIX: Fixed layout of rulelist table in IE*
    * FIX: Fixed adding explicit host names to rules in IE7
    * Add: Improved navigation convenience when plugin output contains [running on ... ]

1.2.2b1:
    Core:
    * cmk --notify: added notification script to generate HTML mails including
      the performance graphs of hosts and services
    * cmk --notify: added the macros NOTIFY_LASTHOSTSTATECHANGE, NOTIFY_HOSTSTATEID,
      NOTIFY_LASTSERVICESTATECHANGE, NOTIFY_SERVICESTATEID, NOTIFY_NOTIFICATIONCOMMENT,
      NOTIFY_NOTIFICATIONAUTHOR, NOTIFY_NOTIFICATIONAUTHORNAME, NOTIFY_NOTIFICATIONAUTHORALIAS
    * FIX: more robust deletion of precompiled files to ensure the correct 
      creation of the files (Thanks to Guido Günther)
    * FIX: Inventory for cluster nodes who are part of multiple clusters 
    * cmk --notify: added plugin for sms notification
    * FIX: precompiled checks: correct handling of sys.exit() call when using python2.4 
    * cmk --notify: improved logging on wrong notification type
    * RPM: Added check_mk-agent-scriptless package (Same as normal agent rpm,
      but without RPM post scripts)

    Checks & Agents:
    * winperf_processor now outputs float usage instead of integer
    * FIX: mssql_counters.file_sizes - Fixed wrong value for "Log Files" in output
    * FIX: drbd: Parameters for expected roles and disk states can now be set to 
           None to disable alerting on changed values
    * printer_supply_ricoh: New check for Ricoh printer supply levels
    * jolokia_metrics.mem: now supports warn/crit levels for heap, nonheap, totalheap
    * jolokia_metrics.mem: add dedicated PNP graph
    * FIX: logwatch.ec: use UNIX socket instead of Pipe for forwarding into EC 
    * FIX: logwatch.ec: fixed exception when forwarding "OK" lines
    * FIX: logwatch.ec: fixed forwarding of single log lines to event console
    * Improved performance of logwatch.ec check in case of many messages
    * livestatus_status: new check for monitoring performance of monitoring
    * FIX: diskstat.include: fix computation of queue length on windows
      (thanks to K.H. Fiebig)
    * lnx_bonding: new check for bonding interfaces on Linux
    * ovs_bonding: new check for bonding interfaces on Linux / Open vSwitch
    * if: Inventory settings can now be set host based
    * FIX: lnx_bonding/ovs_bonding: correct definition of bonding.include
    * Add: if check now able to handle interface groups  (if_groups)
    * Add: New check for DB2 instance memory levels
    * Add: winperf_phydisk can now output IOPS
    * Add: oracle_tablespace now with flexible warn/crit levels(magic number)
    
    Livestatus:
    * Add: new column in hosts/services table: comments_with_extra_info
    Adds the entry type and entry time

    Multisite:
    * Added comment painter to notification related views
    * Added compatibility code to use hashlib.md5() instead of md5.md5(), which
      is deprecated in python > 2.5 to prevent warning messages in apache error log
    * Added host filter for "last host state change" and "last host check"
    * FIX: Preventing autocomplete in password fields of "edit profile" dialog
    * The ldap member attribute of groups is now configruable via WATO
    * Added option to enforce lower User-IDs during LDAP sync
    * Improved debug logging of ldap syncs (Now writing duration of queries to log)
    * Displaying date/time of comments in comment icon hover menu (Please
      note: You need to update your livestatus to current version to make this work)
    * FIX: Making "action" context link unclickable during handling actions / confirms

    BI:
    * Use Ajax to delay rendering of invisible parts of the tree (this
      saves lots of HTML code)

    WATO:
    * Added hr_mem check to the memory checkgroup to make it configurable in WATO
    * Make page_header configurable in global settings
    * FIX: Fixed some typos in ldap error messages
    * FIX: Fixed problem on user profile page when no alias set for a user
    * FIX: list valuespecs could not be extended after once saving
    * FIX: fix title of foldable areas contained in list valuespecs
    * FIX: Fixed bug where pending log was not removed in multisite setup
    * FIX: Fixed generation of auth.php (Needed for NagVis Multisite Authorisation)
    * FIX: Fixed missing general.* permissions in auth.php on slave sites in 
      case of distributed WATO setups
    * Added oracle_tablespaces configuration to the application checkgroup
    * FIX: Fixed synchronisation of mkeventd configs in distributed WATO setups
    * FIX: "Sync & Restart" did not perform restart in distributed WATO setups
    * FIX: Fixed exception in editing code of ldap group to rule plugin
    * FIX: Don't execute ldap sync while performing actions on users page

    Event Console:
    * Added UNIX socket for sending events to the EC
    * Speed up rule matches in some special cases by factor of 100 and more
    * Init-Script: Improved handling of stale pidfiles
    * Init-Script: Detecting and reporting already running processes
    * WATO: Added hook to make the mkeventd reload in distributed WATO setups
      during "activate changes" process
    * Added hook mkeventd-activate-changes to add custom actions to the mkeventd
      "activate changes" GUI function
    * FIX: When a single rule matching raises an exception, the line is now
      matched agains the following rules instead of being skipped. The
      exception is logged to mkeventd.log

1.2.1i5:
    Core:
    * Improved handling of CTRL+C (SIGINT) to terminate long runnining tasks 
      (e.g.  inventory of SNMP hosts)
    * FIX: PING services on clusters are treated like the host check of clusters
    * cmk --notify: new environment variable NOTIFY_WHAT which has HOST or SERVICE as value
    * cmk --notify: removing service related envvars in case of host notifications
    * cmk --notify: added test code to help developing nitofication plugins.
      Can be called with "cmk --notify fake-service debug" for example

    Checks & Agents:
    * Linux Agent, diskstat: Now supporting /dev/emcpower* devices (Thanks to Claas Rockmann-Buchterkirche)
    * FIX: winperf_processor: Showing 0% on "cmk -nv" now instead of 100%
    * FIX: win_dhcp_pools: removed faulty output on non-german windows 2003 servers 
           with no dhcp server installed (Thanks to Mathias Decker)
    * Add: fileinfo is now supported by the solaris agent. Thanks to Daniel Roettgermann
    * Logwatch: unknown eventlog level ('u') from windows agent treated as warning
    * FIX: logwatch_ec: Added state undefined as priority
    * Add: New Check for Raritan EMX Devices
    * Add: mailman_lists - New check to gather statistics of mailman mailinglists
    * FIX: megaraid_bbu - Handle missing charge information (ignoring them)
    * FIX: myssql_tablespaces - fix PNP graph (thanks to Christian Zock)
    * kernel.util: add "Average" information to PNP graph
    * Windows Agent: Fix startup crash on adding a logfiles pattern, but no logfile specified
    * Windows Agent: check_mk.example.ini: commented logfiles section

    Multisite:
    * FIX: Fixed rendering of dashboard globes in opera
    * When having row selections enabled and no selected and performing
      actions an error message is displayed instead of performing the action on
      all rows
    * Storing row selections in user files, cleaned up row selection 
      handling to single files. Cleaned up GET/POST mixups in confirm dialogs
    * Add: New user_options to limit seen nagios objects even the role is set to see all
    * Fix: On site configaration changes, only relevant sites are marked as dirty
    * Fix: Distributed setup: Correct cleanup of pending changes logfile after "Activate changes"
    * FIX: LDAP: Fixed problem with special chars in LDAP queries when having
    contactgroup sync plugin enabled
    * FIX: LDAP: OpenLDAP - Changed default filter for users
    * FIX: LDAP: OpenLDAP - Using uniqueMember instead of member when searching for groups of a user
    * FIX: LDAP: Fixed encoding problem of ldap retrieved usernames
    * LDAP: Role sync plugin validates the given group DNs with the group base dn now
    * LDAP: Using roles defined in default user profile in role sync plugin processing
    * LDAP: Improved error handling in case of misconfigurations
    * LDAP: Reduced number of ldap querys during a single page request / sync process
    * LDAP: Implemnted some kind of debug logging for LDAP communication
    * FIX: Re-added an empty file as auth.py (wato plugin) to prevent problems during update 

    WATO:
    * CPU load ruleset does now accept float values
    * Added valuespec for cisco_mem check to configure thresholds via WATO
    * FIX: Fixed displaying of tag selections when creating a rule in the ruleeditor
    * FIX: Rulesets are always cloned in the same folder
    * Flexibile notifications: removed "debug notification" script from GUI (you can make it
      executable to be choosable again)
    * Flexibile notifications: added plain mail notification which uses the
      mail templates from global settings dialog

    BI:
    * Added FOREACH_SERVICE capability to leaf nodes
    * Add: Bi views now support debug of livestatus queries

1.2.1i4:
    Core:
    * Better exception handling when executing "Check_MK"-Check. Printing python
      exception to status output and traceback to long output now.
    * Added HOSTTAGS to notification macros which contains all Check_MK-Tags
      separated by spaces
    * Output better error message in case of old inventory function
    * Do object cache precompile for monitoring core on cmk -R/-O
    * Avoid duplicate verification of monitoring config on cmk -R/-O
    * FIX: Parameter --cleanup-autochecks (long for -u) works now like suggested in help
    * FIX: Added error handling when trying to --restore with a non existant file

    Notifications:
    * Fix flexible notifications on non-OMD systems
    
    Checks & Agents:
    * Linux Agent, mk_postgres: Supporting pgsql and postgres as user
    * Linux Agent, mk_postgres: Fixed database stats query to be compatible
      with more versions of postgres
    * apache_status: Modified to be usable on python < 2.6 (eg RHEL 5.x)
    * apache_status: Fixed handling of PIDs with more than 4 numbers
    * Add: New Check for Rittal CMC PSM-M devices
    * Smart plugin: Only use relevant numbers of serial
    * Add: ibm_xraid_pdisks - new check for agentless monitoring of disks on IBM SystemX servers.
    * Add: hp_proliant_da_cntlr check for disk controllers in HP Proliant servers
    * Add: Check to monitor Storage System Drive Box Groups attached to HP servers
    * Add: check to monitor the summary status of HP EML tape libraries
    * Add: apc_rackpdu_status - monitor the power consumption on APC rack PDUs
    * Add: sym_brightmail_queues - monitor the queue levels on Symantec Brightmail mail scanners.
    * Add: plesk_domains - List domains configured in plesk installations
    * Add: plesk_backups - Monitor backup spaces configured for domains in plesk
    * Add: mysql_connections - Monitor number of parallel connections to mysql daemon
    * Add: flexible notifcations: filter by hostname
    * New script multisite_to_mrpe for exporting services from a remote system
    * FIX: postgres_sessions: handle case of no active/no idle sessions
    * FIX: correct backslash representation of windows logwatch files
    * FIX: postgres_sessions: handle case of no active/no idle sessions
    * FIX: zfsget: fix exception on snapshot volumes (where available is '-')
    * FIX: zfsget: handle passed-through filesystems (need agent update)
    * FIX: loading notification scripts in local directory for real
    * FIX: oracle_version: return valid check result in case of missing agent info
    * FIX: apache_status: fixed bug with missing 'url', wrote man page
    * FIX: fixed missing localisation in check_parameteres.py 
    * FIX: userdb/ldap.py: fixed invalid call site.getsitepackages() for python 2.6
    * FIX: zpool_status: fixed crash when spare devices were available
    * FIX: hr_fs: handle negative values in order to larger disks (thanks to Christof Musik)
    * FIX: mssql_backup: Fixed wrong calculation of backup age in seconds


    Multisite:
    * Implemented LDAP integration of Multisite. You can now authenticate your
      users using the form based authentication with LDAP. It is also possible
      to synchronize some attributes like mail addresses, names and roles from
      LDAP into multisite.
    * Restructured cookie auth cookies (all auth cookies will be invalid
      after update -> all users have to login again)
    * Modularized login and cookie validation
    * Logwatch: Added buttons to acknowledge all logs of all hosts or really
      all logs which currently have a problem
    * Check reschedule icon now works on services containing an \
    * Now showing correct representation of SI unit kilo ( k )
    * if perfometer now differs between byte and bit output
    * Use pprint when writing global settings (makes files more readable)
    * New script for settings/removing downtimes: doc/treasures/downtime
    * New option when setting host downtimes for also including child hosts
    * Option dials (refresh, number of columns) now turnable by mouse wheel
    * Views: Commands/Checkboxes buttons are now activated dynamically (depending on data displayed)
    * FIX: warn / crit levels in if-check when using "bit" as unit
    * FIX: Fixed changing own password when notifications are disabled
    * FIX: On page reload, now updating the row field in the headline
    * FIX: ListOfStrings Fields now correctly autoappend on focus
    * FIX: Reloading of sidebar after activate changes
    * FIX: Main Frame without sidebar: reload after activate changes
    * FIX: output_format json: handle newlines correctly
    * FIX: handle ldap logins with ',' in distinguished name
    * FIX: quote HTML variable names, fixes potential JS injection
    * FIX: Sidebar not raising exceptions on configured but not available snapins
    * FIX: Quicksearch: Fixed Up/Down arrow handling in chrome
    * FIX: Speedometer: Terminating data updates when snapin is removed from sidebar
    * FIX: Views: toggling forms does not disable the checkbox button anymore
    * FIX: Dashboard: Fixed wrong display options in links after data reloads
    * FIX: Fixed "remove all downtimes" button in views when no downtimes to be deleted 
    * FIX: Services in hosttables now use the service name as header (if no custom title set)
    * New filter for host_contact and service_contact
    
    WATO:
    * Add: Creating a new rule immediately opens its edit formular
    * The rules formular now uses POST as transaction method
    * Modularized the authentication and user management code
    * Default config: add contact group 'all' and put all hosts into it
    * Reverse order of Condition, Value and General options in rule editor
    * Allowing "%" and "+" in mail prefixes of contacts now
    * FIX: Fixed generated manual check definitions for checks without items
      like ntp_time and tcp_conn_stats
    * FIX: Persisting changing of folder titles when only the title has changed
    * FIX: Fixed rendering bug after folder editing

    Event Console:
    * Replication slave can now copy rules from master into local configuration
      via a new button in WATO.
    * Speedup access to event history by earlier filtering and prefiltering with grep
    * New builtin syslog server! Please refer to online docu for details.
    * Icon to events of host links to view that has context button to host
    * FIX: remove event pipe on program shutdown, prevents syslog freeze
    * FIX: hostnames in livestatus query now being utf8 encoded
    * FIX: fixed a nastiness when reading from local pipe
    * FIX: fix exception in rules that use facility local7
    * FIX: fix event icon in case of using TCP access to EC
    * FIX: Allowing ":" in application field (e.g. needed for windows logfiles)
    * FIX: fix bug in Filter "Hostname/IP-Address of original event"

    Livestatus:
    * FIX: Changed logging output "Time to process request" to be debug output

1.2.1i3:
    Core:
    * added HOST/SERVICEPROBLEMID to notification macros
    * New configuration check_periods for limiting execution of
      Check_MK checks to a certain time period.

    Checks & Agents:
    * Windows agent: persist offsets for logfile monitoring

    Notifications:
    * fix two errors in code that broke some service notifications

    Event Console:
    * New performance counter for client request processing time
    * FIX: fixed bug in rule optimizer with ranges of syslog priorities

    WATO:
    * Cloning of contact/host/service groups (without members)

    Checks & Agents:
    * logwatch: Fixed confusion with ignore/ok states of log messages
    * AIX Agent: now possible to specify -d flag. Please test :)

1.2.1i2:
    Core:
    * Improved validation of inventory data reported by checks
    * Added -d option to precompiled checks to enable debug mode
    * doc/treasures: added script for printing RRD statistics

    Notifications:
    * New system of custom notification, with WATO support

    Event Console:
    * Moved source of Event Console into Check_MK project 
    * New button for resetting all rule hits counters
    * When saving a rule then its hits counter is always reset
    * New feature of hiding certain actions from the commands in the status GUI
    * FIX: rule simulator ("Try out") now handles cancelling rules correctly
    * New global option for enabling log entries for rule hits (debugging)
    * New icon linking to event views for the event services
    * check_mkevents outputs last worst line in service output
    * Max. number of queued connections on status sockets is configurable now
    * check_mkevents: new option -a for ignoring acknowledged events
    * New sub-permissions for changing comment and contact while updating an event
    * New button for generating test events directly via WATO
    * Allow Event Console to replicate from another (master) console for
      fast failover.
    * Allow event expiration also on acknowledged events (configurable)

    Multisite:
    * Enable automation login with _username= and _secret=, while
      _secret is the content of var/check_mk/web/$USER/automation.secret
    * FIX: Fixed releasing of locks and livestatus connections when logging out
    * FIX: Fixed login/login confusions with index page caching
    * FIX: Speed-o-meter: Fixed calculation of Check_MK passive check invervals
    * Removed focus of "Full name" attribute on editing a contact
    * Quicksearch: Convert search text to regex when accessing livestatus
    * FIX: WATO Folder filter not available when WATO disabled
    * WATO Folder Filter no longer available in single host views
    * Added new painters "Service check command expanded" and
      "Host check command expanded"
    * FIX: Corrected garbled description for sorter "Service Performance data" 
    * Dashboard globes can now be filtered by host_contact_group/service_contact_group
    * Dashboard "iframe" attribute can now be rendered dynamically using the
      "iframefunc" attribute in the dashlet declaration
    * Dashboard header can now be hidden by setting "title" to None
    * Better error handling in PNP-Graph hover menus in case of invalid responses

    Livestatus:
    * Added new table statehist, used for SLA queries
    * Added new column check_command_expanded in table hosts
    * Added new column check_command_expanded in table services
    * New columns livestatus_threads, livestatus_{active,queued}_connections

    BI:
    * Added missing localizations
    * Added option bi_precompile_on_demand to split compilations of
      the aggregations in several fragments. If possible only the needed
      aggregations are compiled to reduce the time a user has to wait for
      BI based view. This optimizes BI related views which display
      information for a specific list of hosts or aggregation groups.
    * Added new config option bi_compile_log to collect statistics about
      aggregation compilations
    * Aggregations can now be part of more than one aggregation group
      (just configure a list of group names instead of a group name string)
    * Correct representation of (!), (!!) and (?) markers in check output
    * Corrected representation of assumed state in box layout
    * Feature: Using parameters for hosttags

    WATO:
    * Added progress indicator in single site WATO "Activate Changes"
    * Users & Contacts: Case-insensitive sorting of 'Full name' column
    * ntp/ntp.time parameters are now configurable via WATO
    * FIX: Implemented basic non HTTP 200 status code response handling in interactive
           progress dialogs (e.g. bulk inventory mode)
    * FIX: Fixed editing of icon_image rules
    * Added support of locked hosts and folders ( created by CMDB )
    * Logwatch: logwatch agents/plugins now with ok pattern support 
    * Valuespec: Alternative Value Spec now shows helptext of its elements
    * Valuespec: DropdownChoice, fixed exception on validate_datatype

    Checks & Agents:
    * New check mssql_counters.locks: Monitors locking related information of
      MSSQL tablespaces
    * Check_MK service is now able to output additional performance data
      user_time, system_time, children_user_time, children_system time
    * windows_updates agent plugin: Fetching data in background mode, caching
      update information for 30 minutes
    * Windows agent: output ullTotalVirtual and ullAvailVirtual (not yet
      being used by check)
    * Solaris agent: add <<<uptime>>> section (thanks to Daniel Roettgermann)
    * Added new WATO configurable option inventory_services_rules for the
      windows services inventory check
    * Added new WATO configurable option inventory_processes_rules for the
      ps and ps.perf inventory
    * FIX: mssql_counters checks now really only inventorize percentage based
      counters if a base value is set
    * win_dhcp_pools: do not inventorize empty pools any more. You can switch
      back to old behaviour with win_dhcp_pools_inventorize_empty = True
    * Added new Check for Eaton UPS Devices
    * zfsget: new check for monitoring ZFS disk usage for Linux, Solaris, FreeBSD
      (you need to update your agent as well)
    * Added new Checks for Gude PDU Units
    * logwatch: Working around confusion with OK/Ignore handling in logwatch_rules
    * logwatch_ec: Added new subcheck to forward all incoming logwatch messages
      to the event console. With this check you can use the Event Console 
      mechanisms and GUIs instead of the classic logwatch GUI. It can be 
      enabled on "Global Settings" page in WATO for your whole installation.
      After enabling it you need to reinventorize your hosts.
    * Windows Update Check: Now with caching, Thanks to Phil Randal and Patrick Schlüter
    * Windows Check_MK Agent: Now able to parse textfiles for logwatch output
    * Added new Checks sni_octopuse_cpu, sni_octopuse_status, sni_octopuse_trunks: These
      allow monitoring Siemens HiPath 3000/5000 series PBX.
    * if-checks now support "bit" as measurement unit
    * winperf_phydisk: monitor average queue length for read/write

1.2.0p5:
    Checks & Agents:
    * FIX: windows agent: fixed possible crash in eventlog section

    BI:
    * FIX: fixed bug in aggregation count (thanks Neil) 

1.2.0p4:
    WATO:
    * FIX: fixed detection of existing groups when creating new groups
    * FIX: allow email addresses like test@test.test-test.com
    * FIX: Fixed Password saving problem in user settings

    Checks & Agents:
    * FIX: postgres_sessions: handle case of no active/no idle sessions
    * FIX: winperf_processor: handle parameters "None" (as WATO creates)
    * FIX: mssql_counters: remove debug output, fix bytes output
    * FIX: mssql_tablespaces: gracefully handle garbled agent output

    Multisite:
    * FIX: performeter_temparature now returns unicode string, because of °C
    * FIX: output_format json in webservices now using " as quotes

    Livestatus:
    * FIX: fix two problems when reloading module in Icinga (thanks to Ronny Biering)

1.2.0p3:
    Mulitisite
    * Added "view" parameter to dashlet_pnpgraph webservice
    * FIX: BI: Assuming "OK" for hosts is now possible
    * FIX: Fixed error in makeuri() calls when no parameters in URL
    * FIX: Try out mode in view editor does not show context buttons anymore
    * FIX: WATO Folder filter not available when WATO disabled
    * FIX: WATO Folder Filter no longer available in single host views
    * FIX: Quicksearch converts search text to regex when accessing livestatus
    * FIX: Fixed "access denied" problem with multisite authorization in PNP/NagVis
           in new OMD sites which use the multisite authorization
    * FIX: Localize option for not OMD Environments

    WATO:
    * FIX: Users & Contacts uses case-insensitive sorting of 'Full name' column  
    * FIX: Removed focus of "Full name" attribute on editing a contact
    * FIX: fix layout bug in ValueSpec ListOfStrings (e.g. used in
           list of explicit host/services in rules)
    * FIX: fix inheritation of contactgroups from folder to hosts
    * FIX: fix sorting of users, fix lost user alias in some situations
    * FIX: Sites not using distritubed WATO now being skipped when determining
           the prefered peer
    * FIX: Updating internal variables after moving hosts correctly
      (fixes problems with hosts tree processed in hooks)

    BI:
    * FIX: Correct representation of (!), (!!) and (?) markers in check output

    Livestatus:
    * FIX: check_icmp: fixed calculation of remaining length of output buffer
    * FIX: check_icmp: removed possible buffer overflow on do_output_char()
    
    Livecheck:
    * FIX: fixed problem with long plugin output
    * FIX: added /0 termination to strings
    * FIX: changed check_type to be always active (0)
    * FIX: fix bug in assignment of livecheck helpers 
    * FIX: close inherited unused filedescriptors after fork()
    * FIX: kill process group of called plugin if timeout is reached
           -> preventing possible freeze of livecheck
    * FIX: correct escaping of character / in nagios checkresult file
    * FIX: fixed SIGSEGV on hosts without defined check_command
    * FIX: now providing correct output buffer size when calling check_icmp 

    Checks & Agents:
    * FIX: Linux mk_logwatch: iregex Parameter was never used
    * FIX: Windows agent: quote '%' in plugin output correctly
    * FIX: multipath check now handles '-' in "user friendly names"
    * New check mssql_counters.locks: Monitors locking related information of
      MSSQL tablespaces
    * FIX: mssql_counters checks now really only inventorize percentage based
      counters if a base value is set
    * windows_updates agent plugin: Fetching data in background mode, caching
      update information for 30 minutes
    * FIX: netapp_vfiler: fix inventory function (thanks to Falk Krentzlin)
    * FIX: netapp_cluster: fix inventory function
    * FIX: ps: avoid exception, when CPU% is missing (Zombies on Solaris)
    * FIX: win_dhcp_pools: fixed calculation of perc_free
    * FIX: mssql_counters: fixed wrong log size output

1.2.0p3:
    Multisite:
    * Added "view" parameter to dashlet_pnpgraph webservice

    WATO:
    * FIX: It is now possible to create clusters in empty folders
    * FIX: Fixed problem with complaining empty ListOf() valuespecs

    Livestatus:
    * FIX: comments_with_info in service table was always empty

1.2.1i1:
    Core:
    * Allow to add options to rules. Currently the options "disabled" and
      "comment" are allowed. Options are kept in an optional dict at the
      end of each rule.
    * parent scan: skip gateways that are reachable via PING
    * Allow subcheck to be in a separate file (e.g. foo.bar)
    * Contacts can now define *_notification_commands attributes which can now
      override the default notification command check-mk-notify
    * SNMP scan: fixed case where = was contained in SNMP info
    * check_imap_folder: new active check for searching for certain subjects
      in an IMAP folder
    * cmk -D shows multiple agent types e.g. when using SNMP and TCP on one host

    Checks & Agents:
    * New Checks for Siemens Blades (BX600)
    * New Checks for Fortigate Firewalls
    * Netapp Checks for CPU Util an FC Port throughput
    * FIX: megaraid_pdisks: handle case where no enclosure device exists
    * FIX: megaraid_bbu: handle the controller's learn cycle. No errors in that period.
    * mysql_capacity: cleaned up check, levels are in MB now
    * jolokia_info, jolokia_metrics: new rewritten checks for jolokia (formerly
      jmx4perl). You need the new plugin mk_jokokia for using them
    * added preliminary agent for OpenVMS (refer to agents/README.OpenVMS) 
    * vms_diskstat.df: new check file usage of OpenVMS disks
    * vms_users: new check for number of interactive sessions on OpenVMS
    * vms_cpu: new check for CPU utilization on OpenVMS
    * vms_if: new check for network interfaces on OpenVMS
    * vms_system.ios: new check for total direct/buffered IOs on OpenVMS
    * vms_system.procs: new check for number of processes on OpenVMS
    * vms_queuejobs: new check for monitoring current VMS queue jobs
    * FIX: mssql_backup: Fixed problems with datetime/timezone calculations
    * FIX: mssql agent: Added compatibility code for MSSQL 9
    * FIX: mssql agent: Fixed connection to default instances ("MSSQLSERVER")
    * FIX: mssql agent: Fixed check of databases with names starting with numbers
    * FIX: mssql agent: Fixed handling of databases with spaces in names
    * f5_bigip_temp: add performance data
    * added perf-o-meters for a lot of temperature checks
    * cmctc_lcp.*: added new checks for Rittal CMC-TC LCP
    * FIX: diskstat (linux): Don't inventorize check when data empty
    * Cisco: Added Check for mem an cpu util
    * New check for f5 bigip network interfaces
    * cmctc.temp: added parameters for warn/crit, use now WATO rule
      "Room temperature (external thermal sensors)"
    * cisco_asa_failover: New Check for clustered Cisco ASA Firewalls 
    * cbl_airlaser.status: New Check for CBL Airlaser IP1000 laser bridge.
    * cbl_airlaser.hardware: New Check for CBL Airlaser IP1000 laser bridge.
      Check monitors the status info and allows alerting based on temperature.
    * df, hr_fs, etc.: Filesystem checks now support grouping (pools)
      Please refer to the check manpage of df for details
    * FIX: windows agent: try to fix crash in event log handling
    * FreeBSD Agent: Added swapinfo call to mem section to make mem check work again
    * windows_multipath: Added the missing check for multipath.vbs (Please test)
    * carel_uniflair_cooling: new check for monitoring datacenter air conditioning by "CAREL"
    * Added Agent for OpenBSD
    * Added Checks for UPS devices
    * cisco_hsrp: New Check for monitoring HSRP groups on Cisco Routers. (SMIv2 version)
    * zypper: new check and plugin mk_zypper for checking zypper updates.
    * aironet_clients: Added support for further Cisco WLAN APs (Thanks to Stefan Eriksson for OIDs)
    * aironet_errors: Added support for further Cisco WLAN APs
    * apache_status: New check to monitor apache servers which have the status-module enabled.
      This check needs the linux agent plugin "apache_status" installed on the target host.

    WATO:
    * Added permission to control the "clone host" feature in WATO
    * Added new role/permission matrix page in WATO to compare
      permissions of roles
    * FIX: remove line about number of rules in rule set overview
      (that garbled the logical layout)
    * Rules now have an optional comment and an URL for linking to 
      documntation
    * Rule now can be disabled without deleting them.
    * Added new hook "sites-saved"
    * Allow @ in user names (needed for some Kerberos setups)
    * Implemented new option in WATO attributes: editable
      When set to False the attribute can only be changed during creation
      of a new object. When editing an object this attribute is only displayed.
    * new: search for rules in "Host & Service Configuration"
    * parent scan: new option "ping probes", that allows skipping 
      unreachable gateways.
    * User managament: Added fields for editing host/service notification commands
    * Added new active check configuration for check_smtp
    * Improved visualization of ruleset lists/dictionaries
    * Encoding special chars in RegExp valuespec (e.g. logwatch patterns)
    * Added check_interval and retry_interval rules for host checks
    * Removed wmic_process rule from "inventory services" as the check does not support inventory
    * Made more rulegroup titles localizable
    * FIX: Fixed localization of default permissions
    * FIX: Removed double collect_hosts() call in activate changes hook
    * FIX: Fixed double hook execution when using localized multisite
    * FIX: User list shows names of contactgroups when no alias given
    * FIX: Reflecting alternative mode of check_http (check ssl certificate
    age) in WATO rule editor
    * FIX: Fixed monitoring of slave hosts in master site in case of special
      distributed wato configurations
    * FIX: Remove also user settings and event console rule on factory reset
    * FIX: complex list widgets (ListOf) failed back to old value when
           complaining
    * FIX: complex list widgets (ListOf) lost remaining entries after deleting one
    * FIX: Fixed error in printer_supply valuespec which lead to an exception
           when defining host/service specific rules
    * FIX: Fixed button url icon in docu-url link

    BI:
    * Great speed up of rule compilation in large environments

    Multisite:
    * Added css class="dashboard_<name>" to the dashboard div for easier
    customization of the dashboard style of a special dashboard
    * Dashboard: Param wato_folder="" means WATO root folder, use it and also
      display the title of this folder
    * Sidebar: Sorting aggregation groups in BI snapin now
    * Sidebar: Sorting sites in master control snapin case insensitive
    * Added some missing localizations (error messages, view editor)
    * Introducted multisite config option hide_languages to remove available
      languages from the multisite selection dialogs. To hide the builtin
      english language simply add None to the list of hidden languages.
    * FIX: fixed localization of general permissions
    * FIX: show multisite warning messages even after page reload
    * FIX: fix bug in Age ValueSpec: days had been ignored
    * FIX: fixed bug showing only sidebar after re-login in multisite
    * FIX: fixed logwatch loosing the master_url parameter in distributed setups
    * FIX: Fixed doubled var "site" in view editor (site and siteopt filter)
    * FIX: Don't crash on requests without User-Agent HTTP header
    * Downtimes: new conveniance function for downtime from now for ___ minutes.
      This is especially conveniant for scripting.
    * FIX: fixed layout of login dialog when showing up error messages
    * FIX: Fixed styling of wato quickaccess snapin preview
    * FIX: Made printer_supply perfometer a bit more robust against bad perfdata
    * FIX: Removed duplicate url parameters e.g. in dashboard (display_options)
    * FIX: Dashboard: If original request showed no "max rows"-message, the
           page rendered during reload does not show the message anymore
    * FIX: Fixed bug in alert statistics view (only last 1000 lines were
           processed for calculating the statistics)
    * FIX: Added missing downtime icon for comment view
    * FIX: Fixed handling of filter configuration in view editor where filters
           are using same variable names. Overlaping filters are now disabled
	   in the editor.
    * FIX: Totally hiding hidden filters from view editor now

    Livecheck:
    * FIX: Compile livecheck also if diet libc is missing

1.2.0p2:
    Core:
    * simulation_mode: legacy_checks, custom_checks and active_checks
      are replaced with dummy checks always being OK
    * FIX: Precisely define order of reading of configuration files. This
      fixes a WATO rule precedence problem

    Checks & Agents:
    * FIX: Fixed syntax errors in a bunch of man pages
    * if_lancom: silently ignore Point-To-Point interfaces
    * if_lancom: add SSID to logical WLAN interface names
    * Added a collection of MSSQL checks for monitoring MSSQL servers
      (backups, tablespaces, counters)
    * New check wut_webio_io: Monitor the IO input channels on W&T Web-IO 
      devices
    * nfsmounts: reclassify "Stale NFS handle" from WARN to CRIT
    * ORACLE agent/checks: better error handling. Let SQL errors get
      through into check output, output sections even if no database
      is running.
    * oracle_version: new check outputting the version of an ORACLE
      database - and using uncached direct SQL output.
    * ORACLE agent: fix handling of EXCLUDE, new variable ONLY_SIDS
      for explicitely listing SIDs to monitor
    * mk_logwatch on Linux: new options regex and iregex for file selection
    * remove obsolete ORACLE checks where no agent plugins where available
    * FIX: printer_supply: Fix problem on DELL printers with "S/N" in output
      (thanks to Sebastian Talmon)
    * FIX: winperf_phydisk: Fix typo (lead to WATO rule not being applied)
    * Windows agent: new [global] option crash_debug (see online docu)
    * AIX agent: new check for LVM volume status in rootvg.
    * PostgreSQL plugin: agent is now modified to work with PostgreSQL 
      versions newer than 8.1. (multiple reports, thanks!)

    Multisite:
    * Show number of rows and number of selected rows in header line
      (also for WATO hosts table)
    * FIX: fix problem in showing exceptions (due to help function)
    * FIX: fixed several localization problems in view/command processing
    * FIX: fixed duplicated settings in WATO when using localisation
    * FIX: fixed exception when refering to a language which does not exist
    * FIX: Removing all downtimes of a host/service is now possible again
    * FIX: The refresh time in footer is updated now when changing the value
    * FIX: view editor shows "(Mobile)" hint in view titles when linking to views

    WATO: 
    * Main menu of ruleeditor (Host & Service Parameters) now has
      a topic for "Used rules" - a short overview of all non-empty
      rulesets.
    * FIX: add missing context help to host details dialog
    * FIX: set new site dirty is host move due to change of
      folder attributes
    * FIX: fix exception on unknown value in DropdownChoice
    * FIX: add service specification to ruleset Delay service notifications
    * FIX: fixed problem with disabled sites in WATO
    * FIX: massive speedup when changing roles/users and activing changes
      (especially when you have a larger number of users and folders)
    * Add variable CONTACTPAGER to allowed macros in notifications
    * FIX: fixed default setting if "Hide names of configuration variables"
      in WATO
    * FIX: ListOfString Textboxes (e.g. parents of folders) do now extend in IE
    * FIX: fixed duplicated sections of permissions in rule editor

    BI:
    * New iterators FOREACH_CHILD and FOREACH_PARENT
    * FIX: fix handling of FOREACH_ in leaf nodes (remove hard coded
      $HOST$, replace with $1$, $2$, ..., apply argument substitution)
    * New logical datatable for aggregations that have the same name
      as a host. Converted view "BI Boxes" to this new table. This allows
      for Host-Aggregations containing data of other hosts as well.
    * count_ok: allow percentages, e.g. "count_ok!70%!50%"

1.2.0p1:
    Core:
    * Added macros $DATE$, $SHORTDATETIME$ and $LONGDATETIME$' to
      notification macros

    Checks & Agents:
    * FIX: diskstat: handle output 'No Devices Found' - avoiding exception
    * 3ware_units: Following states now lead to WARNING state instead of
      CRITICAL: "VERIFY-PAUSED", "VERIFYING", "REBUILDING"
    * New checks tsm_stagingpools, tsm_drive and tsm_storagepools
      Linux/UNIX
    * hpux_fchba: new check for monitoring FibreChannel HBAs und HP-UX

    Multisite:
    * FIX: fix severe exception in all views on older Python versions
      (like RedHat 5.5).

    WATO:
    * FIX: fix order of rule execution: subfolders now take precedence
      as they should.

1.2.0:
    Setup:
    * FIX: fix building of RPM packages (due to mk_mysql, mk_postgres)

    Core:
    * FIX: fix error message in case of duplicate custom check

    WATO:
    * FIX: add missing icon on cluster hosts to WATO in Multisite views
    * FIX: fix search field in host table if more than 10 hosts are shown
    * FIX: fix bulk edit and form properties (visibility of attributes was broken)
    * FIX: fix negating hosts in rule editor

    Checks & Agents: 
    * fileinfo: added this check to Linux agent. Simply put your
      file patterns into /etc/check_mk/fileinfo.cfg for configuration.
    * mysql.sessions: New check for MySQL sessions (need new plugin mk_mysql)
    * mysql.innodb_io: New check for Disk-IO of InnoDB
    * mysql_capacity: New check for used/free capacity of MySQL databases
    * postgres_sessions: New check for PostgreSQL number of sessions
    * postgres_stat_database: New check for PostgreSQL database statistics
    * postgres_stat_database.size: New check for PostgreSQL database size
    * FIX: hpux_if: convert_to_hex was missing on non-SNMP-hosts -replace
      with inline implementation
    * tcp_conn_stats: handle state BOUND (found on Solaris)
    * diskstat: support for checking latency, LVM and VxVM on Linux (needs 
      updated agent)
    * avoid duplicate checks cisco_temp_perf and cisco_sensor_temp

1.2.0b6:
    Multisite:
    * FIX: Fixed layout of some dropdown fields in view filters
    * Make heading in each page clickable -> reload page
    * FIX: Edit view: couldn't edit filter settings
    * FIX: Fixed styling of links in multisite context help
    * FIX: Fixed "select all" button for IE
    * FIX: Context links added by hooks are now hidden by the display
           option "B" again
    * FIX: preselected "refresh" option did not reflect view settings
           but was simply the first available option - usually 30.
    * FIX: fixed exception with custom views created by normal users

    WATO:
    * FIX: Fixed "select all" button in hosts & folders for IE
    * Optically mark modified variables in global settings
    * Swapped icons for rule match and previous rule match (makes for sense)

    Core:
    * FIX: Fixed "make_utf is not defined" error when having custom
           timeperiods defined in WATO

    Checks & Agents: 
    * MacOS X: Agent for MacOS (Thanks to Christian Zigotzky)
    * AIX: New check aix_multipath: Supports checking native AIX multipathing from AIX 5.2 onward
    * Solaris: New check solaris_multipath: Supports checking native Solaris multipath from Solaris10 and up.
    * Solaris: The ZFS Zpool status check now looks more closely at the reported messages. (It's also tested to work on Linux now)

1.2.0b5:
    Core:
    * FIX: handle UTF-8 encoded binary strings correctly (e.g. in host alias)
    * FIX: fix configuration of passive checks via custom_checks
    * Added NOTIFICATIONTYPE to host/service mail bodies

    WATO:
    * Site management: "disabled" only applies to Livestatus now
    * FIX: fix folding problems with dependent host tags
    * FIX: Detecting duplicate tag ids between regular tags and auxtags
    * FIX: Fixed layout problem of "new special rule" button in rule editor
    * FIX: Fixed layout problem on "activate changes" page
    * FIX: Added check if contacts belong to contactgroup before contactgroup deletion
    * FIX: fix site configuration for local site in Multisite environments
    * FIX: "(no not monitor)" setting in distributed WATO now works
    * FIX: Site management: replication setting was lost after re-editing
    * FIX: fixed problems after changing D/WATO-configuration
    * FIX: D/WATO: mark site dirty after host deletion
    * FIX: D/WATO: replicate auth.secret, so that login on one site also
           is valid on the replication slaves
    * FIX: implement locking in order to prevent data corruption on
           concurrent changes
    * FIX: Fixed handling of validation errors in cascading dropdown fields
    * FIX: fix cloning of users
    * Keep track of changes made by other users before activating changes,
      let user confirm this, new permission can be used to prevent a user
      from activating foreign changes.
    * FIX: Allowing german umlauts in users mail addresses
    * Allow list of aux tags to be missing in host tag definitions. This
      makes migration from older version easier.
    * FIX: user management modules can now deal with empty lines in htpasswd
    * FIX: Fixed js error on hostlist page with search form

    Multisite:
    * New display type 'boxes-omit-root' for BI views
    * Hostgroup view BI Boxes omits the root level
    * Finalized layout if view options and commands/filters/painteroptions.
    * Broken plugins prevent plugin caching now
    * FIX: remove refresh button from dashboard.
    * FIX: remove use of old option defaults.checkmk_web_uri
    * FIX: fixed outgoing bandwidth in fc port perfometer
    * FIX: remove nasty JS error in sidebar
    * FIX: fix folding in custom links (directories would not open)
    * FIX: animation of rotation treeangle in trees works again
    * FIX: Logwatch: Changed font color back to black
    * FIX: show toggle button for checkboxes in deactivated state
    * FIX: fix repeated stacked refresh when toggling columns
    * FIX: disable checkbox button in non-checkboxable layouts
    * FIX: fix table layout for views (gaps where missing sometimes)
    * FIX: Fixed sorting views by perfdata values which contain floats
    * FIX: fix sometimes-broken sizing of sidebar and dashboard on Chrome
    * FIX: fix dashboard layout on iPad
    * FIX: Fixed styling issues of sidebar in IE7
    * FIX: fix problem where filter settings (of checkboxes) are not effective
           when it comes to executing commands
    * FIX: Fixed styling issues of view filters with dropdown fields
    * FIX: multisite login can now deal with empty lines in htpasswd
    * FIX: Fixed a bunch of js/css errors

    Mobile:
    * FIX: Fixed logtime filter settings in all mobile views
    * FIX: fix some layout problems

    BI:
    * New aggregation function count_ok, that counts the number
      of nodes in state OK.
    * FIX: Removed debug output int count_ok aggregation

    Checks & Agents:
    * Linux: Modified cluster section to allow pacemaker/corosync clusters without heartbeat
    * AIX: convert NIC check to lnx_if (now being compatible with if/if64)
    * AIX: new check for CPU utilization (using section lparstat_aix)
    * ntp checks: Changed default value of time offsets to be 200ms (WARN) / 500ms (CRIT)
    * aironet_{errors,clients}: detect new kinds of devices (Thanks to Tiago Sousa)
    * check_http, check_tcp: allow to omit -I and use dynamic DNS name instead

1.2.0b4:
    Core:
    * New configuration variable snmp_timing, allowing to 
      configure timeout and retries for SNMP requests (also via WATO)
    * New configuration variable custom_checks. This is mainly for
      WATO but also usable in main.mk It's a variant of legacy_checks that
      automatically creates the required "define command" sections.

    WATO:
    * ps and ps.perf configurable via WATO now (without inventory)
    * New layout of main menu and a couple of other similar menus
    * New layout of ruleset overviews
    * Hide check_mk variable names per default now (change via global settings)
    * New layout of global settings
    * Folder layout: show contact groups of folder
    * Folder movement: always show complete path to target folder
    * Sidebar snapin: show pending changes
    * New rule for configuring custom_checks - allowing to run arbitrary
      active checks even if not yet formalized (like HTTP and TCP)
    * Added automation_commands to make automations pluginable
    * New layout and new internal implementation of input forms
    * New layout for view overview and view editor
    * Split up host search in two distinct pages
    * Use dynamic items in rule editor for hosts and items (making use
      of ListOfStrings())
    * FIX: audit log was not shown if no entry for today existed
    * FIX: fix parent scan on single site installations
    * FIX: fix folder visibility permission handling
    * FIX: honor folder-permissions when creating, deleting 
           and modifiying rules
    * FIX: detect non-local site even if unix: is being used
    * FIX: better error message if not logged into site during 
           action that needs remote access
    * FIX: send automation data via POST not GET. This fixes inventory
           on hosts with more than 500 services.
    * FIX: make config options directly active after resetting them
           to their defaults (didn't work for start_url, etc.
    * FIX: Fixed editing of ListOf in valuespec editors (e.g. used in logwatch
    pattern editor)
    * FIX: Reimplemented correct behaviour of the logwatch pattern "ignore"
    state which is used to drop the matching log lines

    Multisite:
    * FIX: fixed filter of recent event views (4 hours didn't catch)
    * FIX: convert more buttons to new graphical style
    * FIX: Logwatch handles logs with only OK lines in it correctly in logfile list views
    * FIX: Fixed syntax error in "Single-Host Problems" view definition
    * New help button at top right of each page now toggles help texts
    * Snapin Custom Links allows to specify HTTP link target
    * Redesign of bar with Display/Filter/Commands/X/1,2,3,4,6,8/30,60,90/Edit

    Mobile GUI:
    * FIX: commands can be executed again
    * FIX: fixed styling of buttons

    Checks & Agents:
    * FIX: Logwatch: fixed missing linebreak during reclassifing lines of logfiles
    * FIX: Logwatch: Logwatch services in rules configured using WATO must be
      given as item, not as whole service name
    * New active check via WATO: check_ldap
    * printer_alerts: new configuration variable printer_alerts_text_map. Make
      'Energiesparen' on Brother printers an OK state.
    * services: This check can now be parameterized in a way that it warn if
      a certain service is running. WATO formalization is available.

    BI:
    * FIX: make rotating folding arrows black (white was not visible)
    * Display format 'boxes' now in all BI views available
    * Display format 'boxes' now persists folding state

1.2.0b3:
    Core:
    * FIX: fixed SNMP info declaration in checks: could be garbled
      up in rare cases
    * avoid duplicate parents definition, when using 'parents' and
      extra_host_conf["parents"] at the same time. The later one has
      precedence.

    Multisite:
    * Logwatch: Colorizing OK state blocks correctly
    * FIX: allow web plugins to be byte compiled (*.pyc). Those
      are preferred over *.py if existing
    * View Editor: Fixed jump to top of the page after moving painters during
      editing views
    * FIX: Fixed login redirection problem after relogging
    * Filter for times now accept ranges (from ... until)
    * New view setting for page header: repeat. This repeats the
      column headers every 20'th row.
    * FIX: Fixed problem with new eval/pickle
    * FIX: Fixed commands in host/service search views

    Checks & Agents:
    * FIX: Made logwatch parsing mechanism a little more robust
      (Had problems with emtpy sections from windows agent)
    * FIX: brocade_fcport: Configuration of portsates now possible  
    * if_lancom: special version for if64 for LANCOM devices (uses
      ifName instead of ifDescr)


    WATO:
    * Reimplemented folder listing in host/folders module
    * Redesigned the breadcrumb navigation
    * Global settings: make boolean switches directly togglable
    * New button "Recursive Inventory" on folder: Allows to do
      a recursive inventory over all hosts. Also allows to selectively
      retry only hosts that have failed in a previous inventory.
    * You can configure parents now (via a host attribute, no rules are
      neccessary).
    * You can now do an automated scan for parents and layer 3 (IP)
    * You can configure active checks (check_tcp, ...) via WATO now
    * FIX: fix page header after confirmation dialogs
    * FIX: Fixed umlaut problem in host aliases and ip addresses created by WATO
    * FIX: Fixed exception caused by validation problems during editing tags in WATO
    * FIX: create sample config only if both rules.mk and hosttags.mk are missing
    * FIX: do not loose host tags when both using WATO-configured and 
      manual ones (via multisite.mk)
    * Timeperiods: Make list of exceptions dynamic, not fixed to 10 entries
    * Timeperiods: Configure exclusion of other timeperiods
    * Configuration of notification_delay and notification_interval

1.2.0b2:
    Core:
    * FIX: Cluster host checks were UNKNOWN all the time
    * FIX: reset counter in case of (broken) future time
    * FIX: Automation try-inventory: Fixed problem on where checks which
      produce equal service descriptions could lead to invalid inventory
      results on cluster hosts.
    * FIX: do not create contacts if they won't be assigned to any host
      or service. Do *not* assign to dummy catch-all group "check_mk".

    WATO:
    * Added new permission "move hosts" to allow/deny moving of hosts in WATO
    * Also write out contact definitions for users without contactgroups to
      have the mail addresses and other notification options persisted
    * FIX: deletion of automation accounts now works
    * FIX: Disabling notifications for users does work now
    * New main overview for rule editor
    * New multisite.mk option wato_hide_varnames for hiding Check_MK 
      configuration variable names from the user
    * New module "Logwatch Pattern Analyzer" to verify logwatch rules
    * Added new variable logwatch_rules which can also be managed through the
      WATO ruleset editor (Host/Service Parameters > Parameters and rules for
      inventorized checks > Various applications > Logwatch Patterns)
    * Users & Contacts: Added new option wato_hidden_users which holds a list
      of userids to hide the listed users from the WATO user management GUI.
    * WATO API: Added new method rewrite_configuration to trigger a rewrite of
      all host related wato configuration files to distribute changed tags
    * Added new internal hook pre-activate-changes to execute custom
      code BEFORE Check_MK is called to restart Nagios
    * FIX: Only showing sudo hint message on sudo error message in automation
      command
    * FIX: Fixed js eror in IE7 on WATO host edit page
    * FIX: Using pickle instead of repr/eval when reading data structures from
      urls to prevent too big security issues
    * Rule editor: improve sorting of groups and rulesets
    * FIX: Escaping single quotes in strings when writing auth.php
    * FIX: Fix resorting of host tags (was bug in ListOf)

    Multisite
    * Added config option default_ts_format to configure default timestamp
      output format in multisite
    * Layout and design update
    * Quicksearch: display site name if more than one different site
      is present in the current search result list
    * FIX: Fixed encoding problem in "custom notification" message
    * New configuration parameter page_heading for the HTML page heads
      of the main frameset (%s will be replaced with OMD site name)
    * FIX: Fix problem where snapins where invisible
    * FIX: Fixed multisite timeout errors when nagios not running
    * Sidebar: some new layout improvements
    * Login page is not shown in framesets anymore (redirects framed page to
      full screen login page)
    * FIX: fix exception when disallowing changing display options
    * FIX: Automatically redirect from login page to target page when already
      logged in
    * FIX: Updating the dashboard header time when the dashlets refresh

    BI:
    * Added new painter "affected hosts (link to host page)" to show all
      host names with links to the "hosts" view
    * FIX: Fixed filtering of Single-Host Aggregations
    * New sorter for aggregation group
    * FIX: fix sorting of Single-Host Aggregations after group
    * Avoid duplicate rule incarnations when using FOREACH_*
    * BI Boxes: allow closing boxes (not yet persisted)
    * New filter for services (not) contained in any aggregate
    * Configure sorting for all BI views

    Checks & Agents:
    * FIX: snmp_uptime handles empty snmp information without exception
    * FIX: Oracle checks try to handle ORA-* errors reported by the agent
      All oracle checks will return UNKNOWN when finding an ORA-* message
    * FIX: filesystem levels set via WATO didn't work, but do now
    * FIX: Group filters can handle groups without aliases now
    * nfsmounts: Added nfs4 support thanks to Thorsten Hintemann
    * megaraid_pdisks megaraid_ldisks: Support for Windows.  Thanks to Josef Hack

1.2.0b1:
    Core, Setup, etc.:
    * new tool 'livedump' for dumping configuration and status
      information from one monitoring core and importing this
      into another.
    * Enable new check registration API (not yet used in checks)
    * FIX: fix handling of prefix-tag rules (+), needed for WATO
    * FIX: handle buggy SNMP devices with non-consecutive OIDS
      (such as BINTEC routers)
    * Check API allows a check to get node information
    * FIX: fix problem with check includes in subchecks
    * Option --checks now also applies to ad-hoc check (e.g.
      cmk --checks=mrpe,df -v somehost)
    * check_mk_templates.cfg: added s to notification options
      of host and service (= downtime alerts)

    WATO:
    * Hosttag-editor: allow reordering of tags
    * Create very basic sample configuration when using
      WATO the first time (three tag groups, two rules)
    * Much more checks are configurable via WATO now
    * Distributed WATO: Made all URL calls using curl now
    * FIX: fix bug in inventory in validate_datatype()
    * Better output in case of inventory error
    * FIX: fix bug in host_icon rule on non OMD
    * FIX: do not use isdisjoint() (was in rule editor on Lenny)
    * FIX: allow UTF-8 encoded permission translations
    * FIX: Fixed several problems in OMD apache shared mode
    * FIX: Do not use None$ as item when creating new rules
    * FIX: Do load *all* users from htpasswd, so passwords from
      users not created via WATO will not be lost.
    * FIX: honor site disabling in replication module
    * FIX: honor write permissions on folder in "bulk delete"
    * FIX: honor permissions for "bulk cleanup" and "bulk edit"
    * FIX: honor write permissions and source folder when moving hosts
    * FIX: honor permissions on hosts also on bulk inventory
    * Only create contacts in Nagios if they are member of at
      least one contact group.
    * It is now possible to configure auxiliary tags via WATO
      (formerly also called secondary tags)
    * FIX: Fixed wrong label "Main Overview" shown for moved WATO folders
      in foldertree snapin
    * FIX: Fixed localization of empty host tags
    * FIX: User alias and notification enabling was not saved

    Checks & Agents:
    * hpux_if: fix missing default parameter errors
    * hpux_if: make configurable via WATO
    * if.include: fix handling of NIC with index 0
    * hpux_lunstats: new check for disk IO on HP-UX
    * windows - mk_oracle tablespace: Added missing sid column
    * diskstat: make inventory mode configurable via WATO
    * added new checks for Fujitsu ETERNUS DX80 S2 
      (thanks to Philipp Höfflin)
    * New checks: lgp_info, lgp_pdu_info and lgp_pdu_aux to monitor Liebert
      MPH/MPX devices
    * Fix Perf-O-Meter of fileage
    * hpux_snmp_cs.cpu: new SNMP check for CPU utilization
      on HP-UX.
    * if/if64: inventory also picks up type 62 (fastEther). This
      is needed on Cisco WLC 21xx series (thanks to Ralf Ertzinger)
    * FIX: fix inventory of f5_bigip_temp
    * mk_oracle (lnx+win): Fixed TEMP tablespace size calculations
    * ps: output node process is running on (only for clusters)
    * FIX: Linux Agent: Fixed ipmi-sensors handling of Power_Unit data
    * hr_mem: handle rare case where more than one entry is present
      (this prevents an exception of pfSense)
    * statgrab_load: level is now checked against 15min average - 
      in order to be consistent with the Linux load check
    * dell_powerconnect_cpu: hopefully correctly handle incomplete
      output from agent now.
    * ntp: do not check 'when' anymore since it can produce false
      alarms.
    * postfix_mailq: handle output with 'Total requests:' in last line
    * FIX: check_mk-hp_blade_psu.php: allow more than 4 power supplies
    * FIX: smart plugin: handle cases with missing vendor (thanks
      to Stefan Kärst)
    * FIX: megaraid_bbu: fix problem with alternative agent output
      (thanks to Daniel Tuecks)
    * mk_oracle: fix quoting problem, replace sessions with version,
      use /bin/bash instead of /bin/sh

    Multisite:
    * Added several missing localization strings
    * IE: Fixed problem with clicking SELECT fields in the new wato foldertree snapin
    * Fixed problem when trying to visit dashboards from new wato foldertree snapin
    * Chrome: Fixed styling problem of foldertree snapin
    * Views: Only show the commands and row selection options for views where
      commands are possible
    * The login mask honors the default_language definition now
    * check_bi_local.py: works now with cookie based authentication
    * FIX: Fixed wrong redirection after login in some cases
    * FIX: Fixed missing stats grouping in alert statistics view
    * FIX: Fixed preview table styling in view editor
    * FIX: Multisite authed users without permission to multisite are
      automatically logged out after showing the error message
    * Retry livestatus connect until timeout is used up. This avoids
      error messages when the core is being restarted
    * Events view now shows icon and text for "flapping" events
    * Use buffer for HTML creation (this speeds up esp. HTTPS a lot)
    * FIX: Fixed state filter in log views

    Livestatus:
    * Add missing column check_freshness to services table

    BI:
    * New column (painter) for simplistic box display of tree.
      This is used in a view for a single hostgroup.

1.1.13i3:
    Core, Setup, etc.:
    * *_contactgroups lists: Single group rules are all appended. When a list
      is found as a value this first list is used exclusively. All other
      matching rules are ignored
    * cmk -d does now honor --cache and --no-tcp
    * cmk -O/-R now uses omd re{start,load} core if using OMD
    * FIX: setup.sh now setups up permissions for conf.d/wato
      correctly
    * cmk --localize update supports an optional ALIAS which is used as
      display string in the multisite GUI
    * FIX: Fixed encoding problems with umlauts in group aliases
    * FIX: honor extra_summary_host_conf (was ignored)
    * new config variable snmpv2c_hosts that allows to enable SNMP v2c
      but *not* bulkwalk (for some broken devices). bulkwalk_hosts still
      implies v2c.

    Checks & Agents:
    * Windows agent: output eventlog texts in UTF-8 encoding. This
      should fix problems with german umlauts in message texts.
    * Windows agent: Added installer for the windows agent (install_agent.exe)
    * Windows agent: Added dmi_sysinfo.bat plugin (Thanks to Arne-Nils Kromer for sharing)
    * Disabled obsolete checks fc_brocade_port and fc_brocade_port_detailed.
      Please use brocade_fcport instead.
    * aironet_errors, statgrab_disk, statgrab_net: Performance data has
      been converted from counters to rates. You might need to delete your
      existing RRDs of these checks. Sorry, but these have been that last
      checks still using counters...
    * ibm_imm_health: added last missing scan function
    * Filesystem checks: trend performance data is now normalized to MB/24h.
      If you have changed the trend range, then your historic values will
      be displayed in a wrong scale. On the other hand - from now on changes
      in the range-setting will not affect the graph anymore.
    * if/if64/lnx_if: pad port numbers with zeros in order to sort correctly.
      This can be turned off with if_inventory_pad_portnumbers = False.
    * Linux agent: wrap freeipmi with lock in order to avoid cache corruption
    * New check: megaraid_bbu - check existance & status of LSI MegaRaid BBU module
    * HP-UX Agent: fix mrpe (remove echo -e and test -e, thanks to Philipp Lemke)
    * FIX: ntp checks: output numeric data also if stratum too high
    * Linux agent: new check for dmraid-based "bios raid" (agent part as plugin)
    * FIX: if64 now uses ifHighSpeed instead of ifSpeed for determining the
      link speed (fixes speed of 10GBit/s and 20GBit/s ports, thanks Marco Poet)
    * cmctc.temp: serivce has been renamed from "CMC Temperature %s" to just
      "Temperature %s", in order to be consistent with the other checks.
    * mounts: exclude changes of the commit option (might change on laptops),
      make only switch to ro critical, other changes warning.
    * cisco_temp_sensor: new check for temperature sensors of Cisco NEXUS
      and other new Cisco devices
    * oracle_tablespace: Fixed tablespace size/free space calculations
    * FIX: if/if64: omit check result on counter wrap if bandwidth traffic levels
      are used.

    Multisite:
    * Improve transaction handling and reload detection: user can have 
      multiple action threads in parallel now
    * Sounds in views are now enabled per default. The new configuration
      variable enable_sounds can be set to False in multisite.mk in order
      to disable sounds.
    * Added filter for log state (UP,DOWN,OK,CRIT...) to all log views
    * New painter for normal and retry check interval (added to detail views)
    * Site filter shows "(local)" in case of non multi-site setup
    * Made "wato folder" columns sortable
    * Hiding site filter in multisite views in single site setups
    * Replaced "wato" sidebar snapin which mixed up WATO and status GUIs with
      the new "wato_foldertree" snapin which only links to the status views
      filtered by the WATO folder.
    * Added "Dashboard" section to views snapin which shows a list of all dashboards
    * FIX: Fixed auth problem when following logwatch icon links while using
      the form based auth
    * FIX: Fix problem with Umlaut in contact alias
    * FIX: Creating auth.php file on first login dialog based login to ensure
      it exists after login when it is first needed
    * Dashboard: link problem views to *unhandled* views (this was
      inconsistent)
    * Localization: Fixed detection of gettext template file when using the
      local/ hierarchy in OMD

    Mobile:
    * Improved sorting of views in main page 
    * Fix: Use all the availiable space in header
    * Fix: Navigation with Android Hardwarekeys now working
    * Fix: Links to pnp4nagios now work better
    * Fix: Host and Service Icons now finger friendly
    * Fix: Corrected some buildin views

    WATO:
    * Removed IP-Address attribute from folders
    * Supporting localized tag titles
    * Using Username as default value for full names when editing users
    * Snapshot/Factory Reset is possible even with a broken config
    * Added error messages to user edit dialog to prevent notification problems
      caused by incomplete configuration
    * Activate Changes: Wato can also reload instead of restarting nagios
    * Replication: Can now handle replication sites which use the form based auth
    * Replication: Added option to ignore problems with the ssl certificates
                   used in ssl secured replications
    * WATO now supports configuring Check_MK clusters
    * FIX: Fixed missing folders in "move to" dropdown fields
    * FIX: Fixed "move to target folders" after CSV import
    * FIX: Fixed problem with duplicate extra_buttons when using the i18n of multiisite
    * FIX: Fixed problem with duplicate permissions when using the i18n of multiisite
    * FIX: Writing single host_contactgroups rules for each selected
      contactgroup in host edit dialog
    * FIX: Fixed wrong folder contacgroup related permissions in auth.php api
    * FIX: Fixed not up-to-date role permission data in roles_saved hook
    * FIX: Fixed duplicate custom columns in WATO after switching languages

    BI:
    * improve doc/treasures/check_bi_local.py: local check that creates
      Nagios services out of BI aggregates

    Livestatus:
    * ColumnHeaders: on is now able to switch column header on even if Stats:
      headers are used. Artifical header names stats_1, stats_2, etc. are
      begin used. Important: Use "ColumnHeaders: on" after Columns: and 
      after Stats:.

1.1.13i2:
    Core, Setup, etc.:
    * cmk -I: accept host tags and cluster names

    Checks & Agents:
    * linux agent - ipmi: Creating directory of cache file if not exists
    * dell_powerconnect_cpu: renamed service from CPU to "CPU utilization", in
      order to be consistent with other checks
    
    Multisite:
    * Several cleanups to prevent css/js warning messages in e.g. Firefox
    * Made texts in selectable rows selectable again
    * Adding reschedule icon to all Check_MK based services. Clicks on these
      icons will simply trigger a reschedule of the Check_MK service
    * FIX: ship missing CSS files for mobile GUI
    * FIX: rename check_mk.js into checkmk.js in order to avoid browser
      caching problems during version update

    WATO:
    * Optimized wraps in host lists tag column
    * Bulk inventory: Remove leading pipe signs in progress bar on main
      folder inventory
    * NagVis auhtorization file generation is also executed on activate_changes
    * Implemented a new inclusion based API for using multisite permissions
      in other addons
    * Inventory of SNMP devices: force implicit full scan if no services
      are configured yet
    * FIX: Calling activate_changes hook also in distributed WATO setups
    * FIX: Fixed display bug in host tags drop down menu after POST of form
    * FIX: Fixed javascript errors when doing replication in distributed
      wato environments when not having the sidebar open
    * FIX: Fixed search form dependant attribute handling
    * FIX: Fixed search form styling issues
    * You can now move folders to other folders
    * FIX: Distributed WATO: Supressing site sync progress output written in
      the apache error log

1.1.13i1:
    Multisite:
    * New nifty sidebar snapin "Speed-O-Meter"
    * Implemented new cookie based login mechanism including a fancy login GUI
    * Implemented logout functionality for basic auth and the new cookie based auth
    * Implemented user profile management page for changing the user password and
      the default language (if available)
    * New filter for the (new) state in host/service alerts
    * New command for sending custom notifications
    * FIX: Fixed encoding problem when opening dashboard
    * New icon on a service whos host is in downtime
    * Only show most frequently used context buttons (configurable
      in multisite.mk via context_buttons_to_show)
    * Show icon if user has modified a view's filter settings
    * New config option debug_livestatus_queries, normal debug
      mode does not include this anymore
    * Icons with link to page URL at bottom of each page
    * Logwatch: Switched strings in logwatch to i18n strings
    * Logwatch: Fixed styling of context button when acknowleding log messages
    * Logwatch: Implemented overview page to show all problematic logfiles
    * Add Snapin page: show previews of all snapins
    * Add Snapin page: Trying to prevent dragging confusions by using other click event
    * New (hidden) button for reloading a snapin (left to the close button)
    * Automatically falling back to hardcoded default language if configured
    language is not available
    * Repair layout of Perf-O-Meter in single dataset layout
    * FIX: Fixed duplicate view plugin loading when using localized multisite
    * FIX: Host-/Servicegroup snapin: Showing group names when no alias is available
    * FIX: Removed double "/" from pnp graph image urls in views

    BI:
    * Host/Service elements are now iterable via FOREACH_HOST, e.g.
      (FOREACH_HOST, ['server'], ALL_HOSTS, "$HOST$", "Kernel" ),
    * FIX: Assuming host states is possible again (exception: list index "3")

    WATO:
    * Evolved to full featured monitoring configuration tool!
    * Major internal code cleanup
    * Hosts can now be created directly in folders. The concept of host lists
      has been dropped (see migration notes!)
    * Configuration of global configuration variables of Check_MK via WATO
    * Configuration of main.mk rules
    * Configuration of Nagios objects and attributes
    * Configuration of users and roles
    * Configuration of host tags
    * Distributed WATO: replication of the configuration to slaves and peers
    * Added missing API function update_host_attributes() to change the
      attributes of a host
    * Added API function num_hosts_in_folder() to count the number of hosts
      below the given folder
    * Added option to download "latest" snapshot
    * extra_buttons can now register a function to gather the URL to link to
    * Implemented NagVis Authorisation management using WATO users/permissions

    Livestatus:
    * Experimental feature: livecheck -> super fast active check execution
      by making use of external helper processes. Set livecheck=PATH_TO_bin/livecheck
      in nagios.cfg where you load Livestatus. Optional set num_livecheck_helpers=NUM
      to set number of processes. Nagios will not fork() anymore for check exection.
    * New columns num_hosts and num_services in status table
    * New aggregation functions suminv and avginv (see Documentation)

    Core, Setup, etc.:
    * New configuration variable static_checks[] (used by WATO)
    * New configuration variable checkgroup_parameters (mainly for WATO)
    * check_submission defaults now to "file" (was "pipe")
    * Added pre-configured notification via cmk --notify
    * Drop RRA-configuration files for PNP4Nagios completely
    * New configuration variable ping_levels for configuring parameters
      for the host checks.
    * cmk --notify: new macros $MONITORING_HOST$, $OMD_ROOT$ and $OMD_SITE$
    * make ping_levels also apply to PING services for ping-only hosts
      (thanks to Bernhard Schmidt)

    Checks & Agents:
    * if/if64: new ruleset if_disable_if64_hosts, that force if on
      hosts the seem to support if64
    * Windows agent: new config variable "sections" in [global], that
      allows to configure which sections are being output.
    * Windows agent: in [logwatch] you can now configure which logfiles
      to process and which levels of messages to send.
    * Windows agent: new config variable "host" in all sections that
      restricts the folling entries to certain hosts.
    * Windows agent: finally implemented <<<mrpe>>. See check_mk.ini
      for examples.
    * Windows agent: do not execute *.txt and *.dir in <<<plugins>>> and
      <<<local>>>
    * Windows agent: make extensions to execute configurable (see
      example check_mk.ini)
    * Windows agent: agent now reuses TCP port even when taskkill'ed, so
      a system reboot is (hopefully) not neccessary anymore
    * Windows agent: section <<<df>>> now also outputs junctions (windows
      mount points). No external plugin is needed.
    * Windows agent: new section <<<fileinfo>>> for monitoring file sizes
      (and later possible ages)
    * logwatch: allow to classify messages based on their count (see
      man page of logwatch for details)
    * fileinfo: new check for monitoring age and size of files
    * heartbeat_crm: apply patches from Václav Ovsík, so that the check
      should work on Debian now.
    * ad_replication: added warninglevel 
    * fsc_*: added missing scan functions
    * printer_alerts: added further state codes (thanks to Matthew Stew)
    * Solaris agent: changed shell to /usr/bin/bash (fixes problems with LC_ALL=C)

1.1.12p7:
    Multisite:
    * FIX: detail view of host was missing column headers
    * FIX: fix problem on IE with background color 'white'
    * FIX: fix hitting enter in host search form on IE
    * FIX: fix problem in ipmi_sensors perfometer

    Checks & Agents:
    * FIX: fixed man pages of h3c_lanswitch_sensors and statgrab_cpu
    * FIX: netapp_volumes: added raid4 as allowed state (thanks to Michaël Coquard)

    Livestatus
    * FIX: fix type column in 'GET columns' for dict-type columns (bug found
      by Gerhard Lausser)

1.1.12p6:
    Checks & Agents:
    * FIX: lnx_if: remove debug output (left over from 1.1.12p5)
    
1.1.12p5:
    Multisite:
    * FIX: fix hitting enter in Quicksearch on IE 8
    * FIX: event/log views: reverse sorting, so that newest entries
      are shown first
    * FIX: fix dashboard dashlet background on IE
    * FIX: fix row highlight in status GUI on IE 7/8
    * FIX: fix row highlight after status page reload
    * FIX: single dataset layout honors column header settings
    * FIX: quote '#' in PNP links (when # is contained in services)
    * FIX: quote '#' in PNP image links also
    * FIX: add notifications to host/service event view

    Checks & Agents:
    * FIX: lnx_if: assume interfaces as up if ethtool is missing or
      not working but interface has been used since last reboot. This
      fixes the problem where interface are not found by inventory.
    * FIX: snmp_uptime: handels alternative timeformat
    * FIX: netapp_*: scan functions now detect IBM versions of firmware
    * FIX: bluecoat_diskcpu: repair scan function
    * FIX: mem.vmalloc: fix default levels (32 and 64 was swapped)
    * FIX: smart: make levels work (thanks to Bernhard Schmidt)
    * FIX: PNP template if if/if64: reset LC_ALL, avoids syntax error
    * FIX: dell_powerconnect_cpu: handle sporadic incomplete output
      from SNMP agent

1.1.12p4:
    Multisite:
    * FIX: sidebar snapin Hostgroups and Servicegroups sometimes
           failed with non-existing "available_views".
    * FIX: Fix host related WATO context button links to point to the hosts site
    * FIX: Fixed view editor redirection to new view after changing the view_name
    * FIX: Made icon painter usable when displaying hostgroup rows
    * Logwatch: Switched strings in logwatch to i18n strings
    * Logwatch: Fixed styling of context button when acknowleding log messages
    * Logwatch: Implemented overview page to show all problematic logfiles

    WATO:
    * FIX: add missing icon_csv.png
    * FIX: WATO did not write values of custom macros to extra_host_conf definitions

1.1.12p3:
    Core, Setup, etc.:
    * FIX: really suppress precompiling on PING-only hosts now

1.1.12p2:
    Core, Setup, etc.:
    * FIX: fix handling of empty suboids
    * FIX: do not create precomiled checks for host without Check_MK services

    Checks & Agents:
    * FIX: mem.win: Default levels now works, check not always OK
    * FIX: blade_health: fix OID specification
    * FIX: blade_bays: fix naming of item and man page

    Multisite:
    * FIX: Fixed styling of view header in older IE browsers
    * FIX: Do not show WATO button in views if WATO is disabled
    * FIX: Remove WATO Folder filter if WATO is disabled 
    * FIX: Snapin 'Performance': fix text align for numbers
    * FIX: Disallow setting downtimes that end in the past
    * FIX: Fix links to downtime services in dashboard
    * FIX: Fix popup help of reschedule icon

1.1.12p1:
    Core, Setup, etc.:
    * FIX: fix aggregate_check_mk (Summary host agent status)

    Checks & Agents:
    * FIX: mk_oracle now also detects XE databases
    * FIX: printer_alerts: handle 0-entries of Brother printers
    * FIX: printer_supply: fix Perf-O-Meter if no max known
    * FIX: Added id parameter to render_statistics() method to allow more than
      one pie dashlet for host/service stats
    * FIX: drbd: fixed inventory functions
    * FIX: printer_supply: handle output of Brother printers
    * FIX: ps.perf PNP template: show memory usage per process and not
      summed up. This is needed in situations where one process forks itself
      in irregular intervals and rates but you are interested just in the
      memory usage of the main process.

    Multisite:
    * FIX: finally fixed long-wanted "NagStaMon create hundreds
      of Apache processes" problem!
    * FIX: query crashed when sorting after a join columns without
      an explicit title.
    * FIX: filter for WATO file/folder was not always working.
    * Added filter for hard services states to search and service
      problems view
    * FIX: dashboard problem views now ignore notification period,
      just as tactical overview and normal problem views do
    * FIX: Loading dashboard plugins in dashboard module
 

1.1.12:
    Checks & Agents:
    * dell_powerconnect_*: final fixed, added PNP-templates
    * ps.perf: better error handling in PNP template

    Multisite:
    * Dashboard: fix font size of service statistics table
    * Dashboard: insert links to views into statistics
    * Dashboard: add links to PNP when using PNP graphs
    
1.1.12b2:
    Core, Setup, etc.:
    * FIX: fix crash with umlauts in host aliases
    * FIX: remove duplicate alias from Nagios config

    Checks & Agents:
    * services: better handling of invalid patterns
    * FIX: multipath: fix for another UUID format
    * AIX agent: fix implementation of thread count
    * blade_bays: detect more than 16 bays
    * statgrab_*: added missing inventory functions
    * FIX: fix smart.temp WARN/CRIT levels were off by one degree

    Multisite:
    * Remove Check_MK logo from default dashboard
    * Let dashboard use 10 more pixels right and bottom
    * FIX: do not show WATO icon if no WATO permission
    * Sidebar sitestatus: Sorting sites by sitealias
    * FIX: removed redundant calls of view_linktitle()

    WATO:
    * FIX: fix update of file/folder title after title property change

    Livestatus:
    * FIX: fix crash on imcomplete log lines (i.e. as
      as result of a full disk)
    * FIX: Livestatus-API: fix COMMAND via persistent connections
	

1.1.12b1:
    Core, Setup, etc.:
    * FIX: fix cmk -D on cluster hosts
    * Made profile output file configurable (Variable: g_profile_path)

    Checks & Agents:
    * FIX: j4p_performance: fix inventory functions 
    * FIX: mk_oracle: fix race condition in cache file handling (agent data
      was missing sections in certain situations)
    * mrpe: make check cluster-aware and work as clustered_service
    * cups_queues: Run agent part only on directly on CUPS servers,
      not on clients
    * FIX: mbg_lantime_state: Fixed output UOM to really be miliseconds
    * FIX: ntp: Handling large times in "poll" column correctly
    * New check dmi_sysinfo to gather basic hardware information
    * New check bintec_info to gather the software version and serial number
    of bintec routers

    Multisite:
    * FIX: fix rescheduling of host check
    * FIX: fix exception when using status_host while local site is offline
    * FIX: Fixed not updating pnp graphs on dashboard in some browsers (like chrome)
    * FIX: fix URL-too-long in permissions page
    * FIX: fix permission computation
    * FIX: fixed sorting of service perfdata columns
    * FIX: fixed sorting of multiple joined columns in some cases
    * FIX: fixed some localisation strings
    * Cleanup permissions page optically, add comments for views and snapins
    * Added some missing i18n strings in general HTML functions
    * Added display_option "w" to disable limit messages and livestatus errors in views
    * Service Perfdata Sorters are sorting correctly now
    * Added "Administration" snapin to default sidebar
    * Tactical Overview: make link clickable even if count is zero
    * Minor cleanup in default dashboard
    * Dashboard: new dashlet attribute title_url lets you make a title into a link
    * Dashboard: make numbers match "Tactical Overview" snapin

    Livestatus:
    * Write messages after initialization into an own livestatus.log

    WATO:
    * FIX: "bulk move to" at the top of wato hostlists works again
    * FIX: IE<9: Fixed problem with checkbox events when editing a host
    * FIX: "move to" dropdown in IE9 works again

1.1.11i4:
    Core, Setup, etc.:
    * FIX: use hostgroups instead of host_groups in Nagios configuration.
      This fixes a problem with Shinken
    * --scan-parents: detected parent hosts are now tagged with 'ping', so
      that no agent will be contacted on those hosts

    Checks & Agents:
    * Added 4 new checks dell_powerconnect_* by Chris Bowlby
    * ipmi_sensors: correctly handle further positive status texts
      (thanks to Sebastian Talmon)
    * FIX: nfsmounts handles zero-sized volumes correctly
    * AIX agent now outputs the user and performance data in <<<ps>>>

    Multisite:
    * FIX: WATO filtered status GUIs did not update the title after changing
      the title of the file/folder in WATO
    * FIX: Removed new python syntax which is incompatible with old python versions
    * FIX: Made bulk inventory work in IE
    * FIX: Fixed js errors in IE when having not enough space on dashboard 
    * FIX: fix error when using non-Ascii characters in view title
    * FIX: fix error on comment page caused by missing sorter
    * FIX: endless javascript when fetching pnp graphs on host/service detail pages
    * FIX: Not showing the action form in "try" mode of the view editor
    * FIX: Preventing up-then-over effect while loading the dashboard in firefox
    * Added missing i18n strings in command form and list of views
    * Views are not reloaded completely anymore. The data tables are reloaded
      on their own.
    * Open tabs in views do not prevent reloading the displayed data anymore
    * Added display_option "L" to enable/disable column title sortings
    * Sorting by joined columns is now possible
    * Added missing sorters for "service nth service perfdata" painters
    * Implemented row selection in views to select only a subset of shown data
      for actions
    * Sort titles in views can be enabled by clicking on the whole cells now
    * Submitting the view editor via ENTER key saves the view now instead of try mode
    * Host comments have red backgrounded rows when host is down
    * Implemented hook api to draw custom link buttons in views

    WATO:
    * Changed row selection in WATO to new row selection mechanism
    * Bulk action buttons are shown at the top of hostlists too when the lists
      have more than 10 list items
    * New function for backup and restore of the configuration

    Livestatus:
    * FIX: fix compile error in TableLog.cc by including stddef.h
    * FIX: tables comments and downtimes now honor AuthUser
    * Table log honors AuthUser for entries that belong to hosts
      (not for external commands, though. Sorry...)
    * FIX: fix Stats: sum/min/max/avg for columns of type time

1.1.11i3:
    Core, Setup, etc.:
    * FIX: allow host names to have spaces
    * --snmpwalk: fix missing space in case of HEX strings
    * cmk --restore: be aware of counters and cache being symbolic links
    * do_rrd_update: direct RRD updates have completely been removed.
      Please use rrdcached in case of performance problems.
    * install_nagios.sh has finally been removed (was not maintained anyway).
      Please use OMD instead.
    * Inventory functions now only take the single argument 'info'. The old
      style FUNC(checkname, info) is still supported but deprecated.
    * Show datasource program on cmk -D
    * Remove .f12 compile helper files from agents directory
    * Output missing sections in case of "WARNING - Only __ output of __..."
    * Remove obsolete code of snmp_info_single
    * Remove 'Agent version (unknown)' for SNMP-only hosts
    * Options --version, --help, --man, --list-checks and --packager now
      work even with errors in the configuration files
    * Minor layout fix in check man-pages

    Checks & Agents:
    * FIX: hr_mem: take into account cache and buffers
    * FIX: printer_pages: workaround for trailing-zero bug in HP Jetdirect
    * mk_logwatch: allow to set limits in processing time and number of
      new log messages per log file
    * Windows Agent: Now supports direct execution of powershell scripts
    * local: PNP template now supports multiple performance values
    * lnx_if: make lnx_if the default interface check for Linux
    * printer_supply: support non-Ascii characters in items like
      "Resttonerbehälter". You need to define snmp_character_encodings in main.mk
    * mem.win: new dedicated memory check for Windows (see Migration notes)
    * hr_mem: added Perf-O-Meter
    * Renamed all temperature checks to "Temperature %s". Please
      read the migration notes!
    * df and friends: enabled trend performance data per default. Please
      carefully read the migration notes!
    * diskstat: make summary mode the default behavious (one check per host)

    MK Livestatus:
    * WaitObject: allow to separate host name and service with a semicolon.
      That makes host names containing spaces possible.
    * Better error messages in case of unimplemented operators

    Multisite:
    * FIX: reschedule now works for host names containing spaces
    * FIX: correctly sort log views in case of multi site setups
    * FIX: avoid seven broken images in case of missing PNP graphs
    * FIX: Fixed javascript errors when opening dashboard in IE below 9
    * FIX: Views: Handling deprecated value "perpage" for option
      column_headers correctly
    * FIX: Fixed javascript error when saving edited views without sidebar
    * FIX: Showing up PNP hover menus above perfometers
    * Host/Service Icon column is now modularized and can be extended using
      the multisite_icons list.
    * New sorters for time and line number of logfile entries
    * Bookmarks snapin: save relative URLs whenever possible
    * Man-Pages of Check_MK checks shown in Multisite honor OMD's local hierarchy
    * nicer output of substates, translate (!) and (!!) into HTML code
    * new command for clearing modified attributes (red cross, green checkmark)
    * Perf-O-Meters: strip away arguments from check_command (e.g.
      "check-foo!17!31" -> "check-foo").
    * Added several missing i18n strings in view editor
    * Views can now be sorted by the users by clicking on the table headers.
      The user sort options are not persisted.
    * Perf-O-Meters are now aware if there really is a PNP graph

    WATO:
    * Show error message in case of empty inventory due to agent error
    * Commited audit log entries are now pages based on days
    * Added download link to download the WATO audit log in CSV format

1.1.11i2:
    Core, Setup, etc.:
    * FIX: sort output of cmk --list-hosts alphabetically
    * FIX: automatically remove leading and trailing space from service names
      (this fixes a problem with printer_pages and an empty item)
    * Great speed up of cmk -N/-C/-U/-R, especially when number of hosts is
      large.
    * new main.mk option delay_precompile: if True, check_mk will skip Python 
      precompilation during cmk -C or cmk -R, but will do this the first 
      time the host is checked.  This speeds up restarts. Default is False.
      Nagios user needs write access in precompiled directory!
    * new config variable agent_ports, allowing to specify the agent's
      TCP port (default is 6556) on a per-host basis.
    * new config variable snmp_ports, allowing to specify the UDP port
      to used with SNMP, on a per-host basis.
    * new config variable dyndns_hosts. Hosts listed in this configuration
      list (compatible to bulkwalk_hosts) use their hostname as IP address.
    
    Checks & Agents:
    * FIX: AIX agent: output name of template in case of MRPE
    * FIX: cisco_temp: skip non-present sensors at inventory
    * FIX: apc_symmetra: fix remaining runtime calculation (by factor 100)
    * FIX: Added PNP-template for winperf_phydisk
    * FIX: if64: fix UNKNOWN in case of non-unique ifAlias
    * FIX: lnx_if/if/if64: ignore percentual traffic levels on NICs without
           speed information.
    * FIX: cisco_temp_perf: add critical level to performance data
    * FIX: windows agent: hopefully fix case with quotes in directory name
    * FIX: printer_supply: fixed logic of Perf-O-Meter (mixed up crit with ok)
    * FIX: Solaris agent: reset localization to C, fixes problems with statgrab
    * FIX: blade_*: fix SNMP scan function for newer firmwares (thanks to Carlos Peón)
    * snmp_uptime, snmp_info: added scan functions. These checks will now
      always be added. Please use ingored_checktypes to disable, if non needed.
    * brocade_port: check for Brocade FC ports has been rewritten with
      lots of new features.
    * AIX agent now simulates <<<netctr>>> output (by Jörg Linge)
    * mbg_lantime_state: Handling refclock offsets correctly now; Changed
      default thresholds to 5/10 refclock offset
    * brocade_port: parameter for phystate, opstate and admstate can now
      also be lists of allowed states.
    * lnx_if: treat interfaces without information from ethtool as
      softwareLoopback interface. The will not be found by inventory now.
    * vbox_guest: new check for checking guest additions of Linux virtual box hosts
    * if/if64: Fixed bug in operstate detection when using old tuple based params
    * if/if64: Fixed bug in operstate detection when using tuple of valid operstates
    * mk_oracle: Added caching of results to prevent problems with long
    running SQL queries. Cache is controlled by CACHE_MAXAGE var which is preset to
    120 seconds 
    * mk_oracle: EXCLUDE_<sid>=ALL or EXCLUDE_<sid>=oracle_sessions can be
    used to exclude specific checks now
    * mk_oracle: Added optional configuration file to configure the new options
    * j4p_performance agent plugin: Supports basic/digest auth now
    * New checks j4p_performance.threads and j4p_performance.uptime which
      track the number of threads and the uptime of a JMX process
    * j4p_performance can fetch app and servlet specific status data. Fetching
      the running state, number of sessions and number of requests now. Can be
      extended via agent configuration (j4p.cfg).
    * Added some preflight checks to --scan-parents code
    * New checks netapp_cluster, netapp_vfiler for checking NetAPP filer 
      running as cluster or running vfilers.
    * megaraid_pdisks: Better handling of MegaCli output (Thanks to Bastian Kuhn)
    * Windows: agent now also sends start type (auto/demand/disabled/boot/system)
    * Windows: inventory_services now allowes regexes, depends and state/start type
      and also allows host tags.

    Multisite:
    * FIX: make non-Ascii characters in services names work again
    * FIX: Avoid exceptions in sidebar on Nagios restart
    * FIX: printer_supply perfometer: Using white font for black toners
    * FIX: ipmi: Skipping items with invalid data (0.000 val, "unspecified" unit) in summary mode
    * FIX: ipmi: Improved output formating in summary mode
    * FIX: BI - fixed wrong variable in running_on aggregation function
    * FIX: "view_name" variable missing error message when opening view.py
      while using the "BI Aggregation Groups" and "Hosts" snapins in sidebar
    * FIX: Fixed styling of form input elements in IE + styling improvements
    * FIX: Fixed initial folding state on page loading on pages with multiple foldings opened
    * Introduced basic infrastructure for multilanguage support in Multisite
    * Make 'Views' snapin foldable
    * Replace old main view by dashboard
    * Sidebar: Snapins can register for a triggered reload after a nagios
      restart has been detected. Check interval is 30 seconds for now.
    * Quicksearch snapin: Reloads host lists after a detected nagios restart.
    * New config directory multisite.d/ - similar to conf.d/
    * great speed up of HTML rendering
    * support for Python profiling (set profile = True in multisite.mk, profile
      will be in var/check_mk/web)
    * WATO: Added new hook "active-changes" which calls the registered hosts
      with a dict of "dirty" hosts
    * Added column painter for host contacts
    * Added column painters for contact groups, added those to detail views
    * Added filters for host and service contact groups
    * Detail views of host/service now show contacts
    * Fix playing of sounds: All problem views now have play_sounds activated,
      all other deactivated.
    * Rescheduling of Check_MK: introduce a short sleep of 0.7 sec. This increases
      the chance of the passive services being updated before the repaint.
    * Added missing i18n strings in filter section of view editor
    * Added filter and painter for the contact_name in log table
    * Added several views to display the notification logs of Nagios

    WATO:
    * Configration files can now be administered via the WEB UI
      (config_files in multisite.mk is obsolete)
    * Snapin is tree-based and foldable
    * Bulk operation on host lists (inventory, tags changed, etc)
    * Easy search operation in host lists
    * Dialog for global host search
    * Services dialog now tries to use cached data. On SNMP hosts
      no scan will be done until new button "Full Scan" is pressed.

    BI:
    * FIX: Fixed displaying of host states (after i18n introduction)h
    * FiX: Fixed filter for aggregation group
    * FIX: Fixed assumption button for services with non-Ascii-characters

    MK Livestatus:
    * FIX: fix compile problem on Debian unstable (Thanks to Sven Velt)
    * Column aggregation (Stats) now also works for perf_data
    * New configuration variable data_encoding and full UTF-8 support.
    * New column contact_groups in table hosts and services (thanks to
      Matthew Kent)
    * New headers Negate:, StatsNegate: and WaitConditionNegate:

1.1.11i1:
    Core, Setup, etc.:
    * FIX: Avoid duplicate SNMP scan of checktypes containing a period
    * FIX: honor ignored_checktypes also on SNMP scan
    * FIX: cmk -II also refreshes cluster checks, if all nodes are specified
    * FIX: avoid floating points with 'e' in performance data
    * FIX: cmk -D: drop obsolete (and always empty) Notification:
    * FIX: better handling of broken checks returning empty services
    * FIX: fix computation of weight when averaging
    * FIX: fix detection of missing OIDs (led to empty lines) 
    * SNMP scan functions can now call oid(".1.3.6.1.4.1.9.9.13.1.3.1.3.*")
      That will return the *first* OID beginning with .1.3.6.1.4.1.9.9.13.1.3.1.3
    * New config option: Set check_submission = "file" in order to write
      check result files instead of using Nagios command pipe (safes
      CPU ressources)
    * Agent simulation mode (for internal use and check development)
    * Call snmpgetnext with the option -Cf (fixes some client errors)
    * Call snmp(bulk)walk always with the option -Cc (fixes problems in some
      cases where OIDs are missing)
    * Allow merging of dictionary based check parameters
    * --debug now implies -v
    * new option --profile: creates execution profile of check_mk itself
    * sped up use of stored snmp walks
    * find configuration file in subdirectories of conf.d also
    * check_mk_templates.cfg: make check-mk-ping take arguments

    Multisite:
    * FIX: Display limit-exceeded message also in multi site setups
    * FIX: Tactical Overview: fix unhandled host problems view
    * FIX: customlinks snapin: Suppressing exception when no links configured
    * FIX: webservice: suppress livestatus errors in multi-site setups
    * FIX: install missing example icons in web/htdocs/images/icons
    * FIX: Nagios-Snapin: avoid duplicate slash in URL
    * FIX: custom_style_sheet now also honored by sidebar
    * FIX: ignore case when sorting groups in ...groups snapin
    * FIX: Fixed handling of embedded graphs to support the changes made to
    * FIX: avoid duplicate import of plugins in OMD local installation
    the PNP webservice
    * FIX: Added host_is_active and host_flapping columns for NagStaMon views
    * Added snmp_uptime, uptime and printer_supply perfometers
    * Allow for displaying service data in host tables
    * View editor foldable states are now permament per user
    * New config variable filter_columns (default is 2)

    BI:
    * Added new component BI to Multisite.

    WATO:
    * FIX: fix crash when saving services after migration from old version
    * Allow moving hosts from one to another config file

    Checks & Agents:
    * FIX: hr_mem: ignore devices that report zero memory
    * FIX: cisco_power: fix syntax error in man page (broke also Multisite)
    * FIX: local: fixed search for custom templates PNP template
    * FIX: if/if64: always generate unique items (in case ifAlias is used)
    * FIX: ipmi: fix ugly ouput in case of warning and error
    * FIX: vms_df: fix, was completely broken due to conversion to df.include
    * FIX: blade_bays: add missing SNMP OIDs (check was always UNKNOWN)
    * FIX: df: fix layout problems in PNP template
    * FIX: df: fix trend computation (thanks to Sebastian Talmon)
    * FIX: df: fix status in case of critical trend and warning used
    * FIX: df: fix display of trend warn/crit in PNP-graph
    * FIX: cmctc: fix inventory in case of incomplete entries
    * FIX: cmctc: add scan function
    * FIX: ucd_cpu_load and ucd_cpu_util: make scan function find Rittal
    * FIX: ucd_cpu_util: fix check in case of missing hi, si and st
    * FIX: mk_logwatch: improve implementation in order to save RAM
    * FIX: mk_oracle: Updated tablespace query to use 'used blocks' instead of 'user blocks'
    * FIX: mk_oracle: Fixed computation for TEMP table spaces
    * FIX: bluecoat_sensors: Using scale parameter provided by the host for reported values
    * FIX: fjdarye60_devencs, fjdarye60_disks.summary: added snmp scan functions
    * FIX: decru_*: added snmp scan functions
    * FIX: heartbeat_rscstatus handles empty agent output correctly
    * FIX: hp_procurve_cpu: fix synatx error in man page
    * FIX: hp_procurve_memory: fix syntax error in man page
    * FIX: fc_brocade_port_detailed: fix PNP template in MULTIPLE mode
    * FIX: ad_replication.bat only generates output on domain controllers now.
           This is useful to prevent checks on non DC hosts (Thanks to Alex Greenwood)
    * FIX: cisco_temp_perf: handle sensors without names correctly
    * printer_supply: Changed order of tests. When a printer reports -3 this
      is used before the check if maxlevel is -2.
    * printer_supply: Skipping inventory of supplies which have current value
    and maxlevel both set to -2.
    * cisco_locif: The check has been removed. Please switch to if/if64
      has not the index 1
    * cisco_temp/cisco_temp_perf: scan function handles sensors not beginning
      with index 1
    * df: split PNP graphs for growth/trend into two graphs
    * omd_status: new check for checking status of OMD sites
    * printer_alerts: Added new check for monitoring alert states reported by
      printers using the PRINTER-MIB
    * diskstat: rewritten check: now show different devices, r+w in one check
    * canon_pages: Added new check for monitoring processed pages on canon
    printer/multi-function devices
    * strem1_sensors: added check to monitor sensors attached to Sensatorinc EM1 devices
    * windows_update: Added check to monitor windows update states on windows
      clients. The check monitors the number of pending updates and checks if
      a reboot is needed after updates have been installed.
    * lnx_if: new check for Linux NICs compatible with if/if64 replacing 
      netif.* and netctr.
    * if/if64: also output performance data if operstate not as expected
    * if/if64: scan function now also detects devices where the first port
    * if/if64: also show perf-o-meter if speed is unknown
    * f5_bigip_pool: status of F5 BIP/ip load balancing pools
    * f5_bigip_vserver: status of F5 BIP/ip virtual servers
    * ipmi: new configuration variable ipmi_ignored_sensors (see man page)
    * hp_procurve_cpu: rename services description to CPU utilization
    * ipmi: Linux agent now (asynchronously) caches output of ipmitool for 20 minutes
    * windows: agent has new output format for performance counters
    * winperf_process.util: new version of winperf.cpuusage supporting new agent
    * winperf_system.diskio: new version of winperf.diskstat supporting new agent
    * winperf_msx_queues: new check for MS Exchange message queues
    * winperf_phydisk: new check compatible with Linux diskstat (Disk IO per device!)
    * smart.temp/smart.stats: added new check for monitoring health of HDDs
      using S.M.A.R.T
    * mcdata_fcport: new check for ports of MCData FC Switches
    * hp_procurve_cpu: add PNP template
    * hp_procurve_cpu: rename load to utilization, rename service to CPU utilizition
    * df,df_netapp,df_netapp32,hr_fs,vms_df: convert to mergeable dictionaries
    * mbg_lantime_state,mbg_lantime_refclock: added new checks to monitor 
      Meinberg LANTIME GPS clocks

    Livestatus:
    * Updated Perl API to version 0.74 (thanks to Sven Nierlein)

1.1.10:
    Core, Setup, etc.:
    * --flush now also deletes all autochecks 
    
    Checks & Agents:
    * FIX: hr_cpu: fix inventory on 1-CPU systems (thanks to Ulrich Kiermayr)


1.1.10b2:
    Core, Setup, etc.:
    * FIX: setup.sh on OMD: fix paths for cache and counters
    * FIX: check_mk -D did bail out if host had no ip address
    * cleanup: all OIDs in checks now begin with ".1.3.6", not "1.3.6"

    WATO:
    * FIX: Fixed bug that lost autochecks when using WATO and cmk -II together

    Checks & Agents:
    * Added check man pages for systemtime, multipath, snmp_info, sylo,
      ad_replication, fsc_fans, fsc_temp, fsc_subsystems
    * Added SNMP uptime check which behaves identical to the agent uptime check


1.1.10b1:
    Core, Setup, etc.:
    * FIX: do not assume 127.0.0.1 as IP address for usewalk_hosts if
      they are not SNMP hosts.
    * FIX: precompile: make sure check includes are added before actual
      checks
    * FIX: setup.sh: do not prepend current directory to url_prefix
    * FIX: output agent version also for mixed (tcp|snmp) hosts
    * RPM: use BuildArch: noarch in spec file rather than as a command
      line option (thanks to Ulrich Kiermayr)
    * setup.sh: Allow to install Check_MK into existing OMD site (>= 0.46).
      This is still experimental!

    Checks & Agents:
    * FIX: Windows agent: fix output of event ID of log messages
    * FIX: if/if64: output speed correctly (1.50MB/s instead of 1MB/s)
    * FIX: drbd now handles output of older version without an ep field
    * FIX: repaired df_netapp32
    * FIX: Added SNMP scan function of df_netapp and df_netapp32
    * FIX: repaired apc_symmetra (was broken due to new option -Ot 
      for SNMP)
    * FIX: df, hr_fs and other filesystem checks: fix bug if using
      magic number. levels_low is now honored.
    * FIX: scan function avoids hr_cpu and ucd_cpu_utilization
      at the same time
    * FIX: HP-UX agent: fixed output of df for long mount points
      (thanks to Claas Rockmann-Buchterkirche)
    * FIX: df_netapp/32: fixed output of used percentage (was always
      0% due to integer division)
    * FIX: fixed manual of df (magic_norm -> magic_normsize)
    * FIX: removed filesystem_trend_perfdata. It didn't work. Use
      now df-parameter "trend_perfdata" (see new man page of df)
    * FIX: cisco_temp_perf: fix return state in case of WARNING (was 0 = OK)
    * FIX: repair PNP template for df when using trends
    * FIX: cisco_qos: fix WATO exception (was due to print command in check)
    * FIX: check_mk check: fixed template for execution time
    * FIX: blade_health, fc_brocade_port_detailed removed debug outputs
    * FIX: netapp_volumes: The check handled 64-bit aggregates correctly
    * FIX: netapp_volumes: Fixed snmp scan function
    * FIX: blade_*: Fixed snmp scan function
    * FIX: nfsmount: fix exception in check in case of 'hanging'
    * systemtime: new simple check for time synchronization on Windows
      (needs agent update)
    * Added Perf-O-Meter for non-df filesystem checks (e.g. netapp)
    * hp_proliant_*: improve scan function (now just looks for "proliant")

    Multisite:
    * FIX: fix json/python Webservice

1.1.9i9:
    Core, Setup, etc.:
    * FIX: check_mk_templates.cfg: add missing check_period for hosts
      (needed for Shinken)
    * FIX: read *.include files before checks. Fixes df_netapp not finding
      its check function
    * FIX: inventory checks on SNMP+TCP hosts ignored new TCP checks
    * local.mk: This file is read after final.mk and *not* backup up
      or restored
    * read all files in conf.d/*.mk in alphabetical order now.
    * use snmp commands always with -Ot: output time stamps as UNIX epoch
      (thanks to Ulrich Kiermayr)

    Checks & Agents:
    * ucd_cpu_load: new check for CPU load via UCD SNMP agent
    * ucd_cpu_util: new check for CPU utilization via UCD SNMP agent
    * steelhead_status: new check for overall health of Riverbed Steelhead appliance
    * steelhead_connections: new check for Riverbed Steelhead connections
    * df, df_netapp, df_netapp32, hr_fs, vms_df: all filesystem checks now support
      trends. Please look at check manpage of df for details.
    * FIX: heartbeat_nodes: Fixed error handling when node is active but at least one link is dead
    * 3ware_units: Handling INITIALIZING state as warning now
    * FIX: 3ware_units: Better handling of outputs from different tw_cli versions now
    * FIX: local: PNP template for local now looks in all template directories for
      specific templates (thanks to Patrick Schaaf)

    Multisite:
    * FIX: fix "too many values to unpack" when editing views in single layout
      mode (such as host or service detail)
    * FIX: fix PNP icon in cases where host and service icons are displayed in 
      same view (found by Wolfgang Barth)
    * FIX: Fixed view column editor forgetting pending changes to other form
           fields
    * FIX: Customlinks snapin persists folding states again
    * FIX: PNP timerange painter option field takes selected value as default now
    * FIX: Fixed perfometer styling in single dataset layouts
    * FIX: Tooltips work in group headers now
    * FIX: Catching exceptions caused by unset bandwidth in interface perfometer

    WATO:
    * FIX: fix problem with vanishing services on Windows. Affected were services
      containing colons (such as fs_C:/).

    Livestatus:
    * FIX: fix most compiler warnings (thanks to patch by Sami Kerola)
    * FIX: fix memory leak. The leak caused increasing check latency in some
      situations
    
1.1.9i8:
    Multisite:
    * New "web service" for retrieving data from views as JSON or 
      Python objects. This allows to connect with NagStaMon 
      (requires patch in NagStaMon). Simply add &output_format=json
      or &output_format=python to your view URL.
    * Added two builtin views for NagStaMon.
    * Acknowledgement of problem now has checkboxes for sticky,
      send notification and persisten comment
    * Downtimes: allow to specify fixed/flexible downtime
    * new display_options d/D for switching on/off the tab "Display"
    * Improved builtin views for downtimes
    * Bugfix: Servicegroups can be searched with the quicksearch snapin using
      the 'sg:' prefix again

    WATO:
    * Fixed problem appearing at restart on older Python version (RH)

1.1.9i7:
    Core, Setup, etc.:
    * Fix crash on Python 2.4 (e.g. RedHat) with fake_file
    * Fixed clustering of SNMP hosts
    * Fix status output of Check_MK check in mixed cluster setups

    Checks & Agents:
    * PNP templates for if/if64: fix bugs: outgoing packets had been
      same as incoming, errors and discards were swapped (thanks to 
      Paul Freeman)
    * Linux Agent: Added suport for vdx and xvdx volumes (KVM+Virtio, XEN+xvda)

    Multisite:
    * Fix encoding problem when host/service groups contain non-ascii
      characters.

    WATO:
    * Fix too-long-URL problem in cases of many services on one host


1.1.9i6:
    INCOMPATIBLE CHANGES:
    * Removed out-dated checks blade_misc, ironport_misc and snia_sml. Replaced
      with dummy checks begin always UNKNOWN.

    Core, Setup, etc.:
    * cmk -D: show ip address of host 
    * Fix SNMP inventory find snmp misc checks inspite of negative scan function
    * Fix output of MB and GB values (fraction part was zero)

    Checks & Agents:
    * megaraid_ldisks: remove debug output
    * fc_brocade_port: hide on SNMP scan, prefer fc_brocade_port_detailed
    * fc_brocade_port_detailed: improve scan function, find more devices
    * New agent for HP-UX
    * hpux_cpu: new check for monitoring CPU load average on HP-UX
    * hpux_if: New check for monitoring NICs on HP-UX (compatible to if/if64)
    * hpux_multipath: New check for monitoring Multipathing on HP-UX
    * hpux_lvm: New check for monitoring LVM mirror state on HP-UX
    * hpux_serviceguard: new check for monitoring HP-UX Serviceguard
    * drbd: Fixed var typo which prevented inventory of drbd general check
      (Thanks to Andreas Behler)
    * mk_oracle: new agent plugin for monitoring ORACLE (currently only
      on Linux and HP-UX, but easily portable to other Unices)
    * oracle_sessions: new check for monitoring the current number of active
      database sessions.
    * oracle_logswitches: new check for monitoring the number of logswitches
      of an ORACLE instances in the last 60 minutes.
    * oracle_tablespaces: new check for monitoring size, state and autoextension
      of ORACLE tablespaces.
    * h3c_lanswitch_cpu: new check for monitoring CPU usage of H3C/HP/3COM switches
    * h3c_lanswitch_sensors: new check for monitoring hardware sensors of H3C/HP/3COM switches
    * superstack3_sensors: new check for monitoring hardware sensors of 3COM Superstack 3 switches

    Multisite:
    * Fixed aligns/widths of snapin contents and several small styling issues
    * Fixed links and border-styling of host matrix snapin
    * Removed jQuery hover menu and replaced it with own code

1.1.9i5:
    Multisite:
    * custom notes: new macros $URL_PREFIX$ and $SITE$, making 
      multi site setups easier
    * new intelligent logwatch icon, using url_prefix in multi site
      setups


1.1.9i4:
    Core, Setup, etc.:
    * added missing 'register 0' to host template
    * setup: fix creation of symlink cmk if already existing

    Multisite:
    * New reschedule icon now also works for non-local sites.
    * painter options are now persisted on a per-user-base
    * new optional column for displaying host and service comments
      (not used in shipped views but available in view editor)

    Livestatus:
    * Check for buffer overflows (replace strcat with strncat, etc.)
    * Reduce number of log messages (reclassify to debug)

    Checks & Agents:
    * apc_symmetra: handle empty SNMP variables and treat as 0.


1.1.9i3:
    INCOMPATIBLE CHANGES:
    * You need a current version of Livestatus for Multisite to work!
    * Multisite: removed (undocumented) view parameters show_buttons and show_controls.
      Please use display_options instead.
    * Finally removed deprecated filesystem_levels. Please use check_parameters instead.
    * Livestatus: The StatsGroupBy: header is still working but now deprecated.
      Please simply use Columns: instead. If your query contains at least one Stats:-
      header than Columns: has the meaning of the old StatsGroupBy: header

    Core, Setup, etc.:
    * Create alias 'cmk' for check_mk in bin/ (easier typing)
    * Create alias 'mkp' for check_mk -P in bin/ (easier typing) 

    Multisite:
    * Each column can now have a tooltip showing another painter (e.g.
      show the IP address of a host when hovering over its name)
    * Finally show host/services icons from the nagios value "icon_image".
      Put your icon files in /usr/share/check_mk/web/htdocs/images/icons.
      OMD users put the icons into ~/local/share/check_mk/web/htdocs/images/icons.
    * New automatic PNP-link icons: These icons automatically appear, if
      the new livestatus is configured correctly (see below). 
    * new view property "hidebutton": allow to hide context button to a view.
    * Defaults views 'Services: OK', 'Services: WARN, etc. do now not create
      context buttons (cleans up button bar).
    * new HTML parameter display_options, which allows to switch off several
      parts of the output (e.g. the HTML header, external links, etc).
    * View hoststatus: show PNP graph of host (usually ping stats)
    * new tab "Display": here the user can choose time stamp
      display format and PNP graph ranges
    * new column "host_tags", showing the Check_MK host tags of a host
    * new datasource "alert_stats" for computing alert statistics
    * new view "Alert Statistics" showing alert statistics for all hosts
      and services
    * Sidebar: Fixed snapin movement to the bottom of the snapin list in Opera
    * Sidebar: Fixed scroll position saving in Opera
    * Fixed reloading button animation in Chrome/IE (Changed request to async mode)
    * Sidebar: Removed scrollbars of in older IE versions and IE8 with compat mode
    * Sidebar: Fixed scrolling problem in IE8 with compat mode (or maybe older IE versions)
      which broke the snapin titles and also the tactical overview table
    * Sidebar: Fixed bulletlist positioning
    * Sidebar: The sidebar quicksearch snapin is case insensitive again
    * Fixed header displaying on views when the edit button is not shown to the user
    * View pages are not refreshed when at least one form (Filter, Commands,
      Display Options) is open
    * Catching javascript errors when pages from other domain are opened in content frame
    * Columns in view editor can now be added/removed/moved easily

    Checks & Agents:
    * Fixed problem with OnlyFrom: in Linux agent (df didn't work properly)
    * cups_queues: fixed plugin error due to invalid import of datetime,
      converted other checks from 'from datetime import...' to 'import datetime'.
    * printer_supply: handle the case where the current value is missing
    * megaraid_ldisks: Fixed item detection to be compatible with different versions of megaraid
    * Linux Agent: Added new 3ware agent code to support multiple controllers
      (Re-inventory of 3ware checks needed due to changed check item names)

    Livestatus:
    * new column pnpgraph_present in table host and service. In order for this
      column to work you need to specify the base directory of the PNP graphs
      with the module option pnp_path=, e.g. pnp_path=/omd/sites/wato/var/pnp4nagios/perfdata
    * Allow more than one column for StatsGroupBy:
    * Do not use function is_contact_member_of_contactgroup anymore (get compatible
      with Nagios CVS)
    * Livestatus: log timeperiod transitions (active <-> inactive) into Nagios
      log file. This will enable us to create availability reports more simple
      in future.

    Multisite:
    * allow include('somefile.mk') in multisite.mk: Include other files.
      Paths not beginning with '/' are interpreted relative to the directory
      of multisite.mk

    Livestatus:
    * new columns services_with_info: similar to services_with_state but with
      the plugin output appended as additional tuple element. This tuple may
      grow in future so do not depend on its length!

1.1.9i2:
    Checks & Agents:
    * ibm_imm_health: fix inventory function
    * if/if64: fix average line in PNP-template, fix display of speed for 20MBit
      lines (e.g. Frame Relay)

    Multisite:
    * WATO: Fixed omd mode/site detection and help for /etc/sudoers
    * WATO: Use and show common log for pending changes 
    * Sidebar Quicksearch: Now really disabling browser built-in completion
      dropdown selections
    
1.1.9i1:
    INCOMPATIBLE CHANGES:
    * TCP / SNMP: hosts using TCP and SNMP now must use the tags 'tcp'
      and 'snmp'. Hosts with the tag 'ping' will not inventorize any
      service. New configuration variable tcp_hosts.
    * Inventory: The call syntax for inventory has been simplified. Just
      call check_mk -I HOSTNAME now. Omit the "tcp" or "snmp". If you
      want to do inventory just for certain check types, type "check_mk --checks=snmp_info,if -I hostnames..."
      instead
    * perfdata_format now defaults to "pnp". Previous default was "standard".
      You might have to change that in main.mk if you are not using PNP (only
      relevant for MRPE checks)
    * inventory_check_severity defaults to 1 now (WARNING)
    * aggregation_output_format now defaults to "multiline"
    * Removed non_bulkwalk_hosts. You can use bulkwalk_hosts with NEGATE
      instead (see docu)
    * snmp_communites is now initialized with [], not with {}. It cannot
      be a dict any longer.
    * bulkwalk_hosts is now initizlized with []. You can do += here just
      as with all other rule variables.
    * Configuration check (-X) is now always done. It is now impossible to
      call any Check_MK action with an invalid configuration. This saves
      you against mistyped variables.
    * Check kernel: converted performance data from counters to rates. This
      fixes RRD problems (spikes) on reboots and also allows better access 
      to the peformance data for the Perf-O-Meters.  Also changed service 
      descriptions. You need to reinventurize the kernel checks. Your old
      RRDs will not be deleted, new ones will be created.
    * Multisite: parameters nagios_url, nagios_cgi_url and pnp_url are now
      obsolete. Instead the new parameter url_prefix is used (which must
      end with a /).

    Core, Setup, etc.:
    * Improve error handling: if hosts are monitored with SNMP *and* TCP,
      then after an error with one of those two agents checks from the
      other haven't been executed. This is fixed now. Inventory check
      is still not complete in that error condition.
    * Packages (MKP): Allow to create and install packages within OMD!
      Files are installed below ~/local/share/check_mk. No root permissions
      are neccessary
    * Inventory: Better error handling on invalid inventory result of checks
    * setup.sh: fix problem with missing package_info (only appears if setup
      is called from another directory)
    * ALL_SERVICES: Instead of [ "" ] you can now write ALL_SERVICES
    * debug_log: also output Check_MK version, check item and check parameters
    * Make sure, host has no duplicate service - this is possible e.g. by
      monitoring via agent and snmp in parallel. duplicate services will
      make Nagios reject the configuration.
    * --snmpwalk: do not translate anymore, use numbers. All checks work
      with numbers now anyway.
    * check_mk -I snmp will now try all checktypes not having an snmp scan
      function. That way all possible checks should be inventorized.
    * new variable ignored_checks: Similar to ignored_checktypes, but allows
      per-host configuration
    * allow check implementations to use common include files. See if/if64
      for an example
    * Better handling for removed checks: Removed exceptions in check_mk calls
      when some configured checks have been removed/renamed

    Checks & Agents:
    * Renamed check functions of imm_health check from test_imm to imm_health
      to have valid function and check names. Please remove remove from
      inventory and re-inventory those checks.
    * fc_brocade_port_detailed: allow to specify port state combinations not 
      to be critical
    * megaraid_pdisks: Using the real enclosure number as check item now
    * if/if64: allow to configure averaging of traffic over time (e.g. 15 min) 
      and apply traffic levels and averaged values. Also allow to specify relative
      traffic levels. Allow new parameter configuration via dictionary. Also
      allow to monitor unused ports and/or to ignore link status.
    * if/if64: Added expected interface speed to warning output
    * if/if64: Allow to ignore speed setting (set target speed to None)
    * wut_webtherm: handle more variants of WuT Webtherms (thanks to Lefty)
    * cisco_fan: Does not inventorize 'notPresent' sensors anymore. Improved output
    * cisco_power: Not using power source as threshold anymore. Improved output
    * cisco_fan: Does not inventorize 'notPresent' sensors anymore. Improved output
    * cisco_power: Not using power source as threshold anymore. Improved output
    * cisco_power: Excluding 'notPresent' devices from inventory now
    * cisco_temp_perf: Do not crash if device does not send current temperature
    * tcp_conn_stats: new check for monitoring number of current TCP connections
    * blade_*: Added snmp scan functions for better automatic inventory
    * blade_bays: Also inventorizes standby blades and has a little more
                  verbose output.
    * blade_blowers: Can handle responses without rpm values now. Improved output
    * blade_health: More detailed output on problems
    * blade_blades: Added new check for checking the health-, present- and
                    power-state of IBM Bladecenter blades
    * win_dhcp_pools: Several cleanups in check
    * Windows agent: allow restriction to ip addresses with only_hosts (like xinetd)
    * heartbeat_rscstatus: Catching empty output from agent correctly
    * tcp_conn_stats: Fixed inventory function when no conn stats can be inventoried
    * heartbeat_nodes: fix Linux agent for hostname with upper case letters (thanks to
            Thorsten Robers)
    * heartbeat_rscstatus: Catching empty output from agent correctly
    * heartbeat_rscstatus: Allowing a list as expected state to expect multiple OK states
    * win_dhcp_pools agent plugin: Filtering additional error message on
      systems without dhcp server
    * j4p_performance: Added experimental agent plugin fetching data via 
      jmx4perl agent (does not need jmx4perl on Nagios)
    * j4p_performance.mem: added new experimental check for memory usage via JMX.
    * if/if64: added Perf-O-Meter for Multisite
    * sylo: fix performance data: on first execution (counter wrap) the check did
      output only one value instead of three. That lead to an invalid RRD.
    * Cleaned up several checks to meet the variable naming conventions
    * drbd: Handling unconfigured drbd devices correctly. These devices are
      ignored during nventory
    * printer_supply: In case of OKI c5900 devices the name of the supply units ins not
      unique. The color of the supply unit is reported in a dedicated OID and added to the
      check item name to have a unique name now.
    * printer_supply: Added simple pnp template to have better graph formating for the check results
    * check_mk.only_from: new check for monitoring the IP address access restriction of the
      agent. The current Linux and Windows agents provide this information.
    * snmp_info check: Recoded not to use snmp_info_single anymore
    * Linux Agent: Fixed <<<cpu>>> output on SPARC machines with openSUSE
    * df_netapp/df_netapp32: Made check inventory resistant against empty size values
    * df_netapp32: Added better detection for possible 32bit counter wrap
    * fc_brocade_port_detailed: Made check handle phystate "noSystemControlAccessToSlot" (10)
      The check also handles unknown states better now
    * printer_supply: Added new parameter "printer_supply_some_remaining_status" to
      configure the reported state on small remaining capacity.
    * Windows agent: .vbs scripts in agents plugins/ directory are executed
      automatically with "cscript.exe /Nologo" to prevent wrong file handlers
    * aironet_clients: Only counting clients which don't have empty values for strength
    * statgrab_disk: Fixed byte calculation in plugin output
    * statgrab_disk: Added inventory function
    * 3ware_disks: Ignoring devices in state NOT-PRESENT during inventory

    Multisite:
    * The custom open/close states of custom links are now stored for each
      user
    * Setting doctype in sidebar frame now
    * Fixed invalid sidebar css height/width definition
    * Fixed repositioning the sidebar scroll state after refreshing the page
    * Fixed mousewheel scrolling in opera/chrome
    * Fixed resize bug on refresh in chrome
    * New view for all services of a site
    * Sidebar snapin site_status: make link target configurable
    * Multisite view "Recently changed services": sort newest first
    * Added options show_header and show_controls to remove the page headers
      from views
    * Cool: new button for an immediate reschedule of a host or service
      check: the view is redisplayed exactly at the point of time when
      Nagios has finished the check. This makes use of MK Livestatus'
      unique waiting feature.

   Livestatus:
    * Added no_more_notifications and check_flapping_recovery_notification
      fields to host table and no_more_notifications field to service table.
      Thanks to Matthew Kent

1.1.8:
    Core, Setup, etc.:
    * setup.sh: turn off Python debugging
    * Cleaned up documentation directory
    * cluster host: use real IP address for host check if cluster has
      one (e.g. service IP address)

    Checks & Agents:
    * Added missing PNP template for check_mk-hr_cpu
    * hr_fs: inventory now ignores filesystem with size 0,
      check does not longer crash on filesystems with size 0
    * logwatch: Fixed typo in 'too many unacknowledged logs' error message
    * ps: fix bug: inventory with fixed user name now correctly puts
      that user name into the resulting check - not None.
    * ps: inventory with GRAB_USER: service description may contain
      %u. That will be replaced with the user name and thus makes the
      service description unique.
    * win_dhcp_pools: better handle invalid agent output
    * hp_proliant_psu: Fixed multiple PSU detection on one system (Thanks to Andreas Döhler)
    * megaraid_pdisks: Fixed coding error
    * cisco_fan: fixed check bug in case of critical state
    * nfsmounts: fix output (free and used was swapped), make output identical to df

    Livestatus:
    * Prohibit { and } in regular expressions. This avoids a segmentation
      fault caused by regcomp in glibc for certain (very unusual) regular
      expressions.
    * Table status: new columns external_command_buffer_slots,
      external_command_buffer_usage and external_command_buffer_max
      (this was implemented according to an idea and special request of
       Heinz Fiebig. Please sue him if this breaks anything for you. I was
       against it, but he thinks that it is absolutely neccessary to have
       this in version 1.1.8...)
    * Table status: new columns external_commands and external_commands_rate
      (also due to Mr. Fiebig - he would have quit our workshop otherwise...)
    * Table downtimes/comments: new column is_service

    Multisite:
    * Snapin Performance: show external command per second and usage and
      size of external command buffer
    * Downtimes view: Group by hosts and services - just like comments
    * Fix links for items containing + (e.g. service descriptionen including
      spaces)
    * Allow non-ASCII character in downtimes and comments
    * Added nagvis_base_url to multisite.mk example configuration
    * Filter for host/service groups: use name instead of alias if 
      user has no permissions for groups

1.1.8b3:
    Core, Setup, etc.:
    * Added some Livestatus LQL examples to documentation
    * Removed cleanup_autochecks.py. Please use check_mk -u now.
    * RRA configuration for PNP: install in separate directory and do not
      use per default, since they use an undocumented feature of PNP.

    Checks & Agents:
    * postfix_mailq: Changed limit last 6 lines which includes all needed
		information
    * hp_proliant_temp/hp_proliant_fans: Fixed wrong variable name
    * hp_procurve_mem: Fixed wrong mem usage calculation
    * ad_replication: Works no with domain controller hostnames like DC02,DC02
    * aironet_client: fix crash on empty variable from SNMP output
    * 3ware_disks, 3ware_units: hopefully repaired those checks
    * added rudimentary agent for HP-UX (found in docs/)

    Multisite:
    * added Perf-O-Meter to "Problems of Host" view
    * added Perf-O-Meter to "All Services" view
    * fix bug with cleaning up persistent connections
    * Multisite now only fetches the available PNP Graphs of hosts/services
    * Quicksearch: limit number of items in dropdown to 80
      (configurable via quicksearch_dropdown_limit)
    * Views of hosts: make counts of OK/WARN/CRIT klickable, new views
      for services of host in a certain state
    * Multisite: sort context buttons in views alphabetically
    * Sidebar drag scrolling: Trying to compensate lost mouse events when
	leaving the sidebar frame while dragging

    Livestatus:
    * check for event_broker_options on start
    * Fix memory leakage caused by Filter: headers using regular expressions
    * Fix two memory leaks in logfile parser

1.1.8b2:
    Core, Setup, etc.:
    * Inventory: skip SNMP-only hosts on non-SNMP checktypes (avoids timeouts)
    * Improve error output for invalid checks
    
    Checks & Agents:
    * fix bug: run local and plugins also when spaces are in path name
      (such as C:\Program Files\Check_MK\plugins
    * mem.vmalloc: Do not create a check for 64 bit architectures, where
      vmalloc is always plenty
    * postfix_mailq: limit output to 1000 lines
    * multipath: handle output of SLES 11 SP1 better
    * if/if64: output operstatus in check output
    * if/if64: inventory now detects type 117 (gigabitEthernet) for 3COM
    * sylo: better handling of counter wraps.

    Multisite:
    * cleanup implementation of how user settings are written to disk
    * fix broken links in 'Edit view -> Try out' situation
    * new macros $HOSTNAME_LOWER$, $HOSTNAME_UPPER$ and $HOSTNAME_TITLE$ for
      custom notes

1.1.8b1:
    Core, Setup, etc.:
    * SNMPv3: allow privProtocol and privPassword to be specified (thanks
      to Josef Hack)
    * install_nagios.sh: fix problem with broken filenames produced by wget
    * install_nagios.sh: updated software to newest versions
    * install_nagios.sh: fix Apache configuration problem
    * install_nagios.sh: fix configuration vor PNP4Nagios 0.6.6
    * config generation: fix host check of cluster hosts
    * config generation: add missing contact groups for summary hosts
    * RPM package of agent: do not overwrite xinetd.d/check_mk, but install
      new version with .rpmnew, if admin has changed his one
    * legacy_checks: fix missing perfdata, template references where in wrong
      direction (thanks Daniel Nauck for his precise investigation)

    Checks & Agents:
    * New check imm_health by Michael Nieporte
    * rsa_health: fix bug: detection of WARNING state didn't work (was UNKNOWN
            instead)
    * check_mk_agent.solaris: statgrab now excludes filesystems. This avoids hanging
      in case of an NFS problem. Thanks to Divan Santana.
    * multipath: Handle new output of multipath -l (found on SLES11 SP1)
    * ntp: fix typo in variable ntp_inventory_mode (fixes inventory problem)
    * if64: improve output formatting of link speed
    * cisco_power: inventory function now ignores non-redundant power supplies
    * zpool_status: new check from Darin Perusich for Solaris zpools

    Multisite:
    * fix several UTF-8 problems: allow non-ascii characters in host names
      (must be UTF 8 encoded!)
    * improve compatibility with Python 2.3
    * Allow loading custom style sheet overriding Check_MK styles by setting
      custom_style_sheet in multisite.mk
    * Host icons show link to detail host, on summary hosts.
    * Fix sidebar problem: Master Control did not display data correctly
    * status_host: honor states even if sites hosting status hosts is disabled
      (so dead-detection works even if local site is disabled)
    * new config variable start_url: set url for welcome page
    * Snapin Quicksearch: if no host is matching, automatically search for
      services
    * Remove links to legacy Nagios GUI (can be added by user if needed)
    * Sidebar Quicksearch: fix several annoyances
    * Views with services of one host: add title with host name and status

    Livestatus:
    * fix memory leak: lost ~4K on memory on each StatsAnd: or StatsOr:
      header (found by Sven Nierlein)
    * fix invalid json output for empty responses (found by Sven Nierlein)
    * fix Stats: avg ___ for 0 matching elements. Output was '-nan' and is
      now '0.0'
    * fix output of floating point numbers: always use exponent and make
      sure a decimal point is contained (this makes JSON/Python detect
      the correct type)

1.1.7i5:
    Core, Setup, etc.:
    * SNMP: do not load any MIB files (speeds up snmpwalk a lot!)
    * legacy_checks: new config variable allowing creating classical
      non-Check_MK checks while using host tags and config options
    * check_mk_objects.cfg: beautify output, use tabs instead of spaces
    * check_mk -II: delete only specified checktypes, allow to reinventorize
      all hosts
    * New option -O, --reload: Does the same as -R, but reloads Nagios
      instead of restarting it.
    * SNMP: Fixed string detection in --snmpwalk calls
    * SNMP: --snmpwalk does walk the enterprises tree correctly now
    * SNMP: Fixed missing OID detection in SNMP check processing. There was a problem
      when the first column had OID gaps in the middle. This affected e.g. the cisco_locif check.
    * install_nagios.sh: correctly detect Ubuntu 10.04.1
    * Config output: make order of service deterministic
    * fix problem with missing default hostgroup

    Multisite:
    * Sidebar: Improved the quicksearch snapin. It can search for services, 
      servicegroups and hostgroups now. Simply add a prefix "s:", "sg:" or "hg:"
      to search for other objects than hosts.
    * View editor: fix bug which made it impossible to add more than 10 columns
    * Service details: for Check_MK checks show description from check manual in
      service details
    * Notes: new column 'Custom notes' which allows customizable notes
      on a per host / per service base (see online docu for details)
    * Configuration: new variable show_livestatus_errors which can be set
      to False in order to hide error about unreachable sites
    * hiding views: new configuration variables hidden_views and visible_views
    * View "Service problems": hide problems of down or unreachable hosts. This
      makes the view consistant with "Tactical Overview"

    Checks & Agents:
    * Two new checks: akcp_sensor_humidity and akcp_sensor_temp (Thanks to Michael Nieporte)
    * PNP-template for kernel: show average of displayed range
    * ntp and ntp.time: Inventory now per default just creates checks for ntp.time (summary check).
      This is controlled by the new variable ntp_inventory_mode (see check manuals).
    * 3ware: Three new checks by Radoslav Bak: 3ware_disks, 3ware_units, 3ware_info
    * nvidia: agent now only queries GPUCoreTemp and GPUErrors. This avoids
      a vmalloc leakage of 32kB per call (bug in NVIDIA driver)
    * Make all SNMP based checks independent of standard MIB files
    * ad_replication: Fixed syntax errors and unhandled date output when
      not replicated yet
    * ifoperstatus: Allowing multiple target states as a list now
    * cisco_qos: Added new check to monitor traffic in QoS classes on Cisco routers
    * cisco_power: Added scan function
    * if64/if/cisco_qos: Traffic is displayed in variable byte scales B/s,KB/s,MB/s,GB/s
      depending on traffic amount.
    * if64: really using ifDescr with option if_inventory_uses_description = True
    * if64: Added option if_inventory_uses_alias to using ifAlias for the item names
    * if64/if: Fixed bug displaying the out traffic (Perfdata was ok)
    * if64/if: Added WARN/CRIT thresholds for the bandwidth usage to be given as rates
    * if64/if: Improved PNP-Templates
    * if64/if: The ifoperstatus check in if64/if can now check for multiple target states
    * if64/if: Removing all null bytes during hex string parsing (These signs Confuse nagios pipe)
    * Fixed hr_mem and hr_fs checks to work with new SNMP format
    * ups_*: Inventory works now on Riello UPS systems
    * ups_power: Working arround wrong implemented RFC in some Riello UPS systems (Fixing negative power
      consumption values)
    * FreeBSD Agent: Added sections: df mount mem netctr ipmitool (Thanks to Florian Heigl)
    * AIX: exclude NFS and CIFS from df (thanks to Jörg Linge)
    * cisco_locif: Using the interface index as item when no interface name or description are set

    Livestatus:
    * table columns: fix type of num_service_* etc.: was list, is now int (thanks to Gerhard Laußer)
    * table hosts: repair semantics of hard_state (thanks to Michael Kraus). Transition was one
      cycle to late in certain situations.

1.1.7i4:
    Core, Setup, etc.:
    * Fixed automatic creation of host contactgroups
    * templates: make PNP links work without rewrite

    Multisite:
    * Make page handler modular: this allows for custom pages embedded into
      the Multisite frame work and thus using Multisite for other tasks as
      well.
    * status_host: new state "waiting", if status host is still pending
    * make PNP links work without rewrite
    * Fix visibility problem: in multisite setups all users could see
      all objects.

1.1.7i3:
    Core, Setup, etc.:
    * Fix extra_nagios_conf: did not work in 1.1.7i2
    * Service Check_MK now displays overall processing time including
      agent communication and adds this as performance data
    * Fix bug: define_contactgroups was always assumed True. That led to duplicate
      definitions in case of manual definitions in Nagios 

    Checks & Agents:
    * New Check: hp_proliant_da_phydrv for monitoring the state of physical disks
      in HP Proliant Servers
    * New Check: hp_proliant_mem for monitoring the state of memory modules in
      HP Proliant Servers
    * New Check: hp_proliant_psu for monitoring the state of power supplies in
      HP Proliant Servers
    * PNP-templates: fix several templates not working with MULTIPLE rrds
    * new check mem.vmalloc for monitoring vmalloc address space in Linux kernel.
    * Linux agent: add timeout of 2 secs to ntpq 
    * wmic_process: make check OK if no matching process is found

    Livestatus:
    * Remove obsolete parameter 'accept_timeout'
    * Allow disabling idle_timeout and query_timeout by setting them to 0.

    Multisite:
    * logwatch page: wrap long log lines

1.1.7i2:
    Incompatible Changes:
    * Remove config option define_timeperiods and option --timeperiods.
      Check_MK does not longer define timeperiod definitions. Please
      define them manually in Nagios.
    * host_notification_period has been removed. Use host_extra_conf["notification_period"]
      instead. Same holds for service_notification_periods, summary_host_notification_periods
      and summary_service_notification_periods.
    * Removed modes -H and -S for creating config data. This now does
      the new option -N. Please set generate_hostconf = False if you
      want only services to be defined.

    Core, Setup, etc.:
    * New config option usewalk_hosts, triggers --usewalk during
      normal checking for selected hosts.
    * new option --scan-parents for automatically finding and 
      configuring parent hosts (see online docu for details)
    * inventory check: put detailed list of unchecked items into long
      plugin output (to be seen in status details)
    * New configuration variable check_parameters, that allows to
      override default parameters set by inventory, without defining 
      manual checks!

    Checks & Agents:
    * drbd: changed check parameters (please re-inventorize!)
    * New check ad_replication: Checks active directory replications
      of domain controllers by using repadm
    * New check postifx_mailq: Checks mailqueue lengths of postifx mailserves
    * New check hp_procurve_cpu: Checks the CPU load on HP Procurve switches
    * New check hp_procurve_mem: Checks the memory usage on HP Procurve switches
    * New check hp_procurve_sensors: Checks the health of PSUs, FANs and
      Temperature on HP Procurve switches
    * New check heartbeat_crm: Monitors the general state of heartbeat clusters
      using the CRM
    * New check heartbeat_crm_resources: Monitors the state of resources and nodes
      in heartbeat clusters using the CRM
    * *nix agents: output AgentOS: in header
    * New agent for FreeBSD: It is based on the linux agent. Most of the sections
      could not be ported easily so the FreeBSD agent provides information for less
      checks than the linux agent.
    * heartbeat_crm and heartbeat_crm.resources: Change handling of check parameters.
      Please reinvenurize and read the updated man page of those checks
    * New check hp_proliant_cpu: Check the physical state of CPUs in HP Proliant servers
    * New check hp_proliant_temp: Check the temperature sensors of HP Proliant servers
    * New check hp_proliant_fans: Check the FAN sensors of HP Proliant servers

    Multisite:
    * fix chown problem (when nagios user own files to be written
      by the web server)
    * Sidebar: Fixed snapin movement problem using older firefox
      than 3.5.
    * Sidebar: Fixed IE8 and Chrome snapin movement problems
    * Sidebar: Fixed IE problem where sidebar is too small
    * Multisite: improve performance in multi site environments by sending
      queries to sites in parallel
    * Multisite: improve performance in high latency situations by
      allowing persistent Livestatus connections (set "persist" : True 
      in sites, use current Livestatus version)

    Livestatus:
    * Fix problems with in_*_period. Introduce global
      timeperiod cache. This also improves performance
    * Table timeperiods: new column 'in' which is 0/1 if/not the
      timeperiod is currently active
    * New module option idle_timeout. It sets the time in ms
      Livestatus waits for the next query. Default is 300000 ms (5 min).
    * New module option query_timeout. It limits the time between
      two lines of a query (in ms). Default is 10000 ms (10 sec).

1.1.7i1: Core, Setup, etc.:
    * New option -u for reordering autochecks in per-host-files
      (please refer to updated documentation about inventory for
       details)
    * Fix exception if check_mk is called without arguments. Show
      usage in that case.
    * install_nagios.sh: Updated to NagVis 1.5 and fixed download URL
    * New options --snmpwalk and --usewalk help implemeting checks
      for SNMP hardware which is not present
    * SNMP: Automatically detect missing entries. That fixes if64
      on some CISCO switches.
    * SNMP: Fix hex string detection (hopefully)
    * Do chown only if running as root (avoid error messages)
    * SNMP: SNMPv3 support: use 4-tuple of security level, auth protocol,
      security name and password instead of a string in snmp_communities
      for V3 hosts.
    * SNMP: Fixed hexstring detection on empty strings
    * New option -II: Is like -I, but removes all previous autochecks
      from inventorized hosts
    * install_nagios.sh: Fix detection of PNP4Nagios URL and URL of
      NagVis
    * Packager: make sanity check prohibiting creating of package files
      in Check MK's directories
    * install_nagios.sh: Support Ubuntu 10.04 (Thanks to Ben)
      
    Checks & Agents:
    * New check ntp.time: Similar to 'ntp' but only honors the system peer
      (that NTP peer where ntpq -p prints a *).
    * wmic_process: new check for ressource consumption of windows processes
    * Windows agent supports now plugins/ and local/ checks
    * [FIX] ps.perf now correctly detects extended performance data output
      even if number of matching processes is 0
    * renamed check cisco_3640_temp to cisco_temp, renamed cisco_temp
      to cisco_temp_perf, fixed snmp detection of those checks
    * New check hr_cpu - checking the CPU utilization via SNMP
    * New check hr_fs - checking filesystem usage via SNMP
    * New check hr_mem - checking memory usage via SNMP
    * ps: inventory now can configured on a per host / tag base
    * Linux: new check nvidia.temp for monitoring temperature of NVIDIA graphics card
    * Linux: avoid free-ipmi hanging forever on hardware that does not support IPMI
    * SNMP: Instead of an artificial index column, which some checks use, now
      the last component of the OID is used as index. That means that inventory
      will find new services and old services will become UNKNOWN. Please remove
      the outdated checks.
    * if: handle exception on missing OIDs
    * New checks hp_blade* - Checking health of HP BladeSystem Enclosures via SNMP
    * New check drbd - Checking health of drbd nodes
    * New SNMP based checks for printers (page counter, supply), contributed
      by Peter Lauk (many thanks!)
    * New check cups_queues: Checking the state of cups printer queues
    * New check heartbeat_nodes: Checking the node state and state of the links
      of heartbeat nodes
    * New check heartbeat_rscstatus: Checks the local resource status of
      a heartbeat node
    * New check win_dhcp_pools: Checks the usage of Windows DHCP Server lease pools
    * New check netapp_volumes: Checks on/offline-condition and states of netapp volumes 

    Multisite:
    * New view showing all PNP graphs of services with the same description
    * Two new filters for host: notifications_enabled and acknowledged
    * Files created by the webserver (*.mk) are now created with the group
      configured as common group of Nagios and webserver. Group gets write
      permissions on files and directories.
    * New context view: all services of a host group
    * Fix problems with Umlauts (non-Ascii-characters) in performance data
    * New context view: all services of a host group
    * Sidebar snapins can now fetch URLs for the snapin content instead of
      building the snapin contents on their own.
    * Added new nagvis_maps snapin which displays all NagVis maps available
      to the user. Works with NagVis 1.5 and newer.

1.1.6:
    Core, Setup, etc.:
    * Service aggregation: new config option aggregation_output_format.
      Settings this to "multiline" will produce Nagios multiline output
      with one line for each individual check.

    Multisite:
    * New painter for long service plugin output (Currently not used
      by any builtin view)

    Checks & Agents:
    * Linux agent: remove broken check for /dev/ipmi0

1.1.6rc3:
    Core, Setup, etc.:
    * New option --donate for donating live host data to the community.
      Please refer to the online documentation for details.
    * Tactical Overview: Fixed refresh timeout typo
      (Was 16 mins instead of 10 secs)

    Livestatus:
    * Assume strings are UTF-8 encoded in Nagios. Convert from latin-1 only
      on invalid UTF-8 sequences (thanks to Alexander Yegorov)

    Multisite:
    * Correctly display non-ascii characters (fixes exception with 'ascii codec')
      (Please also update Livestatus to 1.1.6rc3)

1.1.6rc2:
    Multisite:
    * Fix bug in Master control: other sites vanished after klicking buttons.
      This was due to connection error detection in livestatus.py (Bug found
      by Benjamin Odenthal)
    * Add theme and baseurl to links to PNP (using features of new PNP4Nagios
      0.6.4)

    Core, Setup, etc.:
    * snmp: hopefully fix HEX/string detection now

    Checks & Agents:
    * md: fix inventory bug on resync=PENDING (Thanks to Darin Perusich)

1.1.6rc1:
    Multisite:
    * Repair Perf-O-Meters on webkit based browsers (e.g. Chrome, Safari)
    * Repair layout on IE7/IE8. Even on IE6 something is working (definitely
      not transparent PNGs though). Thanks to Lars.
    * Display host state correct if host is pending (painter "host with state")
    * Logfile: new filter for plugin output
    * Improve dialog flow when cloning views (button [EDIT] in views snapin)
    * Quicksearch: do not open search list if text did not change (e.g. Shift up),
      close at click into field or snapin.

    Core, Setup, etc.:
    * Included three patched from Jeff Dairiki dealing with compile flags
      and .gitignore removed from tarballs
    * Fix problem with clustered_services_of[]: services of one cluster
      appeared also on others
    * Packager: handle broken files in package dir
    * snmp handling: better error handling in cases where multiple tables
      are merged (e.g. fc_brocade_port_detailed)
    * snmp: new handling of unprintable strings: hex dumps are converted
      into binary strings now. That way all strings can be displayed and
      no information is lost - nevertheless.
      
    Checks & Agents:
    * Solaris agent: fixed rare df problems on Solaris 10, fix problem with test -f
      (thanks to Ulf Hoffmann)
    * Converted all PNP templates to format of 0.6.X. Dropped compatibility
      with 0.4.X.
    * Do not use ipmi-sensors if /dev/ipmi0 is missing. ipmi-sensors tries
      to fiddle around with /dev/mem in that case and miserably fails
      in some cases (infinite loop)
    * fjdary60_run: use new binary encoding of hex strings
    * if64: better error handling for cases where clients do not send all information
    * apc_symmetra: handle status 'smart boost' as OK, not CRITICAL

    Livestatus:
    * Delay starting of threads (and handling of socket) until Nagios has
      started its event loop. This prevents showing services as PENDING 
      a short time during program start.

1.1.6b3:
    Multisite:
    * Quicksearch: hide complete host list if field is emptied via Backspace or Del.
      Also allow handle case where substring match is unique.

1.1.6b2:
    Core, Setup, etc.:
    * Packager: fix unpackaged files (sounds, etc)

    Multisite:
    * Complete new design (by Tobias Roeckl, Kopf & Herz)
    * New filters for last service check and last service state change
    * New views "Recently changed services" and "Unchecked services"
    * New page for adding sidebar snapins
    * Drag & Drop for sidebar snapins (thanks to Lars)
    * Grab & Move for sidebar scrolling (thanks to Lars)
    * Filter out summary hosts in most views.
    * Set browser refresh to 30 secs for most views
    * View host status: added a lot of missing information
    * View service status: also added information here
    * Make sure, enough columns can be selected in view editor
    * Allow user to change num columns and refresh directly in view
    * Get back to where you came after editing views
    * New sidebar snapin "Host Matrix"
    * New feature "status_host" for remote sites: Determine connection
      state to remote side by considering a certain host state. This
      avoids livestatus time outs to dead sites.
    * Sidebar snapin site status: fix reload problem
    * New Perf-O-Meters displaying service performance data
    * New snapin "Custom Links" where you easily configure your own
      links via multisite.mk (see example in new default config file)
    * Fixed problem when using only one site and that is not local

    Livestatus:
    * new statistics columns: log_messages and log_messages_rate
    * make statistics average algorithm more sluggish

1.1.5i3:
     Core, Setup, etc.:
     * New Check_MK packager (check_mk -P)

1.1.5i2:
     Core, Setup, etc.:
     * install_nagios.sh: add missing package php5-iconv for SLES11

     Checks & Agents:
     * if64: new SNMP check for network interfaces. Like if, but uses 64 bit
       counters of modern switches. You might need to configure bulkwalk_hosts.
     * Linux agent: option -d enabled debug output
     * Linux agent: fix ipmi-sensors cache corruption detection
     * New check for temperature on Cisco devices (cisco_3640_temp)
     * recompiled waitmax with dietlibc (fixed incompatibility issues
       on older systems)

     Multisite:
     * Filters for groups are negateable.

1.1.5i1:
     Checks & Agents:
     * uptime: new check for system uptime (Linux)
     * if: new SNMP check for network interfaces with very detailed traffic,
       packet and error statistics - PNP graphs included

     Multisite:
     * direct integration of PNP graphs into Multisite views
     * Host state filter: renamed HTML variables (collision with service state). You
       might need to update custom views using a filter on host states.
     * Tactical overview: exclude services of down hosts from problems, also exclude
       summary hosts
     * View host problems/service problems: exclude summary hosts, exclude services
       of down hosts
     * Simplified implementation of sidebar: sidebar is not any longer embeddeable.
     * Sidebar search: Added host site to be able to see the context links on
       the result page
     * Sidebar search: Hitting enter now closes the hint dropdown in all cases

1.1.5i0:
      Core, Setup, etc.:
      * Ship check-specific rra.cfg's for PNP4Nagios (save much IO and disk space)
      * Allow sections in agent output to apear multiple times
      * cleanup_autochecks.py: new option -f for directly activating new config
      * setup.sh: better detection for PNP4Nagios 0.6
      * snmpwalk: use option -Oa, inhibit strings to be output as hex if an umlaut
        is contained.

      Checks & Agents:
      * local: allow more than once performance value, separated by pipe (|)
      * ps.perf: also send memory and CPU usage (currently on Linux and Solaris)
      * Linux: new check for filesystems mount options
      * Linux: new very detailed check for NTP synchronization
      * ifoperstatus: inventory honors device type, per default only Ethernet ports
        will be monitored now
      * kernel: now inventory is supported and finds pgmajfault, processes (per/s)
        and context switches
      * ipmi_sensors: Suppress performance data for fans (save much IO/space)
      * dual_lan_check: fix problem which using MRPE
      * apc_symmetra: PNP template now uses MIN for capacity (instead of AVERAGE)
      * fc_brocade_port_detailed: PNP template now uses MAX instead of AVERAGE
      * kernel: fix text in PNP template
      * ipmi_sensors: fix timeout in agent (lead to missing items)
      * multipath: allow alias as item instead of uuid
      * caching agent: use /var/cache/check_mk as cache directory (instead of /etc/check_mk)
      * ifoperstatus: is now independent of MIB

      Multisite:
      * New column host painter with link to old Nagios services
      * Multisite: new configuration parameter default_user_role
      
      Livestatus:
      * Add missing LDFLAGS for compiling (useful for -g)

1.1.4:
      Summary:
      * A plentitude of problem fixes (including MRPE exit code bug)
      * Many improvements in new Multisite GUI
      * Stability and performance improvements in Livestatus

      Core, Setup, etc.:
      * Check_MK is looking for main.mk not longer in the current and home
        directory
      * install_nagios.sh: fix link to Check_MK in sidebar
      * install_nagios.sh: switch PNP to version 0.6.3
      * install_nagios.sh: better Apache-Config for Multisite setup
      * do not search main.mk in ~ and . anymore (brought only trouble) 
      * clusters: new variable 'clustered_services_of', allowing for overlapping
         clusters (as proposed by Jörg Linge)
      * install_nagios.sh: install snmp package (needed for snmp based checks)
      * Fix ower/group of tarballs: set them to root/root
      * Remove dependency from debian agent package    
      * Fixed problem with inventory when using clustered_services
      * tcp_connect_timeout: Applies now only for connect(), not for
        time of data transmission once a connection is established
      * setup.sh now also works for Icinga
      * New config parameter debug_log: set this to a filename in main.mk and you
        will get a debug log in case if 'invalid output from plugin...'
      * ping-only-hosts: When ping only hosts are summarized, remove Check_MK and
        add single PING to summary host.
      * Service aggregation: fix state relationship: CRIT now worse than UNKNOWN 
      * Make extra_service_conf work also for autogenerated PING on ping-only-hosts
        (groups, contactgroups still missing)

      Checks & Agents:
      * mrpe in Linux agent: Fix bug introduced in 1.1.3: Exit status of plugins was
        not honored anymore (due to newline handling)
      * mrpe: allow for sending check_command to PNP4Nagios (see MRPE docu)
      * Logwatch GUI: fix problem on Python 2.4 (thanks to Lars)
      * multipath: Check is now less restrictive when parsing header lines with
        the following format: "<alias> (<id>)"
      * fsc_ipmi_mem_status: New check for monitoring memory status (e.g. ECC)
         on FSC TX-120 (and maybe other) systems.
      * ipmi_sensors in Linux agent: Fixed compatibility problem with new ipmi
        output. Using "--legacy-output" parameter with newer freeipmi versions now.
      * mrpe: fix output in Solaris agent (did never work)
      * IBM blade center: new checks for chassis blowers, mediatray and overall health
      * New caching agent (wrapper) for linux, supporting efficient fully redundant
        monitoring (please read notes in agents/check_mk_caching_agent)
      * Added new smbios_sel check for monitoring the System Event Log of SMBIOS.
      * fjdarye60_rluns: added missing case for OK state
      * Linux agent: The xinetd does not log each request anymore. Only
        failures are logged by xinetd now. This can be changed in the xinetd
	configuration files.
      * Check df: handle mountpoints containing spaces correctly 
        (need new inventorization if you have mountpoints with spaces)
      * Check md on Linux: handle spare disks correctly
      * Check md on Linux: fix case where (auto-read-only) separated by space
      * Check md on Linux: exclude RAID 0 devices from inventory (were reported as critical)
      * Check ipmi: new config variable ipmi_ignore_nr
      * Linux agent: df now also excludes NFSv4
      * Wrote man-page for ipmi check
      * Check mrpe: correctly display multiline output in Nagios GUI
      * New check rsa_health for monitoring IBM Remote Supervisor Adapter (RSA)
      * snmp scan: suppress error messages of snmpget
      * New check: cpsecure_sessions for number of sessions on Content Security Gateway
      * Logwatch GUI: move acknowledge button to top, use Multisite layout,
         fix several layout problem, remove list of hosts
      * Check logwatch: limit maximum size of stored log messages (configurable
        be logwatch_max_filesize)
      * AIX agent: fix output of MRPE (state and description was swapped)
      * Linux agent: fixed computation of number of processors on S390
      * check netctr: add missing perfdata (was only sent on OK case)
      * Check sylo: New check for monitoring the sylo state
      
      Livestatus:
      * Table hosts: New column 'services' listing all services of that host
      * Column servicegroups:members: 'AuthUser' is now honored
      * New columns: hosts:services_with_state and servicegroups:members_with_state
      * New column: hostgroup:members_with_state
      * Columns hostgroup:members and hostgroup:members_with_state honor AuthUser
      * New rudimentary API for C++
      * Updates API for Python
      * Make stack size of threads configurable
      * Set stack size of threads per default o 64 KB instead of 8 MB
      * New header Localtime: for compensating time offsets of remote sites
      * New performance counter for fork rate
      * New columns for hosts: last_time_{up,down,unreachable}
      * New columns for services: last_time_{ok,warning,critical,unknown}
      * Columns with counts honor now AuthUser
      * New columns for hosts/services: modified_attributes{,_list}
      * new columns comments_with_info and downtimes_with_info
      * Table log: switch output to reverse chronological order!
      * Fix segfault on filter on comments:host_services
      * Fix missing -lsocket on Solaris
      * Add missing SUN_LEN (fixed compile problem on Solaris)
      * Separators: remote sanitiy check allowing separators to be equal
      * New output format "python": declares strings as UTF-8 correctly
      * Fix segault if module loaded without arguments

      Multisite:
      * Improved many builtin views
      * new builtin views for host- and service groups
      * Number of columns now configurable for each layout (1..50)
      * New layout "tiled"
      * New painters for lists of hosts and services in one column
      * Automatically compensate timezone offsets of remote sites
      * New datasources for downtimes and comments
      * New experimental datasource for log
      * Introduce limitation, this safes you from too large output
      * reimplement host- and service icons more intelligent
      * Output error messages from dead site in Multisite mode
      * Increase wait time for master control buttons from 4s to 10s
      * Views get (per-view) configurable browser automatic reload interval
      * Playing of alarm sounds (configurable per view)
      * Sidebar: fix bookmark deletion problem in bookmark snapin
      * Fixed problem with sticky debug
      * Improve pending services view
      * New column with icon with link to Nagios GUI
      * New icon showing items out of their notification period.
      * Multisite: fix bug in removing all downtimes
      * View "Hostgroups": fix color and table heading
      * New sidebar snapin "Problem hosts"
      * Tactical overview: honor downtimes
      * Removed filter 'limit'. Not longer needed and made problems
        with new auto-limitation.
      * Display umlauts from Nagios comments correctly (assuming Latin-1),
         inhibit entering of umlauts in new comments (fixes exception)
      * Switched sidebar from synchronous to asynchronous requests
      * Reduced complete reloads of the sidebar caused by user actions
      * Fix reload problem in frameset: Browser reload now only reloads
        content frames, not frameset.


1.1.3:

      Core, Setup, etc.:
      * Makefile: make sure all files are world readable
      * Clusters: make real host checks for clusters (using check_icmp with multiple IP addresses)
      * check_mk_templates: remove action_url from cluster and summary hosts (they have no performance data)
      * check_mk_template.cfg: fix typo in notes_url
      * Negation in binary conf lists via NEGATE (clustered_services, ingored_services,
	bulkwalk_hosts, etc).
      * Better handling of wrapping performance counters
      * datasource_programs: allow <HOST> (formerly only <IP>)
      * new config variable: extra_nagios_conf: string simply added to Nagios
        object configuration (for example for define command, etc.)
      * New option --flush: delete runtime data of some or all hosts
      * Abort installation if livestatus does not compile.
      * PNP4Nagios Templates: Fixed bug in template file detection for local checks
      * nagios_install.sh: Added support for Ubuntu 9.10
      * SNMP: handle multiline output of snmpwalk (e.g. Hexdumps)
      * SNMP: handle ugly error output of snmpwalk
      * SNMP: allow snmp_info to fetch multiple tables
      * check_mk -D: sort hostlist before output
      * check_mk -D: fix output: don't show aggregated services for non-aggregated hosts
      * check_mk_templates.cfg: fix syntax error, set notification_options to n

      Checks & Agents:
      * logwatch: fix authorization problem on web pages when acknowledging
      * multipath: Added unhandled multipath output format (UUID with 49 signs)
      * check_mk-df.php: Fix locale setting (error of locale DE on PNP 0.6.2)
      * Make check_mk_agent.linux executable
      * MRPE: Fix problems with quotes in commands
      * multipath: Fixed bug in output parser
      * cpu: fixed bug: apply level on 15min, not on 1min avg
      * New check fc_brocade_port_detailed
      * netctrl: improved handling of wrapped counters
      * winperf: Better handling of wrapping counters
      * aironet_client: New check for number of clients and signal
        quality of CISCO Aironet access points
      * aironet_errors: New check for monitoring CRC errors on
        CISCO Aironet access points
      * logwatch: When Agent does not send a log anymore and no local logwatch
                  file present the state will be UNKNOWN now (Was OK before).
      * fjdarye60_sum: New check for summary status of Fidary-E60 devices
      * fjdarye60_disks: New check for status of physical disks
      * fjdarye60_devencs: New check for status of device enclosures
      * fjdarye60_cadaps: New check for status of channel adapters
      * fjdarye60_cmods: New check for status of channel modules
      * fjdarye60_cmods_flash: New check for status of channel modules flash
      * fjdarye60_cmods_mem: New check for status of channel modules memory
      * fjdarye60_conencs: New check for status of controller enclosures
      * fjdarye60_expanders: New check for status of expanders
      * fjdarye60_inletthmls: New check for status of inlet thermal sensors
      * fjdarye60_thmls: New check for status of thermal sensors
      * fjdarye60_psus: New check for status of PSUs
      * fjdarye60_syscaps: New check for status of System Capacitor Units
      * fjdarye60_rluns: New check for RLUNs
      * lparstat_aix: New check by Joerg Linge
      * mrpe: Handles multiline output correctly (only works on Linux,
	      Agents for AIX, Solaris still need fix).
      * df: limit warning and critical levels to 50/60% when using a magic number
      * fc_brocade_port_detailed: allow setting levels on in/out traffic, detect
         baudrate of inter switch links (ISL). Display warn/crit/baudrate in
	 PNP-template

      MK Livestatus:
      * fix operators !~ and !~~, they didn't work (ever)
      * New headers for waiting (please refer to online documentation)
      * Abort on errors even if header is not fixed16
      * Changed response codes to better match HTTP
      * json output: handle tab and other control characters correctly
      * Fix columns host:worst_service_state and host:worst_service_hard_state
      * New tables servicesbygroup, servicesbyhostgroup and hostsbygroup
      * Allow to select columns with table prefix, e.g. host_name instead of name
        in table hosts. This does not affect the columns headers output by
	ColumnHeaders, though.
      * Fix invalid json output of group list column in tables hosts and services
      * Fix minor compile problem.
      * Fix hangup on AuthUser: at certain columns
      * Fix some compile problems on Solaris

      Multisite:
      * Replaced Multiadmin with Multisite.


1.1.2:
      Summary:
      * Lots of new checks
      * MK Livestatus gives transparent access to log files (nagios.log, archive/*.log)
      * Many bug fixes

      MK Livestatus:
      * Added new table "log", which gives you transparent access to the Nagios log files!
      * Added some new columns about Nagios status data to stable 'status'
      * Added new table "comments"
      * Added logic for count of pending service and hosts
      * Added several new columns in table 'status' 
      * Added new columns flap_detection and obsess_over_services in table services
      * Fixed bug for double columns: filter truncated double to int
      * Added new column status:program_version, showing the Nagios version
      * Added new column num_services_pending in table hosts
      * Fixed several compile problems on AIX
      * Fixed bug: queries could be garbled after interrupted connection
      * Fixed segfault on downtimes:contacts
      * New feature: sum, min, max, avg and std of columns in new syntax of Stats:

      Checks & Agents:
      * Check ps: this check now supports inventory in a very flexible way. This simplifies monitoring a great number of slightly different processes such as with ORACLE or SAP.
      * Check 'md': Consider status active(auto-read-only) as OK
      * Linux Agent: fix bug in vmware_state
      * New Checks for APC Symmetra USV
      * Linux Agent: made <<<meminfo>>> work on RedHat 3.
      * New check ps.perf: Does the same as ps, but without inventory, but with performance data
      * Check kernel: fixed missing performance data
      * Check kernel: make CPU utilization work on Linux 2.4
      * Solaris agent: don't use egrep, removed some bashisms, output filesystem type zfs or ufs
      * Linux agent: fixed problem with nfsmount on SuSE 9.3/10.0
      * Check 'ps': fix incompability with old agent if process is in brackets
      * Linux agent: 'ps' now no longer supresses kernel processes
      * Linux agent: make CPU count work correctly on PPC-Linux
      * Five new checks for monitoring DECRU SANs
      * Some new PNP templates for existing checks that still used the default templates
      * AIX Agent: fix filesystem output
      * Check logwatch: Fix problem occuring at empty log lines
      * New script install_nagios.sh that does the same as install_nagios_on_lenny.sh, but also works on RedHat/CentOS 5.3.
      * New check using the output of ipmi-sensors from freeipmi (Linux)
      * New check for LSI MegaRAID disks and arrays using MegaCli (based on the driver megaraid_sas) (Linux)
      * Added section <<<cpu>>> to AIX and Solaris agents
      * New Check for W&T web thermograph (webthermometer)
      * New Check for output power of APC Symmetra USP
      * New Check for temperature sensors of APC Symmetra WEB/SNMP Management Card.
      * apc_symmetra: add remaining runtime to output
      * New check for UPS'es using the generic UPS-MIB (such as GE SitePro USP)
      * Fix bug in PNP-template for Linux NICs (bytes and megabytes had been mixed up).
      * Windows agent: fix bug in output of performance counters (where sometimes with , instead of .)
      * Windows agent: outputs version if called with 'version'
      
      Core, Setup, etc.:
      * New SNMP scan feature: -I snmp scans all SNMP checks (currently only very few checks support this, though)
      * make non-bulkwalk a default. Please edit bulkwalk_hosts or non_bulkwalk_hosts to change that
      * Improve setup autodetection on RedHat/CentOS.  Also fix problem with Apache config for Mutliadmin: On RedHat Check_MK's Apache conf file must be loaded after mod_python and was thus renamed to zzz_check_mk.conf.
      * Fix problem in Agent-RPM: mark xinetd-configfile with %config -> avoid data loss on update
      * Support PNP4Nagios 0.6.2
      * New setup script "install_nagios.sh" for installing Nagios and everything else on SLES11
      * New option define_contactgroups: will automatically create contactgroup definitions for Nagios

1.1.0:
      * Fixed problems in Windows agent (could lead
        to crash of agent in case of unusal Eventlog
	messages)
      * Fixed problem sind 1.0.39: recompile waitmax for
        32 Bit (also running on 64)
      * Fixed bug in cluster checks: No cache files
        had been used. This can lead to missing logfile
	messages.
      * Check kernel: allow to set levels (e.g. on 
	pgmajfaults)
      * Check ps now allows to check for processes owned
        by a specific user (need update of Linux agent)
      * New configuration option aggregate_check_mk: If
        set to True, the summary hosts will show the
	status auf check_mk (default: False)
      * Check winperf.cpuusage now supports levels
        for warning and critical. Default levels are
	at 101 / 101
      * New check df_netapp32 which must be used
        for Netapps that do not support 64 bit 
	counters. Does the same as df_netapp
      * Symlink PNP templates: df_netapp32 and
        df_netapp use same template as df
      * Fix bug: ifoperstatus does not produce performance
        data but said so.
      * Fix bug in Multiadmin: Sorting according to
        service states did not work
      * Fix two bugs in df_netapp: use 64 bit counters
        (32 counter wrap at 2TB filesystems) and exclude
       	snapshot filesystems with size 0 from inventory.
      * Rudimentary support for monitoring ESX: monitor
        virtual filesystems with 'vdf' (using normal df
	check of check_mk) and monitor state of machines 
	with vcbVmName -s any (new check vmware_state).
      * Fixed bug in MRPE: check failed on empty performance
        data (e.g. from check_snmp: there is emptyness
        after the pipe symbol sometimes)
      * MK Livestatus is now multithreaded an can
        handle up to 10 parallel connections (might
        be configurable in a future version).
      * mk_logwatch -d now processes the complete logfile
        if logwatch.state is missing or not including the
	file (this is easier for testing)
      * Added missing float columns to Livestatus.
      * Livestatus: new header StatsGroupBy:
      * First version with "Check_MK Livestatus Module"!
        setup.sh will compile, install and activate
	Livestatus per default now. If you do not want
	this, please disable it by entering <tt>no</tt>,
	when asked by setup.
      * New Option --paths shows all installation, config
        and data paths of Check_mk and Nagios
      * New configuration variable define_hostgroups and
        define service_groups allow you to automatically
        create host- and service groups - even with aliases.
      * Multiadmin has new filter for 'active checks enabled'.
      * Multiadmin filter for check_command is now a drop down list.
      * Dummy commands output error message when passive services
        are actively checked (by accident)
      * New configuration option service_descriptions allows to
        define customized service descriptions for each check type
      * New configuration options extra_host_conf, extra_summary_host_conf
        and extra_service_conf allow to define arbitrary Nagios options
	in host and service defitions (notes, icon_image, custom variables,
        etc)
      * Fix bug: honor only_hosts also at option -C


1.0.39:
      * New configuration variable only_hosts allows
	you to limit check_mk to a subset of your
	hosts (for testing)
      * New configuration parameter mem_extended_perfdata
	sends more performance data on Linux (see 
	check manual for details)
      * many improvements of Multiadmin web pages: optionally 
	filter out services which are (not) currently in downtime
	(host or service itself), optionally (not) filter out summary
	hosts, show host status (down hosts), new action
	for removing all scheduled downtimes of a service.
	Search results will be refreshed every 90 seconds.
	Choose between two different sorting orders.
	Multadmin now also supports user authentication
      * New configuration option define_timeperiods, which
	allows to create Nagios timeperiod definitions.
	This also enables the Multiadmin tools to filter
	out services which are currently not in their
	notification interval.
      * NIC check for Linux (netctr.combined) now supports
	checking of error rates
      * fc_brocade_port: New possibility of monitoring
	CRC errors and C3 discards
      * Fixed bug: snmp_info_single was missing
        in precompiled host checks
	
1.0.38:
      * New: check_mk's multiadmin tool (Python based
	web page). It allows mass administration of
	services (enable/disable checks/notifications, 
	acknowledgements, downtimes). It does not need
	Nagios service- or host groups but works with
	a freeform search.
      * Remove duplicate <?php from the four new 
	PNP templates of 1.0.37.
      * Linux Agent: Kill hanging NFS with signal 9
	(signal 15 does not always help)
      * Some improvements in autodetection. Also make
	debug mode: ./autodetect.py: This helps to
	find problems in autodetection.
      * New configuration variables generate_hostconf and
	generate_dummy_commands, which allows to suppress
	generation of host definitions for Nagios, or 
	dummy commands, resp.
      * Now also SNMP based checks use cache files.
      * New major options --backup and --restore for
	intelligent backup and restore of configuration
	and runtime data
      * New variable simulation_mode allows you to dry
	run your Nagios with data from another installation.
      * Fixed inventory of Linux cpu.loads and cpu.threads
      * Fixed several examples in checks manpages
      * Fixed problems in install_nagios_on_lenny.sh
      * ./setup.sh now understands option --yes: This
        will not output anything except error messages
	and assumes 'yes' to all questions
      * Fix missing 'default.php' in templates for
	local
	
1.0.37:
      * IMPORTANT: Semantics of check "cpu.loads" has changed.
	Levels are now regarded as *per CPU*. That means, that
	if your warning level is at 4.0 on a 2 CPU machine, then 
	a level of 8.0 is applied.
      * On check_mk -v now also ouputs version of check_mk
      * logfile_patterns can now contain host specific entries.
	Please refer to updated online documentation for details.
      * Handling wrapping of performance counters. 32 and 64 bit
	counters should be autodetected and handled correctly.
	Counters wrapping over twice within one check cycle
	cannot be handled, though.
      * Fixed bug in diskstat: Throughput was computed twice
	too high, since /proc/diskstats counts in sectors (512 Bytes)
	not in KB
      * The new configuration variables bulkwalk_hosts and
	non_bulkwalk_hosts, that allow 	to specify, which hosts 
	support snmpbulkwalk (which is
	faster than snmpwalk) and which not. In previos versions,
	always bulk walk was used, but some devices do not support
	that.
      * New configuration variable non_aggregated_hosts allows
	to exclude hosts generally from service aggregation.
      * New SNMP based check for Rittal CMC TC 
	(ComputerMultiControl-TopConcept) Temperature sensors 
      * Fixed several problems in autodetection of setup
      * Fixed inventory check: exit code was always 0
	for newer Python versions.
      * Fixed optical problem in check manual pages with
	newer version of less.
      * New template check_mk-local.php that tries to
	find and include service name specific templates.
	If none is found, default.php will be used.
      * New PNP templates check_mk-kernel.php for major page
	faults, context switches and process creation
      * New PNP template for cpu.threads (Number of threads)
      * Check nfsmounts now detects stale NFS handles and
	triggers a warning state in that case

1.0.36:
      * New feature of Linux/UNIX Agent: "MRPE" allows
	you to call Nagios plugins by the agent. Please
	refer to online documentation for details.
      * Fix bug in logwatch.php: Logfiles names containing spaces
	now work.
      * Setup.sh now automatically creates cfg_dir if
	none found in nagios.cfg (which is the case for the
	default configuration of a self compiled Nagios)
      * Fix computation of CPU usage for VMS.
      * snmp_hosts now allows config-list syntax. If you do
	not define snmp_hosts at all, all hosts with tag
	'snmp' are considered to be SNMP hosts. That is 
	the new preferred way to do it. Please refer
	to the new online documentation.
      * snmp_communities now also allows config-list syntax
	and is compatible to datasource_programs. This allows
	to define different SNMP communities by making use
	of host tags.
      * Check ifoperstatus: Monitoring of unused ports is
	now controlled via ifoperstatus_monitor_unused.
      * Fix problem in Windows-Agent with cluster filesystems:
	temporarily non-present cluster-filesystems are ignored by
	the agent now.
      * Linux agent now supports /dev/cciss/d0d0... in section
	<<<diskstat>>>
      * host configuration for Nagios creates now a variable
	'name host_$HOSTNAME' for each host. This allows
	you to add custom Nagios settings to specific hosts
	in a quite general way.
      * hosts' parents can now be specified with the
	variable 'parents'. Please look at online documentation
	for details.
      * Summary hosts now automatically get their real host as a
	parent. This also holds for summary cluster hosts.
      * New option -X, --config-check that checks your configuration
	for invalid variables. You still can use your own temporary
	variables if you prefix them with an underscore.
	IMPORTANT: Please check your configuration files with
	this option. The check may become an implicit standard in
	future versions.
      * Fixed problem with inventory check on older Python 
	versions.
      * Updated install_nagios_on_lenny.sh to Nagios version
	3.2.0 and fixed several bugs.

1.0.35:
      * New option -R/--restart that does -S, -H and -C and
	also restarts Nagios, but before that does a Nagios
	config check. If that fails, everything is rolled
	back and Nagios keeps running with the old configuration.
      * PNP template for PING which combines RTA and LOSS into
	one graph.
      * Host check interval set to 1 in default templates.
      * New check for hanging NFS mounts (currently only
	on Linux)
      * Changed check_mk_templates.cfg for PING-only hosts:
	No performance data is processed for the PING-Check
	since the PING data is already processed via the
	host check (avoid duplicate RRDs)
      * Fix broken notes_url for logwatch: Value from setup.sh
	was ignored and always default value taken.
      * Renamed config variable mknagios_port to agent_port
	(please updated main.mk if you use that variable)
      * Renamed config variable mknagios_min_version to
	agent_min_version (update main.mk if used)
      * Renamed config variable mknagios_autochecksdir to 
	autochecksdir (update main.mk if used)
      * configuration directory for Linux/UNIX agents is
	now configurable (default is /etc/check_mk)
      * Add missing configuration variable to precompiled
	checks (fix problem when using clusters)
      * Improved multipath-check: Inventory now determines
	current number of paths. And check output is more
	verbose.
      * Mark config files as config files in RPM. RPM used
	to overwrite main.mk on update!
	
1.0.34:
      * Ship agents for AIX and SunOS/Solaris (beta versions).
      * setup script now autodetects paths and settings of your
	running Nagios
      * Debian package of check_mk itself is now natively build
	with paths matching the prepackaged Nagios on Debian 5.0
      * checks/df: Fix output of check: percentage shown in output
	did include reserved space for root where check logic did
	not. Also fix logic: account reserved space as used - not
	as avail.
      * checks/df: Exclude filesystems with size 0 from inventory.
      * Fix bug with host tags in clusters -> precompile did not
	work.
      * New feature "Inventory Check": Check for new services. Setting
	inventory_check_interval=120 in main.mk will check for new services
	every 2 hours on each host. Refer to online documentation
	for more details.
      * Fixed bug: When agent sends invalid information or check
	has bug, check_mk now handles this gracefully
      * Fixed bug in checks/diskstat and in Linux agent. Also
	IDE disks are found. The inventory does now work correctly
	if now disks are found.
      * Determine common group of Apache and Nagios at setup.
	Auto set new variable www_group which replaces logwatch_groupid.
	Fix bug: logwatch directories are now created with correct
	ownership when check_mk is called manually as root.
      * Default templates: notifications options for hosts and
	services now include also recovery, flapping and warning
	events.
      * Windows agent: changed computation of RAM and SWAP usage
	(now we assume that "totalPageFile" includes RAM *and*
	SWAP).
      * Fix problem with Nagios configuration files: remove
	characters Nagios considers as illegal from service
	descriptions.
      * Processing of performance data (check_icmp) for host
        checks and PING-only-services now set to 1 in default
	templates check_mk_templates.cfg.
      * New SNMP checks for querying FSC ServerView Agent: fsc_fans,
	fsc_temp and fsc_subsystems. Successfully tested with agents
	running	on Windows and Linux.
      * RPM packaged agent tested to be working on VMWare ESX 4.0 
	(simply install RPM package with rpm -i ... and open port 
	in firewall with "esxcfg-firewall -o 6556,tcp,in,check_mk")
      * Improve handling of cache files: inventory now uses cache
	files only if they are current and if the hosts are not
	explicitely specified.
	
1.0.33:
      * Made check_mk run on Python 2.3.4 (as used in CentOS 4.7
	und RedHat 4.7). 
      * New option -M that prints out manual pages of checks.
	Only a few check types are documented yet, but more will
	be following.
      * Package the empty directory /usr/lib/check_mk_agent/plugins
	and ../local into the RPM and DEB package of the agent
      * New feature: service_dependencies. check_mk lets you comfortably
	create Nagios servicedependency definitions for you and also
	supports them by executing the checks in an optimal order.
      * logwatch.php: New button for hiding the context messages.
	This is a global setting for all logfiles and its state is
	stored in a cookie.
	
1.0.32:
      * IMPORTANT: Configuration variable datasource_programs is now
        analogous to that of host_groups. That means: the order of
        program and hostlist must be swapped!
      * New option --fake-dns, useful for tests with non-existing
	hosts.
      * Massive speed improvement for -S, -H and -C
      * Fixed bug in inventory of clusters: Clustered services where
	silently dropped (since introduction of host tags). Fixed now.
      * Fixed minor bug in inventory: Suppress DNS lookup when using
	--no-tcp
      * Fixed bug in cluster handling: Missing function strip_tags()
	in check_mk_base.py was eliminated.
      * Changed semantics of host_groups, summary_host_groups,
	host_contactgroups, and summary_host_groups for clusters. 
	Now the cluster names will be relevant, not
	the names of the nodes. This allows the cluster hosts to
	have different host/contactgroups than the nodes. And it is more
	consistent with other parts of the configuration.
      * Fixed bug: datasource_programs on cluster nodes did not work
	when precompiling

1.0.31:
      * New option -D, --dump that dumps all configuration information
	about one, several or all hosts
	New config variables 'ignored_checktypes' and 'ignored_services',
        which allow to include certain checktypes in general or
        some services from some hosts from inventory
      * Config variable 'clustered_services' now has the same semantics
	as ignored_checktypes and allows to make it host dependent.
      * Allow magic tags PHYSICAL_HOSTS, CLUSTER_HOSTS and ALL_HOSTS at
	all places, where lists of hosts are expected (except checks).
	This fixes various problems that arise when using all_hosts at
	those places:
	  * all_hosts might by changed by another file in conf.d
	  * all_hosts does not contain the cluster hosts
      * Config file 'final.mk' is read after all other config files -
	if it exists. You can put debug code there that prints the
	contents of your variables.
      * Use colored output only, if stdout is a tty. If you have
	problems with colors, then you can pipe the output
	through cat or less
      * Fixed bug with host tags: didn't strip off tags when
	processing configuration lists (occurs when using
	custom host lists)
      * mk_logwatch is now aware of inodes of logfiles. This
	is important for fast rotating files: If the inode
	of a logfile changes between two checks mk_logwatch
	assumes that the complete content is new, even if
	the new file is longer than the old one.
      * check_mk makes sure that you do not have duplicate
	hosts in all_hosts or clusters.

1.0.30:
      * Windows agent now automatically monitors all existing
	event logs, not only "System" and "Application".

1.0.29:
      * Improved default Nagios configuration file:
	added some missing templates, enter correct URLs
	asked at setup time.
      * IMPORANT: If you do not use the new default 
	Nagios configuration file you need to rename
	the template for aggregated services (summary
	services) to check_mk_summarizes (old name
	was 'check_mk_passive-summary'). Aggregated
	services are *always* passive and do *never*
	have performance data.
      * Hopefully fixed CPU usage output on multi-CPU
	machines
      * Fixed Problem in Windows Agent: Eventlog monitoring
	does now also work, if first record has not number 1
	(relevant for larger/older eventlogs)
      * Fixed bug in administration.html: Filename for Nagios
	must be named check_mk.cfg and *not* main.mk. Nagios
	does not read files without the suffix .cfg. 
      * magic factor for df, that allows to automatgically 
        adapt levels for very big or very small filesystems.
      * new concept of host tags simplyfies configuration.
      * IMPORTANT: at all places in the configuration where
	lists of hosts are used those are not any longer
	interpreted as regular expressions. Hostnames
	must match exactly. Therefore the list [ "" ] does
	not any longer represent the list of all hosts.
	It is a bug now. Please write all_hosts instead
	of [ "" ]. The semantics for service expressions
	has not changed.
      * Fixed problem with logwatch.php: Begin with
	<?php, not with <?. This makes some older webservers
	happy.
      * Fixed problem in check ipmi: Handle corrupt output
	from agent
      * Cleaned up code, improved inline documentation
      * Fixed problem with vms_df: default_filesystem_levels,
	filesystem_levels and df magic number now are used
	for df, vms_df and df_netapp together. Works now also
	when precompiled.
	
1.0.28:
      * IMPORTANT: the config file has been renamed from
	check_mk.cfg to main.mk. This has been suggested
	by several of my customers in order to avoid 
	confusion with Nagios configuration files. In addition,
	all check_mk's configuration file have to end in
	'.mk'. This also holds for the autochecks. The 
	setup.sh script will automatically rename all relevant
	files. Users of RPM or DEB installations have to remove
	the files themselves - sorry.
      * Windows agent supports eventlogs. Current all Warning
        and Error messages from 'System' and 'Application' are
        being sent to check_mk. Events can be filtered on the
	Nagios host.
      * Fixed bug: direct RRD update didn't work. Should now.
      * Fixed permission problems when run as root.
      * Agent is expected to send its version in <<<check_mk>>>
	now (not any longer in <<<mknagios>>>
      * Fixed bug in Windows agent. Performance counters now output
	correct values
      * Change checks/winperf: Changed 'ops/sec' into MB/s.
	That measures read and write disk throughput
	(now warn/crit levels possible yet)
      * new SNMP check 'ifoperstatus' for checking link
        of network interfaces via SNMP standard MIB
      * translated setup script into english
      * fixed bug with missing directories in setup script
      * made setup script's output nicer, show version information
      * NEW: mk_logwatch - a new plugin for the linux/UNIX agent
	for watching logfiles
      * Better error handling with Nagios pipe
      * Better handling of global error: make check_mk return
	CRIT, when no data can retrieved at all.
      * Added missing template 'check_mk_pingonly' in sample
	Nagios config file (is needed for hosts without checks)
	
1.0.27:
      * Ship source code of windows agent
      * fix several typos
      * fix bug: option --list-hosts did not work
      * fix bug: precompile "-C" did not work because
	of missing extension .py
      * new option -U,--update: It combines -S, -H and
	-U and writes the Nagios configuration into a
	file (not to stdout).
      * ship templates for PNP4Nagios matching most check_mk-checks.
	Standard installation path is /usr/share/check_mk/pnp-templates
	
1.0.26:
      -	Changed License to GNU GPL Version 2
      * modules check_mk_admin and check_mk_base are both shipped
	uncompiled.
      * source code of windows agent togehter with Makefile shipped
	with normal distribution
      * checks/md now handles rare case where output of /proc/mdstat
	shows three lines per array

1.0.25:
      * setup skript remembers paths

1.0.24:
      * fixed bug with precompile: Version of Agent was always 0

1.0.23:
      * fixed bug: check_config_variables was missing in precompiled
	files
      * new logwatch agent in Python plus new logwatch-check that
	handles both the output from the old and the new agent

1.0.22:
      * Default timeout for TCP transfer increased from 3.0 to 60.0
      * Windows agent supports '<<<mem>>>' that is compatible with Linux
      * Windows agents performance counters output fixed
      * Windows agent can now be cross-compiled with mingw on Linux
      * New checktype winperf.cpuusage that retrieves the percentage
	of CPU usage from windows (still has to be tested on Multi-CPU
	machine)
      * Fixed bug: logwatch_dir and logwatch_groupid got lost when
	precompiling. 
      * arithmetic for CPU usage on VMS multi-CPU machines changed

1.0.21:
      * fixed bug in checks/df: filesystem levels did not work
	with precompiled checks

1.0.20:
      * new administration guide in doc/
      * fixed bug: option -v now works independent of order
      * fixed bug: in statgrab_net: variable was missing (affected -C)
      * fixed bug: added missing variables, imported re (affected -C)
      * check ipmi: new option ipmi_summarize: create only one check for all sensors
      * new pnp-template for ipmi summarized ambient temperature
 
1.0.19:
      * Monitoring of Windows Services
      * Fixed bug with check-specific default parameters
      * Monitoring of VMS (agent not included yet)
      * Retrieving of data via an external programm (e.g. SSH/RSH)
      * setup.sh does not overwrite check_mk.cfg but installs
	the new default file as check_mk.cfg-1.0.19
      * Put hosts into default hostgroup if none is configured<|MERGE_RESOLUTION|>--- conflicted
+++ resolved
@@ -4,19 +4,13 @@
     * 0061: cisco_cpu: check now recognizes new object cpmCPUTotal5minRev...
 
     Multisite:
-<<<<<<< HEAD
     * 0001 : New filters for selecting several host/service-groups at once...
     * 0050 : New concept of favorite hosts and services plus matching filters and views...
     * 0043 FIX : LDAP: Improved error reporting during synchronisation...
     * 0044 FIX : LDAP: Fixed error with empty groups during non nested group sync...
-=======
-    * 0001: New filters for selecting several host/service-groups at once...
-    * 0050: New concept of favorite hosts and services plus matching filters and views...
-    * 0043 FIX: LDAP: Improved error reporting during synchronisation...
 
     Reporting & Availability:
     * 0051: Option for showing timeline directly in availability table...
->>>>>>> 23738c43
 
     Livestatus:
     * 0023 FIX: table statehist: code cleanup / minor performance improvements...
