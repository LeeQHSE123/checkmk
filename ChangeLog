--- conflicted
+++ resolved
@@ -137,14 +137,11 @@
     * 1695 FIX: brocade_vdx_status: Is now not bein inventorized anymore for devices not supporting the check
     * 1722 FIX: lnx_thermal: fix invalid zero temperature if mode file is missing
     * 1696 FIX: cisco_temp_sensor: Value reported of check was not always correct (precision was wrong)...
-<<<<<<< HEAD
-    * 1724 FIX: emc_datadomain_temps: convert to new standard check output, add PNP template
-=======
     * 1727 FIX: cisco_secure: Fixed inventory exception when port security is not enabled
     * 1728 FIX: cisco_temp_perf: Not inventorized anymore for hosts supporting cisco_temp_sensor
+    * 1724 FIX: emc_datadomain_temps: convert to new standard check output, add PNP template
     * 1729 FIX: apc_symmetra_test: Cleaned up check, fixed exception when self test date is zero
     * 1730 FIX: apc_symmetra: Fixed exception when last diagnose date was not known
->>>>>>> db3f4898
 
     Multisite:
     * 1508 Allow input of plugin output and perfdata when faking check results...
