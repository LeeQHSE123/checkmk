1.2.6p11:
    Checks & Agents:
    * 2455 FIX: raritan_pdu_inlet: Fixed scaling...
    * 1280 FIX: check_mail_loop: Fixed name auf protocol parameter
    * 1284 FIX: symantec_av_progstate: Now Supports the current version of Symantec AV
    * 1285 FIX: blade_bx_powerfan: Fixed exception in case of fan failure
    * 2545 FIX: akcp_daisy_temp: sensorProbe8-X20 not trying to discover services on these devices
    * 2564 FIX: logins: missing manpage
    * 2575 FIX: cpu.loads: Fix exception in displaying parameters for CPU load check...
    * 2576 FIX: symantec_av_updates: fix crash due to missing datetime module, also handle DD.MM.YYYY date format
    * 2567 FIX: jolokia_metrics: fixed crash if agent output is missing memory metrics
    * 2577 FIX: printer_input, printer_output: Fix exception on Brother NC-340h
    * 2554 FIX: oracle_recovery_status: Fixed exception when files have no checkpoints
<<<<<<< HEAD
    * 2557 FIX: cmciii_lcp_airin cmciii_lcp_airout cmciii_lcp_waterin cmciii_lcp_waterout: Fixed exception parsing data from some devices
=======
    * 2568 FIX: apache_status: fixed computation of bytes and requests per second...
>>>>>>> 1cdb7048

    Multisite:
    * 2509 FIX: Logwatch: Fixed exception when deleting a specific logfile on multiple hosts
    * 2510 FIX: Fixed sidebar frame scaling in chrome when using browser zoom
    * 2548 FIX: Fixed exceptions in different places in case of user errors...
    * 2549 FIX: Silently ignore not existing painters and sorters in views...
    * 2532 FIX: Fixed undefined variable exception in prediction in rare cases...
    * 1289 FIX: Fixed missing table headers in hostgroup view
    * 2551 FIX: Fixed locking issues when editing dashboards...
    * 2578 FIX: Fix exception in case a user has a non-existant role...
    * 2555 FIX: Availability: Fixed exception when trying to group BI aggregations by host/service-groups

    WATO:
    * 2550 FIX: Catching exception when having name conflicts while moving a folder
    * 2552 FIX: API: Service Discovery action is now creating missing pending log entry and marks the site dirty

    Livestatus:
    * 2579 FIX: Fixed syntax of JSON in case of column headers turned on...

    HW/SW-Inventory:
    * 2553 FIX: solaris_prtdiag: Can now handle Supermicro servers using Solaris 10


1.2.6p10:
    Checks & Agents:
    * 2406 FIX: fileinfo: fixed missing size performance data for very large (e.g 2TB) files and fileinfo groups...
    * 2377 FIX: cpu.loads: Fix output of reference for predition (was scaled wrongly by number of cores)
    * 2476 FIX: check_bi_aggr: Fixed exception when authentication is enabled
    * 1274 FIX: heartbeat_crm: Handle case of error messages from CRM
    * 2488 FIX: veem_jobs: fix problems with spaces or single quotes in the names of jobs...
    * 2494 FIX: Clasic SNMP mode now uses normal snmpwalk when bulkwalks are disabled with SNMPv3
    * 2495 FIX: printer_supply: Fixed exception when unit type is not available via SNMP
    * 2497 FIX: veeam_client: Fixed exception when client is missing in agent output
    * 1275 FIX: Fileinfo: Fixed handling of output from AIX Agent
    * 2414 FIX: logwatch: now really ignores ignored logwatch lines...
    * 2415 FIX: check_mail, check_mail_loop: fixed incorrect POP3 ssl setting (thanks to Bernhard Schmidt)...
    * 2452 FIX: cisco_temperature: Fixed handling of scaling...
    * 2416 FIX: agent_netapp: fixed rare problem where environmental sensor info (fan, psus, temp) were not shown...
    * 2453 FIX: ups_socomec_capacity: Correctly handle time remaining when on inverter...
    * 2418 FIX: agent_vsphere.pysphere: legacy agent no longer aborts when evaluating unknown ssl option...
    * 2504 FIX: cups_queues: Fixed wrong queue discovery on hosts running apcupsd

    Multisite:
    * 2470 FIX: Fixed exception in logwatch log list in rare cases...
    * 2375 FIX: prediction preview: automatically select valid prediction period

    WATO:
    * 2407 FIX: WATO master/slave replication: fixed problem where the configuration from the master site was not activate on slave site...
    * 2474 FIX: Fixed possible corruption of user datasets (contact, mail, rbn config)...
    * 2475 FIX: LDAP: Fixed possible exception during sync when syncing custom user attributes...
    * 2499 FIX: Git: Fixed message "Please tell me who you are. Run git config ..." on making changes...

    Notifications:
    * 2412 FIX: Fixed broken notification analysis feature...

    HW/SW-Inventory:
    * 2483 FIX: win_exefiles: more gracefully handle incomplete lines, avoid execption
    * 2454 FIX: lnx_distro: Fixed inventory for SuSE installations with patchlevel 0


1.2.6p9:
    Core & Setup:
    * 2465 FIX: Fixed broken Check_MK Discovery checks (check reports "(null)")

    Multisite:
    * 2468 FIX: Fixed actions for duplicate host names on different sites...

    WATO:
    * 2466 FIX: Fixed exception when searching for rulesets / global settings using special characters like umlauts
    * 2467 FIX: Fixed encoding exception occuring in localized GUI when a WATO action triggers an error message...


1.2.6p8:
    Checks & Agents:
    * 2398 agent_vsphere: now able to opt-out of servers ssl certifcate check...
    * 2449 FIX: db2_mem: Fixed scaling of perfdata...
    * 1264 FIX: ad_replication: Fixed handling of agent output without Destination DC entry
    * 2374 FIX: md: Fix exception for certain outputs of certain special MD configurations...
    * 2458 FIX: FreeBSD-Agent: Fixed uptime calculation

    Multisite:
    * 1263 FIX: Fixed handling of urls in views...
    * 2396 FIX: LDAP: Fixed handling of LDAP trees having special chars in the path (e.g. in OU names)...
    * 2459 FIX: Preventing caching of all HTTP requests to dynamic pages (*.py)...

    WATO:
    * 2372 FIX: Avoid freezing WATO during bulk discovery if hosts do not respond in a timely manner
    * 1267 FIX: Fixed confirm activating foreign changes dialog...
    * 2397 FIX: Fixed wrong confirm text in distributed setup when activating foreign changes
    * 2464 FIX: UDP ports for SNMP communication can now be configured via WATO


1.2.6p7:
    Checks & Agents:
    * 2321 FIX: process discovery: fixed exception during service discovery when no explicit process matching was set...
    * 2394 FIX: megaraid_ldisks: Is now supporting LSI CacheCade drives


1.2.6p6:
    Core & Setup:
    * 2307 FIX: Windows Agent MSI installer: removed version information from product name...

    Checks & Agents:
    * 2305 FIX: agent_vsphere, esx_vsphere_sensors: now able to handle sensor names with semicolon...
    * 1253 FIX: printer_io,printer_supply: prevent discovery on not supported devices
    * 2217 FIX: md: Fix handling of found and expected disks
    * 2218 FIX: hr_cpu: Not applying levels now works...
    * 2309 FIX: cpu_util checks: removed superfluous space in check output
    * 1257 FIX: oracle_jobs: Fix: Discovery now supports the old oracle plugin again
    * 1258 FIX: fileinfo solaris: Fixed configuration crash...
    * 2221 FIX: cisco_temperature: Fixed order of device levels for some devices...
    * 2311 FIX: windows agent: now replaces BOM (byte order marks) from local and plugin scripts...
    * 2350 FIX: FreeBSD Agent: Changed bash path to /usr/local/bin/bash...
            NOTE: Please refer to the migration notes!
    * 2351 FIX: FreeBSD Agent: Made plugin/local paths standard conform...
            NOTE: Please refer to the migration notes!
    * 2352 FIX: FreeBSD Agent: Removed statgrab cpu section because there is a dedicated cpu section...
    * 2359 FIX: adva_fsp_if: Use more reliable SNMP table, avoids sporadic problems...
    * 2360 FIX: esx_vsphere_vm.snapshot: Fix output of snapshot age in performance data and graph...
    * 2378 FIX: if: Now fixing encoding in interface descriptions according to rule...
    * 2363 FIX: jolokia_metrics.uptime: Do not inventory instances where Uptime is missing - avoid crashed check
    * 2381 FIX: emc_datadomain_fans: Made check more robust against broken SNMP output
    * 2366 FIX: carel_sensors: fix crash in case of missing temperature sensor
    * 2382 FIX: mssql_backup: Formating age output more human friendly
    * 2383 FIX: FreeBSD Agent: Fixed handling <<<ps>>> section when jailed
    * 2368 FIX: ucd_cpu_load: fix exception in case of dump SNMP agent sending 12,540000 instead of 12.540000
    * 2320 FIX: winperf_msx_queues: no longer crashes in service discovery if there are no msx queues available

    Multisite:
    * 2385 SEC: Fixed possible reflected XSS on all GUI pages where users can produce unhandled exceptions...
    * 2387 SEC: Fixed XSS problem on all pages using confirm dialogs outputting user provided parameters...
    * 2388 SEC: Fixed reflected XSS on the index page using the start_url parameter
    * 2389 SEC: Fixed XSS using the _body_class parameter of views...
    * 2390 SEC: Fixed possible XSS issue on views...
    * 2391 SEC: Auth cookie is using "secure" flag when HTTPS request detected...
    * 2392 SEC: Auth cookie is always using "httponly" flag...
    * 2310 FIX: multisite view data export: fixed exception when using joined columns...
    * 2361 FIX: Fix exception for missing key 'title' in certain cases of older customized views
    * 2379 FIX: Plugin-Output: Fixed handling of URLs within output of check_http...
    * 2380 FIX: Custom Host Notes painter was showing service notes when used in service based views
    * 2393 FIX: Fixed exception "user_confdir" not set in case of exceptions during login

    WATO:
    * 2364 Moved global settings for old plain emails to deprecated folder...
    * 2384 SEC: Prevent user passwords from being visible in webserver log on user creation...
    * 2386 SEC: Fixed possible XSS on WATO rule edit page...
    * 2344 FIX: Improved validation of selected rules when editing BI aggregations...

    Notifications:
    * 2343 FIX: Rule Based Notifications GUI can now deal with latin-1 encoded plugin output in backlog...
    * 2347 FIX: Improved error message in notify.log when sendmail is missing
    * 2348 FIX: HTML-Mails: Added missing link to service descriptions
    * 2349 FIX: HTML-Mails: Fixed state colors in Outlook

    BI:
    * 2370 FIX: Fix computation of "in downtime" and "acknownledged" of hosts in BI aggregations...

    Reporting & Availability:
    * 2331 FIX: Fix missing column with name "Summary" when "Do not display the host name" is checked

    Event Console:
    * 2328 FIX: Fix sporadic error "Connection reset by peer" when reloading Event Console...

    HW/SW-Inventory:
    * 2367 FIX: win_system: Fixed exception when non-UTF-8 sequences are contained agent output


1.2.6p5:
    Checks & Agents:
    * 2280 agent_vsphere: now provides more information if the login attempt fails...
    * 2255 FIX: checkpoint_*: Fixed exception in scan function when sysDescr has less than 2 spaces...
    * 2278 FIX: printer_supply: now able to toggle the point of view for used and remaining material...
            NOTE: Please refer to the migration notes!
    * 2258 FIX: windows_multipath: Fixed exception in case check reports more paths than expected

    Multisite:
    * 2257 FIX: Improved handling of duplicate hostnames across different sites...
    * 2299 FIX: Fixed search filter for check command when command was active...

    WATO:
    * 2259 FIX: Raw Edition: Added missing agent download icons to WATO quickaccess snapin

    Event Console:
    * 2281 FIX: mkeventd: fix: now able to create notifications with events containing umlauts...
    * 2282 FIX: mkeventd: fixed exception in notification if the application field of the event was not set...


1.2.6p4:
    Checks & Agents:
    * 2274 windows agent: "check_mk_agent.exe test" now also outputs stderr of plugins...
    * 2279 windows agent: fixed invalid agent output, lead to broken memory check
    * 2272 FIX: mrpe: made UNKNOWN message more clear in case of an invalid state char

    WATO:
    * 2254 FIX: Fixed error message in parameter columns of discovered services...
    * 2230 FIX: Fix two exceptions in case of errors during bulk discovery

    Reporting & Availability:
    * 2295 FIX: Fix exception in reporting for views that do not show a host name


1.2.6p3:
    Checks & Agents:
    * 2252 SEC: mk_logwatch: Fixed mostly uncritical command injection from config...
    * 2247 FIX: ibm_svc_mdiskgrp: Made check working with different firmware versions outputs
    * 2071 FIX: windows agent: fileinfo check now correctly reports empty directories...
    * 2072 FIX: agent_netapp, netapp_api_volumes, netapp_api_disks: Improved check output...
    * 2075 FIX: check_mk_agent: fixed formatting error for windows eventlog entries > 2048 characters...
    * 2077 FIX: Windows MSI Installer: fixed automatical install of agent plugins...
    * 1244 FIX: windows_tasks: Fixed handling of tasks manually stopped by admin...
    * 1245 FIX: printer_output: Now correctly detect a bin with unknown as name
    * 2266 FIX: windows agent: fixed invalid agent output if system memory exceeds 2TB RAM...

    Multisite:
    * 2233 FIX: Fixed WATO folder view and Host Tags search with HTML Entity encoding...
    * 2074 FIX: pnptemplate netapp_api_volume: fixed title
    * 2251 FIX: Adding views to dashboards / reports is now respecing all set filters...
    * 2253 FIX: Availability context button is now visible again for host- and servicegroups

    WATO:
    * 2250 Added download page for shipped agents and plugins...
    * 2244 FIX: Fixed sorting of host tag topics in dropdown selections
    * 2263 FIX: Bulk service discovery: Fixed error when doing bulk inventory on locked folders...

    Notifications:
    * 2243 FIX: Check_MK notifications don't fail anymore when duplicate hosts are configured

    BI:
    * 2073 FIX: BI aggregation: fixed exception when showing clusters in BI boxes

    Livestatus:
    * 2229 Do not fail on non-existing Livestatus columns any longer, output None or null instead...

    HW/SW-Inventory:
    * 2246 FIX: Linux CPU Inventory: Fixed wrong number of CPUs when first CPU is not in first slot
    * 2226 FIX: prtconf: Fix computation of CPU clock speed: 1MHz is 1000^2 Hz, not 1024^2


1.2.6p2:
    Core & Setup:
    * 2180 FIX: cmk -D showed always "bulkwalk: no" for SNMPv3 hosts (which is wrong)...
    * 2182 FIX: Fixed services randomly becoming stale when using CMC...

    Checks & Agents:
    * 2134 winperf_phydisk: allow device to appear more than one time in agent output...
    * 2049 FIX: window agents: prevent errors with invalid plugin output...
    * 1893 FIX: cisco_power: Now discovers all power supplies, not only redundant ones...
    * 2198 FIX: windows_updates: Fix missing warning if reboot required in case forced reboot is in the past...
    * 1955 FIX: lnx_quota: Fixed status message to show the correct values of limits...
    * 2064 FIX: windows agent: crash.log now uses \r\n as newline
    * 2065 FIX: windows agent: now correctly installs service with elevated privileges...
    * 2179 FIX: apc_symmetra: Fixed regression introduced with last release when output state is empty
    * 2067 FIX: windows agent: product version is no longer set to 1.0.0...
    * 2213 FIX: cisco_temperature: Fixed behaviour in cases where device reports status but no temperature...
    * 2069 FIX: netapp_api_disk.summary: fixed one missing disk in summary check...
    * 2070 FIX: agent_netapp: fixed exception when a channel has no shelf-list configured
    * 2212 FIX: oracle_tablespaces: Fix plugin output in case of detected problem in Autoextend settings...

    Multisite:
    * 1945 FIX: doc/treasures/downtime: Fix setting and removing of downtimes...
    * 2177 FIX: Host/Service statistics dashlets honor the site filter correctly now
    * 1957 FIX: Fixed default value for text input fields in notification plugins...

    WATO:
    * 1956 FIX: WATO Web-API: Fixed exception information for single sites...
    * 2178 FIX: Fixed handling of user erros in WATO when using Python < 2.5
    * 2203 FIX: Fix sorting of unselected elements in a list choice with two panes

    Notifications:
    * 2207 FIX: Fix exception in rule based notifiations with Nagios core and event type filter...

    BI:
    * 1897 FIX: Fixed exception in BI Availability view...

    Reporting & Availability:
    * 2206 FIX: Add missing option "Show timeline of each object directly in table" for reports...

    Livestatus:
    * 2208 FIX: Add missing Livestatus column service_period...

    HW/SW-Inventory:
    * 2197 FIX: win_reg_uninstall: Fix exception in case of invalid output line...
    * 2224 FIX: Fixed sorting in inventory based views...


1.2.6p1:
    Core & Setup:
    * 2089 FIX: Debug mode shows details about errors in autochecks as expected now
    * 2093 FIX: Fixed handling of check_mk commandline parameter "-c"
    * 2187 FIX: Avoid CLOSE_WAIT sockets for agent connection in case of timeouts...
    * 2194 FIX: Avoid new discovered checks from being used without config reload

    Checks & Agents:
    * 1234 Fixed cisco_power in case of slashes in item names...
    * 2051 FIX: windows agent: no longer outputs stderr of local and plugin scripts...
    * 2088 FIX: cisco_cpu: Dealing with non CPU utilization information correctly...
    * 2055 FIX: agent_vsphere, licenses check: now really configurable on / off...
    * 2091 FIX: The check-mk-agent RPM packages can now update the old check_mk-agent named RPMs...
    * 2046 FIX: Replace GBit with Gbit, MBit with Mbit, KBit with Kbit...
    * 2098 FIX: ibm_svc_mdiskgrp: fix rounding bug, decimal digits of size (GB, TB) were always lost
    * 2094 FIX: Fixed missing agent section when ntpq times out after 5 seconds
    * 2095 FIX: oracle_crs_voting: Also handling voting disks with id 0 (seen on old CRS 10.2.0.5.0)...
    * 2096 FIX: jolokia_metrics: Now deal with missing thread related infos (jboss might only send ThreadCount)
    * 1895 FIX: temperature.include: Fixed Fahrenheit handling...
    * 2097 FIX: apc_symmetra: Fixed false alert during self test...
    * 2143 FIX: Solaris-Agent: Fixed broken zfsget checks on solaris 10
    * 2144 FIX: Fixed exception in inventory GUI when trying to render dates of inventorized exe files...
    * 2058 FIX: ucs_bladecenter_fans.temp, ucs_bladecenter_psu.chassis_temp: fixed broken temperature checks (nagios only)...
    * 2059 FIX: ucs_bladecenter_if: fixed exception when fibrechannel interfaces were not configured...
    * 1233 FIX: Fixed fileinfo check for solaris in case of missing files
    * 1236 FIX: multipath: Now show correct error in case of removed multipaths instead of check crash
    * 2152 FIX: apache_status: Fixed plugin to work on CentOS/RedHat 5.x...
    * 1237 FIX: Fixed missing temperature checks on cisco devices
    * 1238 FIX: check_mk_agent.linux: Do not execute the multipath section if no /etc/multipath.conf exsist.
    * 1240 FIX: multipath: improved detection for not installed multipath
    * 2159 FIX: netapp_api_disk.summary: Changed default thresholds to WARN on the first broken disk, CRIT on 50%...
    * 2161 FIX: heartbeat_crm: Fixed UnboundLocalError exception on some systems
    * 2162 FIX: citrix_sessions: Handle not set thresholds on single values correctly...
    * 2163 FIX: printer_supply: Now auto detects whether or not a supply is consumable or filling up...
    * 2164 FIX: printer_supply: Fixed handling different capacities than percentage when used upturned levels
    * 2169 FIX: jolokia_metrics.threads: Fixed graph template...
    * 2170 FIX: jolokia_metrics_gc: Fixed exception when GC time not reported by server
    * 2109 FIX: netapp_api_volumes: now using the defined levels when using the Nagios core
    * 2171 FIX: netapp_api_vf_status: Handling "DR backup" as normal (OK) state now
    * 2110 FIX: netapp_api_aggr: check did not take configured levels when using Nagios
    * 1954 FIX: fileinfo / fileinfo.groups: Fixed discovery function for fileinfo groups and equalize agent output of fileinfo agents...
    * 2111 FIX: hitachi_hnas_volume: fix for cases when size information of volumes is not available
    * 2190 FIX: jolokia_metrics.gc: Fixed exception in check if no warn/crit levels are defined
    * 2192 FIX: check_notify_count": Fix exception in PNP template in case of explit email addresses...
    * 2172 FIX: Allowing OIDs in checks not starting with a dot again...
    * 2173 FIX: mk-job: Fixed quoting of command line arguments

    Multisite:
    * 2054 FIX: Sidebar snapin "Tree of folders": fixed exception when using localized default value...
    * 2090 FIX: Fixed errors when editing / rendering custom url dashlets in some cases...
    * 2092 FIX: Dashboards: Possible to configure an empty custom title
    * 2145 FIX: LDAP-Sync: Handling user ids with special characters more user friendly...
    * 1953 FIX: Fixed processing of html processing in input fields...
    * 1239 FIX: Fixed doc/treasures/downtime script to work with current GUI version
    * 2157 FIX: LDAP: Fixed group-to-role/group-to-contactgroup sync with OpenLDAP (using posixGroup)
    * 2141 FIX: Fix computation of explicit time ranges with time of day...
    * 2142 FIX: Fix non-working option for disabling column headers in grouped boxed views...
    * 2168 FIX: Fixed automation actions with transid=-1 when using basic authentication

    WATO:
    * 2045 FIX: Avoid fetching SNMP data when showing service list in WATO - unless Full Scan is pressed
    * 2047 FIX: Allow overriding existing WATO rules by own files in local/ hierarchy...
    * 2146 FIX: In distributed environments user notification rules trigger a profile synchronisation now...
    * 1232 FIX: Ldap: Replaces special danish characters now in user sync
    * 2149 FIX: LDAP: The diagnostic log has been changed to use a fixed path...
    * 2158 FIX: Condition column in WATO rule tables has now a flexible width...
    * 2160 FIX: Fixed rename of hosts where a host with this name did exist before
    * 2191 FIX: Fixed handling of URL variable 'mode' in web API for discovering services...

    Notifications:
    * 2193 FIX: Remove duplicate performance data from host notifications...

    Reporting & Availability:
    * 2189 FIX: Allow changing graph number from 1 to "all" when editing PNP graph in report...

    Event Console:
    * 1865 FIX: mkeventd: fixed exception when executing a shell script as action
    * 2133 FIX: Fix visualization of global EC setting for Rule Optimizer...
    * 2139 FIX: Fix exception in Event Console when archiving events with match groups and non ASCII characters
    * 2151 FIX: Fixed wrong time in events when forwarding logwatch to EC between timezones...

    HW/SW-Inventory:
    * 2147 FIX: Fixed exception in HW-/SW-Inventory GUI with special characters in inventorized data...
    * 2148 FIX: win_os: Fixed inventory of OS with older powershell versions
    * 2108 FIX: win_bios win_disks win_system win_video: these inventory checks can now handle colons in the output


1.2.6:
    Checks & Agents:
    * 2050 FIX: netapp_api_if: Fixed invalid speed warning for virtual interface groups...
    * 2086 FIX: apc_ats_status: Fixed exception when source different than selected source
    * 2087 FIX: netapp_api_temp: Fixed exception when dealing with old discovered checks...


1.2.6b12:
    Checks & Agents:
    * 2039 mk_logwatch: new per-logfile-options maxfilesize and maxlinesize...
    * 2048 FIX: netapp_api_fan, netapp_api_psu, netapp_api_temp: fixed typo in service description Shelfes -> Shelves
            NOTE: Please refer to the migration notes!
    * 2021 FIX: if_lancom: Also used for checking ELSA/T-Systems branded devices
    * 2023 FIX: if_lancom: Handle point-2-point interfaces of newer firmwares correctly
    * 2027 FIX: fc_port: Fixed exception when wirespeed is reported as 0 by the device
    * 1224 FIX: Fixed rare Bug in case of clusterd network interfaces...
    * 2079 FIX: freebsd agent: Was unable to find ntpq command with FreeBSD10...
    * 2082 FIX: jolokia_metrics.mem: Fixed levels on total memory usage

    Multisite:
    * 2024 FIX: Views: Fixed problem when filtering views by strings containing umlauts...

    WATO:
    * 1223 FIX: Fixed manual configuration of ntp peer check...
    * 2025 FIX: Fixed exception when synchronising custom ldap attributes in distributed WATO setup
    * 2026 FIX: Fixed exception when using umlauts in notification plugin descriptions...
    * 2078 FIX: Fixed exception with some snapshots when using a localized GUI...
    * 2080 FIX: Fixed UnicodeDecodeError when using a localized GUI on notification configuration page
    * 2084 FIX: Disabled notification for a user is now shown on profile page even when not permitted to edit...

    Notifications:
    * 2081 FIX: Improved logging of mkeventd in error cases

    BI:
    * 2020 FIX: Fixed non working FOREACH_CHILD mechanism for BI rules


1.2.6b11:
    Core & Setup:
    * 2014 FIX: Fixed different issues running Check_MK on CentOS 5.x
    * 2037 FIX: Inventorize piggy back data even if access to normal agent fails
    * 2016 FIX: Fixed service discovery / monitoring on hosts which have only piggyback data (e.g. ESX VMs)...

    Checks & Agents:
    * 1947 agent_ucs_bladecenter: Monitors UCS Bladecenter via Web-API...
    * 2017 FIX: Solaris-Agent: Prevent hanging agent in uptime section...
    * 1890 FIX: cisco_temperature: Replaces cisco_temp_perf and cisco_temp_sensor...
            NOTE: Please refer to the migration notes!
    * 2019 FIX: heartbeat_crm: Be compatible to yet unknown crm_mon output format

    WATO:
    * 1946 FIX: WATO Web-API: edit host action does no longer unset all unspecified attributes...

    Notifications:
    * 2015 FIX: Fixed sending notifications for services with umlauts in names...
    * 2038 FIX: Log complete Email address into monitoring history when notifying explicity addresses


1.2.6b10:
    Core & Setup:
    * 2012 FIX: Piggyback hostname translation can now deal correctly with umlauts
    * 2014 FIX: Fixed different issues running Check_MK on CentOS 5.x

    Checks & Agents:
    * 2005 services: change service description from service_ to Service or new installations
    * 1859 FIX: cups_queues: linux agent now runs section cups_queues in cached mode...
    * 1942 FIX: netapp_api_volumes: fixed exception when performance data generation was enabled
    * 1993 FIX: solaris_multipath: Fix detection of expected number of paths
    * 1944 FIX: hr_mem: no longer reports incorrect memory values when cached memory values are broken...
    * 1994 FIX: lparstat: Support new AIX version with two new columns nsp and utctc
    * 1997 FIX: checkpoint_connections, checkpoint_packets: Detect more recent devices
    * 2000 FIX: check_mk_agent.freebsd: Add missing <<<local>>> section, plugins was twice instead...
    * 2004 FIX: windows_updates: fix exception in WATO when displaying default levels
    * 2006 FIX: services: Add WATO rule for configuring parameters of discovered checks...
    * 2007 FIX: md: Handle rebuild of RAID 5 correctly, handle sitatuation of replacement correctly...
    * 2028 FIX: hyperv_vms: new plugin that allows spaces in VM names...
    * 2013 FIX: stulz_pump: Fixed exception during checking for some devices
    * 2029 FIX: fortigate_cpu, fortigate_memory, fortigate_session: fix SNMP scan function, add WATO rule set for sessions...

    Multisite:
    * 1983 FIX: Fixed special case in language configuration via user profile...
    * 1984 FIX: Fixed loosing sidebar after switching to/from edit mode in dashboard edior on page reload...
    * 1985 FIX: PNP graph dashlet handles graphs in distributed setups correctly...
    * 2008 FIX: Users created during basic auth login get the role assigned configured in "default user profile"...
    * 2011 FIX: "Service Group" view sorts/groups the services now correctly by host

    WATO:
    * 1986 FIX: Added nicer error message when calling the rename host page with a non existant host
    * 1987 FIX: Editing auxtags shows existing topics in dropdown instead of as "create new topic"
    * 2001 FIX: Fix exception of missing .site when editing a non-existing host
    * 2002 FIX: Mark slave sites as dirty if BI aggregates are changes and login is allowed...
    * 2009 FIX: Fixed styling of site login page for establishing a distributed monitoring WATO sync...
    * 2003 FIX: Fix saving of "Users are allowed to directly login into the Web GUI of this site"...
    * 2010 FIX: Improved error message when trying to add group assignment rule without having a group configured

    HW/SW-Inventory:
    * 1943 FIX: inventory plugin win_os: no longer detects incorrect i386 architecture...
    * 1995 FIX: dmidecode: Fix parsing when memory devices are listed before controller


1.2.6b9:
    Checks & Agents:
    * 1668 Interface groups: Can create groups out of interface item names...
    * 1827 oracle_tablespace: WATO rule for default increment...
            NOTE: Please refer to the migration notes!
    * 1940 FIX: ps: Fixed a rare crash on malformed agent output...
    * 1941 FIX: df.include: fixed exception on emtpy filesystems...


1.2.6b8:
    Core & Setup:
    * 1882 FIX: Fixed exception "filesystem_levels" not defined when compiling config for nagios
    * 1977 FIX: Dramatically reduced size of Check_MK check helper processes...
    * 1982 FIX: Fixed exception during checking regular checking when having checks without discovery function

    Checks & Agents:
    * 1673 netapp_volumes: now able to configure levels by magic factor
    * 1676 if.include: now able to detect grouped interfaces...
    * 1928 netapp_api_if: Improved handling and check output of virtual interfaces...
    * 1929 netapp_api_if: improved inventory and check output of virtual interfaces...
    * 1930 Windows agent: now able to unpack plugins.cap file (created by Check_MK agent bakery)...
    * 1933 esx_vsphere_objects: now able to set a different alert level when the host/vm reports 'unknown'...
    * 1992 df: Show usages near to zero with a higher precision - not simply as 0.00
    * 1881 FIX: omd_status: Check works now event when a site is reported as not OK...
    * 1923 FIX: cisco_qos: Fixed exception in discovery that might lead to missing services
    * 1924 FIX: cisco_power: Fixed missing power supplies in case where name is not unique
    * 1886 FIX: win_printers: Fixed exception in WATO when displaying default parameters
    * 1887 FIX: Logwatch event console forwarding: Better dealing with logwatch states
    * 1969 FIX: apc_symmetra: Fix wrong critical state "0 batteries need replacement"
    * 1926 FIX: ps: reenable compatiblity with existing configurations...
    * 1970 FIX: lparstat_aix: Made the check compatible to different kind of lparstat output...
    * 1971 FIX: printer_input/printer_output: Discovery is using name field when available no...
            NOTE: Please refer to the migration notes!
    * 1931 FIX: agent_vsphere: no longer crashes when host has no license information
    * 1932 FIX: check_http: Check SSL Certificate: did not work when SNI Option was set...
    * 1975 FIX: check_bi_aggr: Ignoring proxy settings from environment now
    * 1936 FIX: check_form_submit: fixed crash on certain form fields with unnamed input elements
    * 1938 FIX: docsis_channels_upstream: fixed missing checks if channels had the same ChannelId...

    Multisite:
    * 1979 Relative timestamps display warnings when they should be in future but are in past
    * 1937 cpu.loads: performance graph now displays number of CPUs
    * 1884 FIX: Fixed exception in virtual host tree snapin
    * 1885 FIX: Fixed filtering by software versions in software package search
    * 1972 FIX: Prevent erasing of quicksearch field when sidebar is reloaded (e.g. during activate changes)...
    * 1221 FIX: veeam_client: Multisite perfometer is now more robust
    * 1989 FIX: Fix sorting of services in availability views
    * 1978 FIX: Fixed linking to other views using "joined columns"...
    * 1980 FIX: logwatch: Fixed exception when acknowledging errors of a single logfile on a single host
    * 1981 FIX: Not trying to render view in view editor when the view is not valid

    WATO:
    * 1935 WATO Web-API: Reduced number configurable role permissions...
    * 1922 FIX: Fix exception in saving of hosttags if hosttag has at least one auxiliary tag
    * 1883 FIX: Fixed lossing service context when cloning a rule
    * 1925 FIX: Fix missing auxilliary tags that have their own topic...
    * 1927 FIX: Fixed level description in WATO rules, change from if above into at
    * 1976 FIX: Sorting BI rule choice dropdown field entries now

    Notifications:
    * 1988 FIX: Gracefully handline invalid empty bulk notification files from previous buggy versions

    Reporting & Availability:
    * 1990 FIX: Fix two exceptions in PDF exports of host group views

    Event Console:
    * 1974 FIX: Event console views were randomly ignoring host filters...


1.2.6b7:
    Core & Setup:
    * 1842 FIX: Rewrote implementation of service discovery (formerly inventory)...
    * 1869 FIX: Deleting outdated persisted agent sections now
    * 1919 FIX: cmk --snmpwalk: continue if one of the OIDs to walk fails
    * 1880 FIX: inventory_processes rules can now be configured without setting levels...

    Checks & Agents:
    * 1822 oracle_undostat: rule for non space error count...
    * 1823 mk_oracle_crs: compatibility against CRS 10.2 + 11.1...
    * 1825 oracle_recovery_status: backupcheck for user managed backups...
    * 1826 oracle_dataguard_stats: New rule for apply_lag_min, removed default rule...
    * 1388 FIX: oracle_asm_diskgroup: fixed wrong calculation of free space in NORMAL/HIGH redundancy Disk Groups...
    * 1389 FIX: oracle_rman: detect failed jobs...
    * 1390 FIX: mk_oracle: better detection of RMAN Archivelog Backups...
    * 1391 FIX: oracle_instance: New function for Primary Database not OPEN...
    * 1821 FIX: mk_oracle: changed connection to dedicated server mode...
    * 1824 FIX: oracle_recovery_status: removed default values from Check...
    * 1817 FIX: The Check_MK service did not result in CRITICAL/WARNING states when using Nagios as core...
    * 1844 FIX: oracle_crs_res: fix computation of node a ressource is running on...
    * 1828 FIX: oracle_dataguard_stats: Bugfix for 'params_value' referenced before assignment...
    * 1853 FIX: cisco_power, cisco_fan, cisco_temp_perf: fixed service description for some special cases...
            NOTE: Please refer to the migration notes!
    * 1856 FIX: ibm_svc_array ibm_svc_mdisk ibm_svc_mdiskgrp ibm_svc_portfc: made checks more robust for varying number of parameters of IBM SVC agent plugin...
    * 1874 FIX: ps: Old process inventory configurations work now again...
    * 1875 FIX: Fixed possible exceptions of CMC Check_MK helpers when using some custom checks...
    * 1847 FIX: oracle_logswitches: Fixed description of WATO rule for levels...
    * 1877 FIX: printer_input/printer_output: Check can now handle non reported capacity unit

    Multisite:
    * 1843 FIX: Fixed crash in display of crash report for precompiled host checks
    * 1870 FIX: Joined columns were empty in CSV, JSON or PYTHON exports of view...
    * 1871 FIX: Site filter is only shown as host related filter now...
    * 1872 FIX: View editor hides filter selection for object types which have no filter to choose...
    * 1876 FIX: User sorting of views can now be disabled again

    WATO:
    * 1816 FIX: Fixed garbled output on "rename host" result page
    * 1879 FIX: Not showing "only show permitted hosts/services" option for users not having "see all" permissions...

    Notifications:
    * 1213 New Notification macros $SERVICEFORURL$ and $HOSTFORURL$...

    Event Console:
    * 1873 SEC: Escaping event text of event console messages correctly in views...
    * 1861 FIX: exception in mkeventd when archiving certain event log lines
    * 1878 SEC: Fixed possible shell injection when filtering the EC archive...

    HW/SW-Inventory:
    * 1851 FIX: win_exefiles: inventory check can now handle time stamps in us english locale


1.2.6b6:
    Core & Setup:
    * 1832 FIX: Fix "global name 'splitted' is not defined" in bulk inventory...
    * 1808 FIX: Fixed broken nagios config when using RBN without a host defined...

    Checks & Agents:
    * 1807 check_mail: Added new check to check IMAP/POP3 login (incl. forwarding of mails to event console)...
    * 1818 FIX: dell_poweredge_cpu: Fix exception where BrandName is missing
    * 1819 FIX: dell_poweredge_temp: Make output and service description consistent with other temperature checks...
            NOTE: Please refer to the migration notes!
    * 1833 FIX: jolokia_metrics.gc: fix recently introduced exception for missing variable
    * 1806 FIX: services check was not recognizing configured state when no service was found
    * 1840 FIX: oracle_tablespaces: fix implementation of magic factor
    * 1848 FIX: df: title of pnp graphs for filesystem checks fixed...
    * 1209 FIX: livestatus_status: Check handles cluster using in cluster now
    * 1809 FIX: cisco_temp_perf: Fixed exception when no temperature threshold provided by device
    * 1812 FIX: juniper_screenos_mem: Fixed too large memory reported (byte <> kbyte mixup)
    * 1814 FIX: agent_ibmsvc: Fixed missing executable flag

    Multisite:
    * 1667 Sidebar snapin 'Tree of Folders' and 'WATO folder' filter now available on slave sites...
    * 1802 FIX: Links in messages like "successfully sent X commands" are now working again...
    * 1803 FIX: Fixed exception in Check_MK prediction page...
    * 1804 FIX: Fixed prechecked checkboxes in view actions after first action submit...

    WATO:
    * 1805 FIX: Changing roles marks sites where users can login dirty for sync now...
    * 1211 FIX: Fixed g_git_messages error on activate changes...
    * 1212 FIX: Fixed default value in wato parameter page for timeperiods...

    Notifications:
    * 1810 FIX: Rule based notifications: Fixed output of non contact mail recipient address in analyze table...

    Event Console:
    * 1839 FIX: Fix exception when notifying EC alert into monitoring for traps (because PID is missing)
    * 1813 FIX: Fixed bug in event console rule editor when no contact groups configured


1.2.6b5:
    Core & Setup:
    * 1797 FIX: Fix incomplete configuration during checking when using CMC...

    Checks & Agents:
    * 1795 FIX: Fix internal exception in WATO rule for filesystems...
    * 1522 FIX: quantum_libsmall_door, quantum libsmall_status: Fixed broken scan function

    Multisite:
    * 1801 FIX: "Add to visual" menu in views is now sorted
    * 1796 FIX: Fix filtering in Multisite View BI Boxes...


1.2.6b4:
    Core & Setup:
    * 1791 FIX: Fix problem where many bogus RRD files for Check_MK service would be created...
    * 1792 FIX: Fix path to special agents in case of manual installation

    Checks & Agents:
    * 1775 FIX: logins: Fixed exception during check execution
    * 1793 FIX: fritz: avoid Exception in inventory function of fritz checks if agent output is empty

    Multisite:
    * 1776 Dashboard: Allowing unicode characters in static text dashlet
    * 1774 FIX: IE: Always use the latest available rendering enginge of the used browser...
    * 1777 FIX: Fixed js error making the "add to visual" link break on pages with context...
    * 1798 FIX: Filters are now retained when adding a view to a dashboard...
    * 1799 FIX: Dashboards: Existing views added to dashboards now get a correct title / title_url
    * 1800 FIX: Fixed umlauts and HTML tags in exception texts...

    WATO:
    * 1794 FIX: Fix exception in WATO service list in case of vanished checks


1.2.6b3:
    Core & Setup:
    * 1759 Packed RPM and DEB agent packages are now shipped with normal Check_MK package...

    Checks & Agents:
    * 1665 agent_netapp: New special agent for NetApp monitoring via Web-API...
    * 1786 casa_cpu_mem, casa_cpu_temp, casa_cpu_util, casa_fan, casa_power: support more devices, also C100G
    * 1787 docsis_channels_upstream, docsis_channels_downstream: now also support CASA 100G
    * 1457 FIX: logins: new check renamed from "users" check...
            NOTE: Please refer to the migration notes!
    * 1762 FIX: lnx_thermal: Now ignoring trip points with level 0...
    * 1763 FIX: diskstat: Fixed error in config example of manpage
    * 1755 FIX: cisco_vpn_tunnel: fix exception in case tunnel is not OK
    * 1756 FIX: agent_ibmsvc: do not abort execution if one of the sections fail
    * 1778 FIX: cisco_secure: do not warn for port where port security cannot be enabled
    * 1764 FIX: mk_sap: Fixed exception when saving status file
    * 1663 FIX: winperf_if: fixed incorrect enumeration of interface index...
    * 1204 FIX: veeam_client: Not longer throwing an error in case of currenlty running backup
    * 1666 FIX: inventory check esx_vsphere_hostsystem: no longer crashes if information is missing...
    * 1767 FIX: fc_port: Re-enabled check discovery of this check
    * 1768 FIX: brocade_fcport/brocade_info: Only try to discover these services when device provides correct info...
    * 1769 FIX: megaraid_bbu: Fixed exception for some controllers reporting "full charge capacity"
    * 1770 FIX: megaraid_pdisks: Now handling unconfigured good/bad states...
    * 1771 FIX: domino_mailqueues: Fixed exception during inventory when no data usable data available
    * 1208 FIX: cifsmounts: Detects now unreachable CIFS mounts
    * 1772 FIX: lparstat_aix: Check handles already working agent output again
    * 1793 FIX: fritz: avoid Exception in inventory function of fritz checks if agent output is empty
    * 1795 FIX: Fix internal exception in WATO rule for filesystems...
    * 1522 FIX: quantum_libsmall_door, quantum libsmall_status: Fixed broken scan function
    * 1818 FIX: dell_poweredge_cpu: Fix exception where BrandName is missing
    * 1819 FIX: dell_poweredge_temp: Make output and service description consistent with other temperature checks...
            NOTE: Please refer to the migration notes!
    * 1388 FIX: oracle_asm_diskgroup: fixed wrong calculation of free space in NORMAL/HIGH redundancy Disk Groups...
    * 1389 FIX: oracle_rman: detect failed jobs...
    * 1390 FIX: mk_oracle: better detection of RMAN Archivelog Backups...
    * 1391 FIX: oracle_instance: New function for Primary Database not OPEN...
    * 1833 FIX: jolokia_metrics.gc: fix recently introduced exception for missing variable
    * 1463 FIX: juniper_screenos_mem, juniper_trpz_mem: pnp template fixed
    * 1806 FIX: services check was not recognizing configured state when no service was found
    * 1840 FIX: oracle_tablespaces: fix implementation of magic factor
    * 1848 FIX: df: title of pnp graphs for filesystem checks fixed...
    * 1821 FIX: mk_oracle: changed connection to dedicated server mode...
    * 1824 FIX: oracle_recovery_status: removed default values from Check...
    * 1209 FIX: livestatus_status: Check handles cluster using in cluster now
    * 1809 FIX: cisco_temp_perf: Fixed exception when no temperature threshold provided by device
    * 1812 FIX: juniper_screenos_mem: Fixed too large memory reported (byte <> kbyte mixup)
    * 1814 FIX: agent_ibmsvc: Fixed missing executable flag
    * 1817 FIX: The Check_MK service did not result in CRITICAL/WARNING states when using Nagios as core...
    * 1844 FIX: oracle_crs_res: fix computation of node a ressource is running on...
    * 1852 FIX: solaris_multipath: this check now works with inventory to remember the number of total paths...
            NOTE: Please refer to the migration notes!
    * 1853 FIX: cisco_power, cisco_fan, cisco_temp_perf: fixed service description for some special cases...
            NOTE: Please refer to the migration notes!

    Multisite:
    * 1758 Improved exception hander: Shows details without additional debug request, added mailto link for error report...
    * 1788 New personal setting for start page, right after login...
    * 1781 FIX: Fix broken grouping by host/service group in availability
    * 1783 FIX: Finish the view "History of Scheduled Downtimes"...
    * 1206 FIX: Hostname not longer shown as column in host views
    * 1766 FIX: Fixed exceptions in Web GUI when host or service groups used non ascii characters in names...
    * 1773 FIX: Fixed different exceptions when using localized multisite

    WATO:
    * 1760 Added search form to manual checks page
    * 1761 FIX: Ruleset search is now consistent for host & serviceparameters and manual checks
    * 1779 FIX: Fix broken icon in host diagnostic mode
    * 1765 FIX: Fixed bug when generating nagvis backends while having sites with livestatus proxy configured...
    * 1789 FIX: Fix preview of passive checks in WATO list of services
    * 1790 FIX: Fix WATO parameters page for passive checks...

    Notifications:
    * 1662 notification plugin spectrum: finalized script. now able to handle host notications
    * 1754 FIX: Recent notifications (for analysis): Fix wrong color of host DOWN (from yellow to red)
    * 1661 FIX: mknotifyd: improved performance when receiving forwarded notifications
    * 1664 FIX: mknotifyd: further performance improvements for notification forwarding
    * 1205 FIX: RBN: Fixed match contactgroup condition...

    BI:
    * 1784 FIX: Fix exception in BI Boxes when parents are being used


1.2.6b2:

1.2.6b1:
    Core & Setup:
    * 1439 mk-job: now also available on solaris systems...
    * 1648 New installations have the service to check for unchecked services enabled by default...
    * 1723 New check API function get_average() as more intelligent replacement for get_counter()...
    * 1725 The get_average() function from now on only returns one argument: the average...
            NOTE: Please refer to the migration notes!
    * 1483 FIX: Savely replace illegal vertical bars in check plugin output...
    * 1431 FIX: windows_agent: fixed error on parsing unicode formatted logfiles...
    * 1545 FIX: Check_MK Inventory check is now resulting in correct state on duplicate host
    * 1555 FIX: Improved validation on timeperiod references of non existing periods...
    * 1574 FIX: Hosts named like used python modules do not break precompiled checks anymore...
    * 1624 FIX: Remove illegal characters from service descriptions of active checks...
    * 1628 FIX: Remove trailing backslashes from service descriptions...
    * 1649 FIX: Check_MK inventory service has been renamed to Check_MK Discovery...
    * 1706 FIX: Fix file permissions when installing MKPs to 0644 or 0755...
    * 1750 FIX: Handle rare cases where SNMP response string begins with a line feed...
    * 1740 FIX: Changed default service discovery check intervall to 12 hours

    Checks & Agents:
    * 1197 climaveneta_temp: New check for temperature sensors on Climaveneta clima devices
    * 1167 citrix_license/esx_license: Can now be configured to always show OK as state
    * 1198 climaveneta_fan: New check for fan speed on Climaveneta devices
    * 1199 climaveneta_alarm: New check to display the alarm states on Climaveneta devcies
    * 1484 dell_om_sensors: Use sensor name as item...
            NOTE: Please refer to the migration notes!
    * 1200 Docsis Checks: Now HW Rev2 of Arris Cable Modems are detected.
    * 1486 mk_oracle: completely overhauled ORACLE monitoring...
    * 1201 allnet_ip_sensoric: Detect Temperature Sensors now in more cases...
    * 1171 Added new check for monitoring mail delivery (SMTP -> IMAP/POP3 mailbox)...
    * 1444 f5_bigip_chassis_temp, f5_bigip_cpu_temp: Two new checks to replace the old f5_bigip_temp...
            NOTE: Please refer to the migration notes!
    * 1432 agent_vsphere: now able to monitor virtual machines snapshots...
    * 1507 New optional parse_function for check API...
    * 1445 quantum_libsmall_door, quantum_libsmall_status: Two new checks for monitoring small Quantum tape libraries
    * 1448 domino_info: check is extended to also show and monitor the lnNotesServerState
    * 1509 if, if64: New option for make inventory based on port alias...
    * 1440 livedump: now able to add hosts icon_image on config generation...
    * 1517 carel_sensors: New check for monitoring temperature sensors of Carel AC devices
    * 1551 f5_bigip_vserver: add performance data for connections and connection rate
    * 1554 mk_oracle: You can now monitor multiple ORACLE releases on the same host
    * 1518 raritan_pdu_inlet, raritan_pdu_inlet_summary: Modified existing check to give one item per phase and support setting levels....
            NOTE: Please refer to the migration notes!
    * 1592 AIX: New Plugin to monitor errpt in logwatch style...
    * 1565 mem.win: set default levels for page file to 80%/90%
    * 1608 zpool_status: Add an overall state check (thx to Craig Cook)...
    * 1594 ibm_svc_host: Can now be set to be always OK...
    * 1595 esx_vsphere_objects_count: New Check to Ouput the number of VMs
    * 1567 postfix_mailq: speedup in Linux agent for large mail queues...
    * 1611 mssql.vbs: Supporting SQL-Server 2014 now
    * 1568 f5_bigip_cluster_v11: new check for F5 cluster status for firmware version 11
    * 1450 checkpoint_connections, checkpoint_packets: new checks to monitor Checkpoint firewalls
    * 1569 check_mk_agent.openbsd: add sections for mem and lnx_if (memory and network interfaces)...
    * 1451 users: new check to monitor number of users logged in on a linux system...
    * 1615 qnap_disks: Added support for Fujitsu NAS QR802
    * 1616 drbd: Added support for Ahead/Behind cluster states (DRBD >= 8.3.10)
    * 1626 Renamed service descriptions of filesystem, process and logwatch checks...
    * 1627 megaraid_ldisks: Warn if current cache or write policy differs from logical drive default policy...
    * 1629 check_mk_agent.freebsd: several new features and improvements, now only use statgrab...
    * 1630 smart: update in plugin that also outputs information about disks attached to a MegaRAID controller...
    * 1631 juniper_bgp_state: check now detects and supports more differen device models...
    * 1645 Added basic kernel section to FreeBSD agent...
    * 1597 bluecat_dhcp, bluecat_dns: Checks can now be used in Check_MK Cluster Mode
    * 1599 check_mk_agent.aix: Simple run_cached Feature for plugins...
    * 1699 Windows agent: new option "file" for writing output into a file...
    * 1684 cisco_vpn_tunnel: Now supporting VPN 3000 Conncentrator devices
    * 1685 enterasys_*: Now supporting device C2G124-48 (Rev 05.02.18.0002)
    * 1694 cisco_wlc/cisco_wlc_clients: Added support for Cisco AIR-CT2504-K9
    * 1726 Move variable data of Linux/UNIX agents to /var/lib/check_mk_agent...
            NOTE: Please refer to the migration notes!
    * 1734 check_sql: Added support for DB2 (thanks to Troels Arvin)
    * 1757 Check SSH can now be configured  in WATO
    * 1478 FIX: kernel.util, statgrab_cpu: fix computation of utilization...
    * 1480 FIX: brocade_vdx_status: disable check on some devices that do not support it...
    * 1485 FIX: dell_om_disks, dell_om_esmlog, dell_om_mem, dell_om_processors, dell_om_sensors: detect more devices...
    * 1202 FIX: cisco_power, cisco_temp_perf: Both checks now using a new service description...
            NOTE: Please refer to the migration notes!
    * 1446 FIX: cisco_temp_perf: Check now finds missing sensors in case where also cisco_temp_sensor is being used....
    * 1203 FIX: veeam_client: Now supports multiple Backups for one host...
            NOTE: Please refer to the migration notes!
    * 1437 FIX: veeam_jobs: fixed incorrect state for BackupSync job...
    * 1511 FIX: oracle_jobs: avoid broken checks, make compatible with old version...
    * 1513 FIX: Handle broken SNMP bulk walk implementation of Mikrotik Router firmware RouterOS v6.22...
    * 1503 FIX: Fixed monitoring of multiple SAP instances with one mk_sap plugin...
    * 1515 FIX: cisco_secure: fix service description, fix OK state in case of no violation
    * 1449 FIX: nginx_status: agent plugin no longer honours "http(s)_proxy" env variables of root user
    * 1387 FIX: mk_oracle: Correctly deal with underscore in SID for Oracle 9.2-10.1...
    * 1532 FIX: mk_sap: Cleaning up old state information from sap.state file...
    * 1548 FIX: bluecat_ntp: do not inventorized devices where NTP information is missing
    * 1549 FIX: bluecat_threads: do not inventorize this check where information is missing...
    * 1536 FIX: fritz!Box special agent now deals with new URLs (firmware >= 6.0) correctly
    * 1550 FIX: zfs_arc_cache: do not inventorize of no cache information available...
    * 1572 FIX: Sample configs, plugins etc. for windows agent use windows linebreaks now...
    * 1575 FIX: vSphere Monitoring works with RedHat 5.x now...
    * 1584 FIX: winperf_if: Fixed checks of interfaces with equal names but one with index...
    * 1590 FIX: printer_supply_ricoh: Fixed broken check
    * 1591 FIX: netapp_volumes: The state mixed_raid_type is now treated as non-critical state
    * 1602 FIX: dell_om_esmlog: Fixed typo in plugin output
    * 1603 FIX: ad_replication: fixed typo in plugin output
    * 1604 FIX: mysql_slave: Dealing with situation where connection with master is lost
    * 1563 FIX: Reworked configuration of process monitoring...
            NOTE: Please refer to the migration notes!
    * 1593 FIX: IBM SVC Checks: The Service Descriptions not longer contain IBM SVC as prefix...
            NOTE: Please refer to the migration notes!
    * 1564 FIX: check_mk_agent.linux: fix situation where async plugin is not executed after crash...
    * 1609 FIX: zpool_status: fix problem when the zpool has a separate log or cache device...
    * 1566 FIX: 3ware_disks: consider VERIFYING state as OK now...
    * 1612 FIX: job: Fixed wrong reported start time for running jobs
    * 1596 FIX: etherbox: Fix for the inventory in case of not connected temperature sensors...
    * 1571 FIX: check_mk_agent.linux: fix output of lnx_if on Ubuntu 8.04 (on older kernels), repairs tcp_conn_stats...
    * 1622 FIX: megaraid_bbu: handle case isSOHGood and consider it as critical...
    * 1617 FIX: lnx_if: Deal with data provided by cluster host
    * 1618 FIX: ad_replication: Output of timeLastSuccess and timeLastFailure was inverted...
    * 1623 FIX: hp_proliant_mem: support for some yet unhandled status situations
    * 1640 FIX: check_jolokia_metrics_serv_req: Fixed wrong levels shown for upper thresholds
    * 1632 FIX: hr_fs: remove ugly "mounted on:" information appearing on Juniper devices
    * 1646 FIX: hyperv_vms: Plugin garbles following plugin output when no VMs exist...
    * 1647 FIX: agent_ipmi: Check_MK service gets critical now when ipmi-sensors command fails
    * 1453 FIX: drbd.stats: tried to send non-numeric write order parameter to rrd...
    * 1598 FIX: bluecat_dhcp: Check is not longer found in inventory if dhcp service is not activated
    * 1635 FIX: multipath: fix parsing output of multipath on RedHat6 with space in alias
    * 1652 FIX: kaspersky_av_quarantine: Fixed exception when a file was found in quarantine
    * 1653 FIX: megaraid_pdisks: Resulting states are now hard coded within the check...
    * 1654 FIX: statgrab_disk: Fixed scaling of values shown in PNP graphs...
    * 1655 FIX: AIX Agent: Fixed broken filesystem checks when having PowerHA installed...
    * 1656 FIX: cisco_vpn_tunnel: Refactored complete check, fixed threshold bugs...
    * 1677 FIX: f5_bigip_interfaces: Cleaned up check a bit
    * 1679 FIX: ups_bat_temp: Now skipping sensors which are reported to have 0 upsBatteryTemperature
    * 1681 FIX: cmciii_lcp_fans: Skipping non FAN units now; cleaned up check
    * 1682 FIX: cmciii_lcp_waterflow: Check can now deal with devices with a different setup
    * 1701 FIX: Correctly show absolute level for CPU load in case of warn/crit...
    * 1702 FIX: Fix check_notify_count: notification had been counted twice...
    * 1703 FIX: ups_test: Fix computation of time since last self test...
    * 1454 FIX: megaraid checks: megacli binaries in lowercase (Ubuntu..) are now also detected by the linux agent
    * 1455 FIX: hp_proliant_mem:  avoid a crash of the check when module_condition is empty
    * 1688 FIX: juniper_screenos_mem: Fixed wrong total memory computation
    * 1658 FIX: agent_vsphere: no longer crashes when decommissioned vms report no hardware information...
    * 1708 FIX: cups_queues: fix outputting of current printer jobs if printer daemon is CUPS...
    * 1710 FIX: omd_status: Fix totally missing section in Linux agent...
    * 1711 FIX: win_printers.ps1: ignore temporary printers created by RDP terminal sessions...
    * 1712 FIX: hyper_vms: fixed for snapshot VMs with (...) in their names...
    * 1713 FIX: check_fstab_mounts: now correctly ignores swap space...
    * 1716 FIX: windows_tasks: consider state SCHED_S_TASK_QUEUED (0x00041325) as OK now
    * 1721 FIX: dell_om_mem: Handle formerly unhandled situations with multiple errors...
    * 1695 FIX: brocade_vdx_status: Is now not bein inventorized anymore for devices not supporting the check
    * 1722 FIX: lnx_thermal: fix invalid zero temperature if mode file is missing
    * 1696 FIX: cisco_temp_sensor: Value reported of check was not always correct (precision was wrong)...
    * 1727 FIX: cisco_secure: Fixed inventory exception when port security is not enabled
    * 1728 FIX: cisco_temp_perf: Not inventorized anymore for hosts supporting cisco_temp_sensor
    * 1724 FIX: emc_datadomain_temps: convert to new standard check output, add PNP template
    * 1729 FIX: apc_symmetra_test: Cleaned up check, fixed exception when self test date is zero
    * 1730 FIX: apc_symmetra: Fixed exception when last diagnose date was not known
    * 1731 FIX: ipmi_sensors: Fixed agent part when ipmi-sensors call on first agent run...
    * 1732 FIX: dell_powerconnect_cpu: Fixed exception during inventory for incompatible devices
    * 1733 FIX: dell_powerconnect_psu: Skipping inventory of not supported System temp sesnor for M6220 devices...
    * 1747 FIX: zfsget: try to speed up agent code for Linux/Solaris/FreeBSD by using -t filesystem,volume...
    * 1659 FIX: windows agent: fixed output of 64 bit performance counters...
    * 1748 FIX: win_dhcp_pools: fix naming of WATO rules and informal WARN/CRIT levels in performance data
    * 1735 FIX: oracle_instance: Inventory function deals better with old bogus agent output
    * 1736 FIX: lparstat_aix: Trying to deal with more kind of lparstat output...
    * 1737 FIX: mk_sap: Working around garbled SAP state file when multiple instances were running parallel
    * 1738 FIX: oracle_instance: Be compatible to old oracle agent outputs
    * 1751 FIX: winperf_ts_sessions: try to fix invalid number of active and inactive sessions...
    * 1739 FIX: lnx_thermal: Be more compatible to thermal devices which report no "type"

    Multisite:
    * 1508 Allow input of plugin output and perfdata when faking check results...
    * 1493 Added config option "Default filter group" to set the initial network topology view filter...
    * 1497 Implemented password policy capabilities for local users...
    * 1499 SEC: Fixed XSS injections in different places...
    * 1069 SEC: Replaced insecure auth.secret mechanism...
            NOTE: Please refer to the migration notes!
    * 1500 SEC: Preventing livestatus injections in different places...
    * 1530 Dashboard: Host/service statistics dashlets now deal with the context...
    * 1558 Better visualize manually changed notification enable/disable
    * 1621 Sorting Check_MK* services always on top of services lists
    * 1636 Crash checks now have an icon for viewing and sending a crash dump...
    * 1700 Enable icon for link to host/service parameters per default now...
    * 1705 Better styling of dashboard designer
    * 1714 Add support for jsonp export (next to json and python)...
    * 1715 Output icon information in CSV/JSON/Python export of views...
    * 1164 FIX: Fixed links from servicegroup overviews to single servicegroups
    * 1166 FIX: Also prevting stylesheet update issues during version updates (just like for JS files)
    * 1481 FIX: Fix broken layout of Host-, Service- and Contactgroup filters
    * 1482 FIX: Fix exception when editing a visual of type single host group...
    * 1487 FIX: Fixed exception in Web GUI "Internal error:: name 'Filter' is not defined" in manual setups (using setup.py)...
    * 1488 FIX: Fixed wrong information showing up on "Host Group" and "Service Group" views...
    * 1433 FIX: Quicksearch: no longer shows an invalid search result when looking for multiple hosts...
    * 1494 FIX: Fixed error in NagVis Maps snapin when some users had no contact groups assigned
    * 1496 FIX: Fixed exception after editing a dashboard as user without permission to publish dashboards...
    * 1436 FIX: quicksearch: search with multiple patterns (h: / s:) no longer discards the host pattern...
    * 1438 FIX: quicksearch: fixed various non-working quicksearch filters...
    * 1501 FIX: Legacy view formats created with 2014-09 snapshots are now converted...
    * 1506 FIX: Fixed randomly hidden dashboard title...
    * 1527 FIX: Fixed views missing values of some filters (serviceregex, hostgroup filters, ...)...
    * 1528 FIX: Fixed actions in mobile GUI...
    * 1529 FIX: Mobile-GUI: Fixed "all host problems" view not showing all problems...
    * 1533 FIX: Fixed sorting of hosts with same name in "services of host" view
    * 1534 FIX: Fixed filtering views in distributed setup lead to empty views...
    * 1553 FIX: Fix deleting (acknowleding) of logfiles in logwatch...
    * 1537 FIX: Added transformation code for user dashboards created between 2014-08 and 2014-10...
    * 1538 FIX: Only allow switching sites on/off when permitted to...
    * 1539 FIX: Fixed refreshing of PNP graphs in dashboards...
    * 1543 FIX: Hosttag columns are now available right ater creating a tag...
    * 1544 FIX: Fixed exception in complain phase in view editor...
    * 1573 FIX: WATO Quickaccess snapin: Pending button is not overlapped by icons anymore
    * 1557 FIX: Fix sorting of hostnames that only differ in lower/uppercaseness
    * 1577 FIX: Fixed editing of views using the "Downtime for host/service" sorter or column...
    * 1578 FIX: Folding states of containers with umlauts in titles are now persisted...
    * 1580 FIX: Views: Hardcoded single context filters are not shown in filter form anymore...
    * 1581 FIX: Single context views with missing context show an error message now...
    * 1585 FIX: Dashboard: Fixed mass client CPU load consumption when making graph dashlets too small...
    * 1586 FIX: Dashboard: Toggling edit/non-edit is now reflected when reloading the page
    * 1605 FIX: Fixed perfometer of check check_mk-printer_supply_ricoh
    * 1607 FIX: check_http: Fixed broken links in escaped plugin output
    * 1614 FIX: Fixed wrong URL in webapi.py documentation
    * 1619 FIX: Renamed "Hostgroups" and "Servicegroups" views to "Host Groups" and "Service Groups"
    * 1638 FIX: Fixed styling small styling problems in wiki snapin
    * 1641 FIX: Quicksearch: Now able to search for services with backslashes in names
    * 1642 FIX: Quicksearch: Improved error handling on invalid search statements (invalid regexes)
    * 1651 FIX: Consolidated painters of service list views...
    * 1678 FIX: Fixed problem with garbled styles on user profile page after saving
    * 1680 FIX: Fixed various dashlet designer position/resizing issues...
    * 1683 FIX: Replaced a lot of old GIF images with better looking PNG images
    * 1687 FIX: Add visual to dashboard menu can now be closed with click anywhere on page
    * 1709 FIX: Fix exception when a non-Ascii character is part of the variable part of a view title
    * 1691 FIX: Fixed problem when watching BI aggregations with umlauts in titles or group name

    WATO:
    * 1170 Added buttons to move rules to top/bottom of the list to ruleset edit dialog
    * 1489 Added iCalendar import for generating timeperiods e.g. for holidays...
    * 1495 Most WATO tables can now be sorted (where useful)...
    * 1504 WATO makes host tag and group information available for NagVis...
    * 1535 Disabled services on service discovery page now link to the ruleset
    * 1587 SEC: Prevent logging of passwords during initial distributed site login...
    * 1560 Put host and service groups into one WATO menu item...
    * 1561 Remove Auditlog from the main WATO menu and put it into the activate Changes page
    * 1562 Move manual checks into a new WATO module...
    * 1697 Allow non-Ascii characters in topic of host tag groups
    * 1707 WATO rule editor: show title of tag group when rendering the conditions of a rule...
    * 1689 Creating WATO backends for each configured site now...
    * 1690 Pending changes can now be discarded...
    * 1693 Added search form to global settings page...
    * 1717 Split up LDAP configuration dialog into four boxes...
    * 1165 FIX: Fixed exception in service discovery of logwatch event console forwarding checks...
    * 1490 FIX: Timperiod excludes can now even be configured when creating a timeperiod...
    * 1491 FIX: Fixed bug in dynamic lists where removing an item was not always possible...
    * 1492 FIX: Fixed too long URL bug when deleting a timeperiod right after creating one
    * 1498 FIX: Fixed displaying of global settings titles / help texts...
    * 1502 FIX: Fixed removing elements from ListOf choices during complain phase
    * 1505 FIX: Snapshots are now bound to the used monitoring core...
    * 1540 FIX: Host diagnose page: Some tests were failing randomly
    * 1541 FIX: Fixed missing form fields for notification method when editing rbn default rule
    * 1542 FIX: Changed text of "debug_log" option to be clearer in distributed setups...
    * 1546 FIX: Fixed adding cluster nodes to new cluster in complain phase...
    * 1556 FIX: WATO inventory ignores already inventorized checks which does not exist anymore...
    * 1576 FIX: SNMP Community host attribute is now visible for IE<=8...
    * 1588 FIX: Renamed SNMP communities rule to SNMP credentials
    * 1589 FIX: Restructured SNMP credentials rule specification...
    * 1620 FIX: Fixed exception during host renaming when host has no perfdata
    * 1625 FIX: Safely handle characters that have a special meaning in regexes when creating service-specific rules...
    * 1637 FIX: Fixed exception in notification analysis when notifications have not NOTIFICATIONTYPE set
    * 1639 FIX: Interfaces with speed more than 10GBit/s can now be configured correctly
    * 1633 FIX: Fix problem that attributes of new WATO folders have not been saved...
    * 1634 FIX: Fix editing of cluster hosts in WATO: cluster-property no longer goes lost...
    * 1686 FIX: Host renaming also updates explicit negated hosts in rules

    Notifications:
    * 1512 Bulk notification can now be grouped according to custom macro values...
    * 1650 Enabled rule based notifications by default (for new installations)...
    * 1749 Allow title of notifiation script to be in third line if second line is encoding: utf-8...
    * 1660 notification plugin spectrum: now configurable via flexible notifications
    * 1168 FIX: HTML mails can now be configured to display graphs among each other...
    * 1514 FIX: Try harder to detect previous hard state in notification when using Nagios as core...
    * 1582 FIX: Fixed missing graphs in mails when sending notifications to non-contacts...
    * 1583 FIX: Can use contact groups without hosts/services assigned in RBN rules now...
    * 1606 FIX: Moved notify.log to var/log/notify.log in OMD environments...
    * 1570 FIX: Fix notification of check_http active checks with Nagios core...
    * 1704 FIX: Fix notification analyser in case there are non-Ascii characters in the notification context

    BI:
    * 1435 FIX: Saving BI aggregations: No longer reports 'Request-URI Too Large'...
    * 1559 FIX: Fix link from BI icon to BI views (aggregations affected by this host/service)
    * 1692 FIX: Aggregations with umlauts in title/topic can now be displayed in BI/Availability

    Reporting & Availability:
    * 1720 FIX: Remove bogus column H.Down if "Consider times where the host is down" is switch off...

    Event Console:
    * 1169 Added host state type filter to "recent event history" view
    * 1718 Show groups of regex match of events in details views of Event Console
    * 1719 Allow to allow both host name and IP address when checking for events in Event Console...
    * 1531 FIX: Fixed exception in event history view when displaying CHANGESTATE events
    * 1610 FIX: Hostname translation now also works for incoming SNMP traps
    * 1643 FIX: Improved error handling of exceptions when processing log lines
    * 1644 FIX: Fixed matching dynamic number of regex match groups...
    * 1698 FIX: Fix specifying explicit path to unix socket for check_mkeventd

    Livestatus:
    * 1613 FIX: Fixed invalid json format in Stats query with requested heaeders...

    HW/SW-Inventory:
    * 1479 liveproxyd: new function for collecting remote inventory data...
            NOTE: Please refer to the migration notes!
    * 1452 Solaris HW/SW-Inventory added...
    * 1547 FIX: win_cpuinfo: fix case where NumberOfCores is missing (Windows 2003)...
    * 1552 FIX: mk_inventory.ps1: fix garbled or missing entries by removing bogus binary zeroes...
    * 1752 FIX: win_exefiles: handle case gracefully where no size information is available
    * 1753 FIX: win_bios: handle case with colons in BIOS version

    inventory:
    * 1516 FIX: win_disks: fix exception in case of empty signature


1.2.5i6:
    Core & Setup:
    * 1008 Overall check timeout for Check_MK checks now defaults to CRIT state...
    * 1373 SEC: Do not ouput complete command line when datasource programs fail...
    * 1425 New section header option "encoding" for agent output...
    * 1129 FIX: Windows MSI-Installer: some systems created corrupted check_mk_agent.msi files...
    * 1426 FIX: windows agent: logwatch: no longer reports incorrect formatted texts (japanese characters)...
    * 1429 FIX: Disabled snmp checktypes are now sorted out before Check_MK contacts the snmp host...

    Checks & Agents:
    * 0185 knuerr_rms_humidity, knuerr_rms_temp: Two new Checks to Monitor the Temperature and the Humidity on Knürr RMS Devices
    * 1065 heartbeat_crm / heartbeat_crm.resources: Rewrote checks / formalized parameters...
    * 1068 livedump: Added optional check interval (detect staleness) / option to encrypt mails...
    * 1093 windows agent: performance counter can now be specified by name...
    * 0189 docsis_channels: Support for Frequency of Downstream Channels for Devices with DOCSIS MIB
    * 0190 docsis_channels_upstream: New check for monitoring upstream channels on cable modems with DOCSIS MIB
    * 0193 docsis_cm_status: New Check Status Check for Cable Modems with Docsis MIB.
    * 1070 printer_input/printer_output: New checks to monitor input/output sub-units of printers...
    * 0196 esx_vsphere_hostsystem: New subcheck for maintenance mode...
    * 0197 check_uniserv: New Check for Uniserv Data Management Services...
    * 0199 veeam_client: Check rewritten to get a nicer output
    * 0200 arris_cmts_cpu,arris_cmts_temp: New Checks for Arris CMTS Devices ( Temperature and CPU Utilization)
    * 0202 cisco_temp_sensor: It is now possible to configure this check in WATO....
    * 1172 New check sap.value_groups...
    * 1173 cisco_secure: Check creates now a summary instead one service by port...
            NOTE: Please refer to the migration notes!
    * 1174 rms200_temp: New Temperature check for RMS200 Devices
    * 1175 dell_idrac_disks: New Check for Harddisks using Dell iDrac
    * 0644 adva_fsp_if: instead of lower warning and critical levels check now supports lower and upper levels
            NOTE: Please refer to the migration notes!
    * 1006 printer_pages: add Perf-O-Meter and PNP template
    * 0646 brocade_fcport: the administrative states for which ports are inventorized can now be configured in WATO
    * 1010 chrony: new check for NTP synchronization via chrony on Linux...
    * 1011 ibm_svc_systemstats.disk_latency: introduce levels for alerting...
    * 1372 cisco_vss: new check for monitoring state of Cisco Virtual Switches
    * 0648 brocade_fcport: new speed calculation of isl_ports...
    * 0649 f5_bigip_pool: check now also prints the node names of down nodes
    * 1374 arc_raid_status: moved plugin into main Linux agent...
            NOTE: Please refer to the migration notes!
    * 1375 vxvm_enclosures, vxvm_multipath, vxvm_objstatus: joined into one agent plugin called vxvm...
    * 1376 dmraid: moved plugin code into normal Linux agent...
    * 1377 Renamed agent plugin resolve_hostname into dnsclient, make portable to all Unices...
    * 1146 nfsmounts: supported by AIX agent now...
    * 1103 windows agent: now able to omit context text of logfiles...
    * 1150 netstat: new check for monitoring TCP/UDP connections and Linux and AIX...
    * 0654 oracle_instance: now also monitors the log mode
    * 1176 winperf_msx_queues: The list of counters for inventory can now be configured host based using wato
    * 0656 brocade_fcport: inventory rule can now choose upon physical und operations states as well, state choices were also updated
    * 1177 Hivemanger: New agent to check hivemanager devices
    * 1383 oracle_asm_diskgroup: Account for offline disks and required mirror free space...
            NOTE: Please refer to the migration notes!
    * 1178 arris_cmts_mem: New check for Memory usage on arris cmts modules.
    * 1179 bluecat_dhcp: New Check for DHCP Service on bluecat adonis devices.
    * 1180 bluecat_dns, bluecat_dns_queries: New DNS Checks for Bluecat Adonis.
    * 1181 bluecat_ntp: New Check for NTP on bluecat adonis or proteus devices
    * 1105 wmic_if.ps1: Powershell version of the wmic_if.bat script...
    * 1182 bluecat_ha: New Check for HA Status on Bluecat Adonis devices
    * 1183 bluecat_commandserver: New Check for bluecat adonis devices
    * 1397 juniper_screenos_cpu, juniper_screenos_fan, juniper_screenos_mem, juniper_screenos_temp, juniper_screenos_vpn: new checks for Juniper ScreenOS Firewalls
    * 1106 mk_inventory.ps1: now uses the MK_CONFDIR environment variable from the agent (if available)...
    * 1107 windows agent: now sets additional environment variables...
    * 1108 printer_io.include: included tray description in check output
    * 0657 diskstat: cluster support added for single disk modes
    * 1111 vCenter monitoring: greatly improved performance (at least 40 times faster)...
    * 1112 esx_vsphere_hostsystem.mem_usage_cluster: allows to monitor total RAM usage of all nodes in a cluster...
    * 0658 brocade_info: new check to retrieve informational data about Brocade switches
    * 1385 oracle_instance: new WATO rules for archivelog, logging, login and uptime...
    * 1403 kernel.util: allow levels for the total CPU utilization...
            NOTE: Please refer to the migration notes!
    * 1117 agent_vsphere: now able to query license information from esx system...
    * 1118 bluecat_dns, bluecat_dhcp: no able to run as clustered checks...
    * 1409 Extended Check_MK-API: check function may return None...
    * 0659 domino_tasks: new check to monitor tasks on a lotus domino server via snmp
    * 1187 Hivemanager: Extended Check and Agent...
    * 1130 esx monitoring: agent_vsphere now retrieves additional data (used by HW-inventory)...
    * 1422 agent_vsphere: now able to configure where the power state of a vm or esx-host should be assigned...
    * 1442 ups_socomec_out_source: New check for checking the power source of out phases for Socomec UPSs
    * 0662 domino_mailqueues: new check to monitor mail queues in Lotus Domino
    * 1188 veeam_client: Check now also outputs ReadSize and TransferedSize...
    * 0663 domino_info: new check to extract informational data about a Lotus Domino Server
    * 0664 domino_users: new check to monitor the number of users on a Domino Notes server
    * 1447 domino_transactions: new check to monitor the number of transactions per minute on Lotus Domino servers
    * 1190 statgrab_cpu: Check can now handle parameters
    * 1191 Linux agent now also sends information about tmpfs...
    * 1193 ps: Manual Checks can now use RegEx for user matching...
    * 1194 Linux Agent now supports monitoring of cifs mounts
    * 1195 AIX Agent now also supports monitoring of cifs mounts
    * 1196 apache_status: Added timeout...
    * 1443 ups_socomec_outphase: New check for monitoring the out phases of Socomec UPSs
    * 1051 FIX: tcp_conn_stats: fix missing performance data...
    * 1142 FIX: winperf_ts_sessions: fix computation, check has never really worked
    * 1090 FIX: zfsget: fixed exception which happened on incomplete zfs entries
    * 0187 FIX: hp_proliant_power: Fixed Wato configuration
    * 0192 FIX: oracle_rman_backups: Not longer try to make a inventory for broken plugin outputs
    * 0194 FIX: raritan_pdu_inlet: Check now outputs the correct values...
            NOTE: Please refer to the migration notes!
    * 1071 FIX: oracle_rman_backups: Only inventorize ARCHIVELOG / DB FULL / DB INCR entries...
    * 1152 FIX: mk-job: The check now captures currently running jobs and their start time...
    * 0198 FIX: cisco_temp_sensor: Removed dicey detection for temperature value....
    * 0645 FIX: brocade_fcport: since in newer firmware (7.*) swFCPortSpeed is deprecated, we then calculate port speed from IF-MIB::ifHighSpeed
    * 1097 FIX: windows_agent: preventing missing agent sections on first query...
    * 1009 FIX: df: deal with space in file system type for PlayStation file system...
    * 1098 FIX: esx_vsphere_counters.diskio: Now reports unknown when counter data is missing
    * 1143 FIX: dell_powerconnect_temp: fix configuration via WATO...
    * 1144 FIX: blade_bx_temp, dell_chassis_temp, emerson_temp, ibm_svc_enclosurestats, ups_bat_temp: rename service description...
            NOTE: Please refer to the migration notes!
    * 1145 FIX: windows_tasks: handle case correctly where task is currently running...
    * 1378 FIX: mk_logwatch: remove exceeding \n when rewriting message and using \0...
    * 1147 FIX: upc_capacity, ups_socomec_capacity: Fix checking of battery left levels...
    * 1099 FIX: tsm_scratch: now returns the variable name instead the values during inventory...
    * 0650 FIX: f5_bigip_pool: limits to the number of active nodes are now correctly applied...
            NOTE: Please refer to the migration notes!
    * 1102 FIX: esx_vsphere_counters: no longer raise false alarms because of invalid data from ESX Host...
    * 1149 FIX: check_mk-ibm_svc_systemstats.diskio, check_mk-ibm_svc_systemstats.iops: fix exception in Perf-O-Meter
    * 0651 FIX: f5_bigip_interfaces: Fix invalid throughput values, detect newer F5 devices...
    * 1393 FIX: casa_cpu_temp, casa_cpu_util: Change service description to standard...
            NOTE: Please refer to the migration notes!
    * 1104 FIX: winperf_if: Improved matching of data from wmic_if.bat / wmic_if.ps1 scripts...
    * 1110 FIX: windows agent: fixed missing agent section problem if a cached script ran into a timeout...
    * 1113 FIX: oracle_rman: fixed exception when backup was currently running
    * 1114 FIX: bluecat_threads: no longer detected on wrong systems...
    * 1116 FIX: megaraid_ldisk: now longer raises an exception for adapters with 'No Virtual Drive Configured'
    * 1122 FIX: windows agent: unicode logfile monitoring: now able to detect incomplete written lines...
    * 1184 FIX: cisco_power: Fixed detection of item. In some cases the status information was part of the item...
            NOTE: Please refer to the migration notes!
    * 1078 FIX: Fix compensation for daylight safing time in prediction
    * 1126 FIX: bluecat_ntp: check no longer crashes on evaluating sysLeap values higher than 1...
    * 1127 FIX: bluecat_dhcp: fixed exception when data was available.. returns UNKNOWN when data is missing
    * 1128 FIX: bluecat_dns: now reports UNKNOWN if no snmp data is available
    * 1131 FIX: esx_vsphere_hostsystem.maintenance: fixed misspelling in service description...
            NOTE: Please refer to the migration notes!
    * 1161 FIX: fc_port: Fixed invalid values of counters, fixed wrong values in graphs...
    * 1192 FIX: veeam_jobs: Check now recognize sync jobs...
    * 1386 FIX: oracle_jobs: Bugfix for forever running jobs...
    * 1427 FIX: esx_vsphere_hostsystem.multipath: no longer crashes at invalid multipath types...

    Multisite:
    * 1066 New Dashboard Designer...
    * 1392 WATO Folder filter: show only the paths a user is allowed to see
    * 1398 Allow to spread times of next check when rescheduling...
    * 1405 Checkbox for settings downtimes on the hosts of the selected services...
    * 1410 Output log text of scheduled downtime log entries...
    * 1411 New builting views for the history of scheduled downtimes
    * 1185 mobile ui: Added a new view to see events from the Event Console
    * 1412 Speed up of displaying and sorting after WATO folder path
    * 1477 New screenshot mode for Multisite...
    * 1067 FIX: Fixed login problem in LDAP connector when no user filter specified...
    * 1094 FIX: sidebar snaping 'Tree of folders': fixed exception
    * 1154 FIX: Availability: Fixed unwanted redirect to edit annotation page after editing availability options...
    * 1401 FIX: Display options in views are now again persistent...
    * 1120 FIX: Multisite filters Host/Service Contactgroup: Fixed livestatus exception...
    * 1158 FIX: Moved filter logic to visuals module...
            NOTE: Please refer to the migration notes!
    * 1077 FIX: Fixed labelling of Y achsis in prediction graphs...
    * 1162 FIX: User profiles can not be edited on WATO remote sites anymore...

    WATO:
    * 1096 New WATO web service: manage hosts via a new HTTP API...
    * 1155 NagVis map edit/view permissions can now be set using roles/groups...
    * 1115 Renamed rule: Hosts using SNMP v2c -> Legacy SNMP devices using SNMP v2c...
    * 1404 Make title/help of custom user attributes localizable...
    * 1159 Remote BI Aggregations can now be configured to be checked as single services...
    * 1163 Service discovery: Added direct link to check parameter ruleset of services...
    * 1428 Web-API: now able to add cluster hosts...
    * 1064 FIX: Fixed rare issue with WATO communication in distributed setups (different OS versions)...
    * 1089 FIX: Snapshot restore: fixed exception during exception handling......
    * 1091 FIX: logwatch patterns: allow unicode text in pattern comment
    * 1092 FIX: logwatch: now able to enter unicode text into the "Pattern (Regex)" field
    * 0191 FIX: Added swp files to the ignore list for the WATO git feature...
    * 1153 FIX: Changed custom user attributes can now be used immediately...
    * 0201 FIX: Fixed error message in Rulelist of RBN...
    * 1100 FIX: WATO backup domains: fixed bug were excluded files still got deleted on snapshot restore...
    * 1101 FIX: WATO check parameter: renamed 'Nominal Voltages' to 'Voltage Levels..'
    * 1396 FIX: Fix default setting of Enable sounds in views...
    * 1109 FIX: WATO active checks: passwords no longer shown as plain text....
    * 1119 FIX: WATO create rule: No longer raises an incorrect permission warning when creating a new rule...
    * 1121 FIX: Rule based notifications formular: No longer raises Request-Uri-Too-Large errors...
    * 1160 FIX: Fixed wrong named column in mkeventd rules
    * 1430 FIX: Clone group: Now displays correct alias name of cloned group...

    Notifications:
    * 1151 Add variables (HOST/SERVICE)ACK(AUTHOR/COMMENT) to notification context...
    * 1394 HTML notifications have a new content field for debugging variables...
    * 1400 Added example notification script for Pushover to doc/treasures/notifications...
    * 1123 Rule based notifications: New condition "Match Service Groups"
    * 1186 RBN: It's now possible to Filter for contactgroups...
    * 1189 sms notification: also send information about Downtimes, Acknowledgments and Fallping now
    * 1424 mknotifyd: now able to check if its still listening for telegrams...
    * 1156 FIX: Graphs in HTML mails are now sent again where they where missing...
    * 1157 FIX: Fixed SMS plugin on at least debian (distrs which have no sendsms/smssend)...
    * 1407 FIX: Fix exception in rule based notification on non-Ascii characters in log message
    * 1408 FIX: mknotifyd now really reads all configuration files below mknotifyd.d...

    BI:
    * 1406 Assume PEND in count_ok aggregations if all nodes are PEND...

    Event Console:
    * 1148 Allow execution of actions when cancelling events...
    * 1395 Event Console can now create notifications via Check_MK RBN...
    * 1007 FIX: check_mkevents: fix case where events contain binary zeroes
    * 1399 FIX: Fix left-over tac processes when showing Event Console history...
    * 1402 FIX: Fixed cased where counting events did not reach required count...
    * 1124 FIX: WATO EC configuration: no longer raises an exception when user has restricted WATO access...
    * 1125 FIX: EC actions are now saved when an EC rule has "Send monitoring notification" set...

    HW/SW-Inventory:
    * 0643 windows inventory: OS now contains the install date, reg_uninstall now contains the path...
            NOTE: Please refer to the migration notes!
    * 0652 windows software inventory gives some more details about OS and installed software...
            NOTE: Please refer to the migration notes!
    * 0653 script to extract HW/SW-Inventory data in CSV format...
    * 0660 mk_inventory-ps1: new uses the Install Location as path for win_reg_uninstall
    * 0661 HW/SW-Inventory: install date of software packages no longer in unix timestamps but date format...
            NOTE: Please refer to the migration notes!
    * 1413 HW/SW-Inventory implementation step one finished...
    * 0655 FIX: win_cpuinfo and mk_inventory.ps1 agent: unit of CPU speed fixed, fixes for long output lines in agent
    * 1379 FIX: Fixed filter "Host has inventory data"...
    * 1423 FIX: Host HW-inventory: now longer generates an exception on displaying the BIOS date

    check:
    * 1384 oracle_jobs: new WATO rules, changed service name to SID.OWNER.NAME...
            NOTE: Please refer to the migration notes!


1.2.5i5:
    Core & Setup:
    * 1012 Fix quoting of backslashes in custom checks with nagios core...
            NOTE: Please refer to the migration notes!
    * 1038 Massive speedup of cmk --snmptranslate
    * 1035 FIX: Do not fail on errors in *.mk files anymore - except in interactive mode...
    * 0174 FIX: Fixed appending of --keepalive-fd parameters to checkhelpers...
    * 1053 FIX: Fixed events check always being reporting OK state...
    * 1045 FIX: Gracefully restart check_mk helpers in case of memory leak...
    * 0633 FIX: diskstat: fixed performance data of old legacy disk IO read/write data...

    Checks & Agents:
    * 0168 f5_bigip_pool: Added Wato configuration...
    * 0995 raritan_pdu_outletcount: new check for outlet count of Raritan PX-2000 family PDUs
    * 0169 websphere_mq_channels,ebsphere_mq_queues: New Checks to monitor IBM Websphere MQ Queues and Channels...
    * 1034 Always provide also 64 bit version of Windows agent
    * 0170 hp_proliant_power: New check to monitor the Power Meter on Prolaint Servers and iLO Boards
    * 0172 zfsget: Check is now usable in cluster_mode...
    * 1039 aix_diskiod: new check for disk IO on AIX
    * 0997 New checks and a special agent for ALLNET IP Sensoric devices...
    * 0175 logwatch.groups: New logwatch subcheck who can be used to group logfiles together....
    * 1041 aix_memory: new check for RAM and SWAP on AIX
    * 0998 ibm_imm_health: Trying to recognice newer versions of IBM IMM now too
    * 0628 raritan_pdu_inlet: now also monitors the three phases of the inlet
    * 1073 sni_octopuse_cpu: added PNP graph definition and Perf-O-Meter
    * 0178 mssql_tablespaces: It is now possible to define thresholds
    * 0999 allnet_ip_sensoric.pressure: New Check for Pressure Sensors in ALLNET IP Sensoric devices
    * 1082 windows agent: now also available as msi installer...
    * 0179 check_dns: It is now possible to use the local dns server in wato configuration...
    * 1058 livedump-mail-fetch: Now supporting either quoted-printable or non encoded mails...
    * 0180 sap: It is now possible to add multiple sap instances to the sap.cfg file...
    * 0181 citrix_sessions, citrix_serverload: New checks for Citrix Load (a Score calculated by citrix) and the number of sessions
    * 0637 jolokia_metrics.gc, jolokia_metrics.tp, jolokia_info: two new subchecks for the jolokia_metrics checks and better error handling for jolokia_info...
    * 1000 qlogic_sanbox.temp: New Check for temperature sensors in QLogic SANbox Fibre Channel Switches
    * 1001 qlogic_sanbox.psu: New Check for power supplies in QLogic SANbox Fibre Channel Switches
    * 0182 MegaCli: Agent now also supports the 64bit version (Thanks to Philipp Lemke)
    * 1132 qlogic_fcport: New Check for Fibre Channel Ports in QLogic SANbox FC Switches
    * 1133 qlogic_sanbox_fabric_element: New Check for Fabric Elements in QLogic SANbox Fibre Channel Switches
    * 1134 bintec_sensors.fan: New Check for Fan Speed of Bintec Routers
    * 1135 bintec_sensors.voltage, bintec_sensors.temp: New Checks for Voltage and Temperature Sensors of Bintec Routers
    * 1048 mem.win: support predictive levels...
    * 1136 bintec_brrp_status: New Check for BRRP States on Bintec Routers
    * 0640 jolokia_metrics.gc, jolokia_metrics.tp: now come with its own pnp templates
    * 1088 included check_mk_agent windows msi installer...
    * 0183 sentry_pdu: New check to monitor plugs of sentry PDUs
    * 0184 knuerr_sensors: New Check to monitor Sensors on a Knürr RMS Device
    * 0994 FIX: agent plugin smart: fixed syntax error
    * 0989 FIX: logwatch.ec: Fix forwarding multiple messages via syslog/TCP...
    * 0943 FIX: if.include: fixed incorrect traffic percentage values in the check output of if checks...
    * 0944 FIX: oracle_tablespaces: fixed calculation of space left and number of remaining increments...
    * 1032 FIX: check_traceroute: Fix option Use DNS, worked vice versa
    * 0171 FIX: hp_blade_psu: Fixed pnp template...
    * 0996 FIX: apc_symmetra_test: Handle unknown date of last self test as intended...
    * 0173 FIX: hitachi_hnas_volume: Fixed bug when snmp outputs empty lines
    * 1037 FIX: bintec_info: support bintec RXL12500
    * 0948 FIX: mk_inventory.ps1: increased caching time to 14400, fixed incorrect default cachefile path
    * 0827 FIX: lnx_thermal: Not checking active trip points (e.g. cooling device triggers) anymore
    * 1043 FIX: printer_supply: fix value error in default parameters...
    * 0626 FIX: veeam_jobs: agent now supports output lines longer than 80 chars
    * 1072 FIX: printer_supply: fix colors of Perf-O-Meter on HP OfficeJet...
    * 0950 FIX: check_mkevents: now able to resolve the hostname of the remote hosts...
    * 0177 FIX: esx_vsphere_hostsystem.multipath: Fixed return state in case of paths in standby...
    * 1054 FIX: mysql_slave: Only monitor the age of the slave when it is running
    * 1075 FIX: if, if64: Fixed PNP template in order to correctly scale Y axis
    * 0631 FIX: fc_port: several fixes for the perfometer to display the right values...
    * 0632 FIX: brocade_fcport: fix perfometer output of out bandwidth when averaging is switched on
    * 1055 FIX: mysql_slave: Fixed detecting CRIT states when IO/SQL slaves are not running
    * 0634 FIX: Max Bandwidth for PNP-Graphs of Interface checks corrected...
    * 0635 FIX: fc_port: the check no longer inventorizes ports with administrative state of 'unknown' or 'offline'
    * 0636 FIX: fc_port: do not inventorize if brocade fibre channel mib is also supported on the device...
    * 1083 FIX: ad_replication.bat: does not return data if the server is no DC
    * 0638 FIX: windows_updates: agent plugin now always sends section header, even if no update information provided...
    * 1084 FIX: ps: now able to handle bigger process groups without constant MKCounterWrapped Exceptions...
    * 1087 FIX: Active checks: Non-ascii check commands now converted into utf-8...
    * 1049 FIX: ups_capacity: Fix exception when running on battery...
    * 0639 FIX: jolokia_metrics: fix for problem when catalina uses the standalone engine
    * 1050 FIX: websphere_mq_queues: make compatible with old agent, fix not-found case

    Multisite:
    * 1013 Sort host names naturally, e.g. foobar11 comes after foobar2...
    * 1033 New Mutisite filter for the number of services a host has...
    * 0949 quicksearch: now able to search for multiple hosts at once...
    * 1052 SEC: index start URL can not be used to redirect to absolute URLs anymore...
    * 1085 quicksearch: multiple hostname matches now lead to the searchhost view instead of the hosts view...
    * 1047 Virtual Host Tree: Allow to use topic as tree level...
    * 1062 SEC: Fixed several XSS issues on different pages...
    * 1063 SEC: Fixed several XSS issues on different pages...
    * 0945 FIX: Sidebar snapin "Problem hosts": Now excludes hosts and services in downtime
    * 1036 FIX: doc/treasures/downtime: fix --url option, better error output
    * 1074 FIX: Fix Virtual Host Tree snapin...
    * 1059 FIX: LDAP: Using configured user filter during login to prevent temporary created users...
    * 1060 FIX: Fixed exception during first login of a user when saving of access times is enabled...

    WATO:
    * 0825 WATO: Hover menu of user online state shows the last seen date/time now
    * 1057 WATO folder permissions are only exported to NagVis when configured...
    * 1086 check_http: now able to enter non-ascii signs in "Send HTTP POST data" rule...
    * 0990 FIX: Fix HTTP error handling in bulk inventory...
    * 1004 FIX: Fix exception when saving rules, caused by empty item
    * 0947 FIX: WATO snapshots: fixed missing files on restoring nagvis backup domains
    * 0826 FIX: Fixed problem where user access times were not updated correctly
    * 1044 FIX: Remove icon for service parameters in WATO service list for missing services...
    * 1056 FIX: Fixed selection of hosts for bulk actions

    Notifications:
    * 1042 Rule based notifications: allow matching on host groups...
    * 0828 FIX: Mails sent with mail/asciimail plugin now really set the from address
    * 1061 FIX: SMS notifications: correctly handling spaces in phone numbers...

    Reporting & Availability:
    * 0991 FIX: Availability: optionally show time stamps as UNIX epoch time...
    * 1076 FIX: Fix wrong percentual host availability > 100% when excluding downtimes...

    Event Console:
    * 1040 FIX: Avoid sporadic errors when checking event state in Event Console...

    Livestatus:
    * 0988 FIX: livedump: Fix exception in case no contact groups are defined for a service
    * 0951 FIX: table servicegroups: fixed service visibility when using group_authorization AUTH_STRICT...

    HW/SW-Inventory:
    * 0625 hw/sw inventory now reads the kernel version and architecture for linux and windows
    * 0627 lnx_video, win_video: added inventory function and agent for linux video cards, modified windows inventory function
    * 0629 improvements to windows sw/hw inventory (encoding, more details for sw inventory)
    * 0630 win_disks: hardware inventory for physical disks in windows
    * 1046 Added AIX support for HW/SW-Inventory...
    * 0167 FIX: mk_inventory.linux: Changed field separator from pipe to tab...
    * 1005 FIX: Fix exception when using pretty-print output format
    * 0946 FIX: hw/sw inventory: fixed display bug for byte fields with the value 0...
    * 0641 FIX: windows inventory: moved encoding from checks to windows agent plugin


1.2.5i4:
    Core & Setup:
    * 0940 SEC: Fixed various core SIGSEGV when using malformed livestatus queries...

    Checks & Agents:
    * 0812 nginx_status: New check for monitoring status information of the Nginx web server...
    * 0986 citrix_licenses: new check for monitoring Citrix licenses
    * 0814 Agent versions can now be checked with "at least version X" parameters...
    * 0815 mysql_slave: New check for monitoring MySQL slave sync state
    * 0617 adva_fsp_if: new check to monitor interfaces of the ADVA FSP 3000 scalable optical transport solution
    * 0618 adva_fsp_current: new check for the power supply units of the ADVA FSP 3000 scalable optical transport solution
    * 0619 adva_fsp_temp: new check to monitor temperature and temperature trends on ADVA scalable optical transport solutions
    * 0993 raritan_pdu_inlet: now delivers performance data
    * 0624 fc_port: new check for fibre channel devices supporting the FCMGMT MIB
    * 1003 ibm_svc_enclosure: support new firmware, also check fan modules
    * 0616 FIX: brocade.fan, brocade.power, brocade.temp: will now only discover services which are not marked as absent
    * 0992 FIX: zfs_arc_cache: returns OK even if values of arc meta are missing...
    * 0936 FIX: agent_ibmsvc: improved error messages on using wrong credentials
    * 0621 FIX: zfsget: better filesystem selection and calculation of sizes...
    * 0819 FIX: Fixed keepalive termination in case of exceptions during checking...
    * 0622 FIX: cisco_temp_sensor: fix to also work with newer IOS versions
    * 0623 FIX: fsc_fans: upper levels for fan RPMs are now optional also for the check
    * 0823 FIX: mk_sap: Fixed some wrong calculated values (decimal numbers)...

    Multisite:
    * 0982 SEC: Fix two XSS weaknesses according to CVSS 8.5 AV:N/AC:M/Au:S/C:C/I:C/A:C...
    * 0983 SEC: Fix security issue in code of row selections (checkboxes) (CVSS 4.9 AV:N/AC:M/Au:S/C:N/I:P/A:P)...
    * 0934 FIX: Logwatch messages with class unknown ( 'u' ) now displayed as WARN...
    * 0166 FIX: mobile gui: Fixed colors of command list...
    * 0820 FIX: Fixed wrong NagVis links in "custom links" snapin
    * 0938 FIX: logwatch: fixed incorrect display of warning messages
    * 0939 FIX: Fixed multisite exception caused by missing explanation text for a AUTODELETE event action
    * 0822 FIX: Sorting columns in view dashlets is now working again
    * 0941 FIX: esx_vsphere_hostsystem.cpu_usage: pnpgraph now displays AVERAGE instead of MAX values in all timeframes...
    * 0942 FIX: check_mk-winperf.cpuusage.php: now displays AVERAGE values instead of MAX...

    WATO:
    * 0984 Fix code injection for logged in users via automation url...
            NOTE: Please refer to the migration notes!
    * 0987 New button for updating DNS cache...
    * 0824 SEC: Valuespecs: Fixed several possible HTML injections in valuespecs...
    * 0813 FIX: LDAP: Improved slightly missleading logging of LDAP sync actions...
    * 0935 FIX: CPU utilization: increased maximum value to 10000...
    * 0821 FIX: Reducing size of auth.php (needed for authorisation in NagVis) in large environments...

    Notifications:
    * 1002 FIX: Fix crash when debugging notifications with non-Ascii characters...

    Reporting & Availability:
    * 0985 Availability: display phases of freqent state changes as "chaos"...

    Event Console:
    * 0816 States of events can now be set by patterns...

    HW/SW-Inventory:
    * 0620 new version of Check_MKs hardware and software inventory including a much extended windows agent and inventory functions
    * 0818 FIX: Fixed exception in HW/SW inventory search dialog...


1.2.5i3:
    Core & Setup:
    * 0884 New options --oid and --extraoid for cmk --snmpwalk...
    * 0785 FIX: Availability: fixed memory leak in table statehist...
    * 0903 FIX: availability: fixed bug causing the availability feature not considering timeperiod transitions
    * 0888 FIX: Fix SNMP inventory check in simulation mode

    Checks & Agents:
    * 0149 cisco_secure: New check for Port Security on Cisco swichtes
    * 0751 New localcheck for Linux that makes sure that filesystems in /etc/fstab are mounted...
    * 0783 enterasys_lsnat: new check monitoring the current LSNAT bindings
    * 0601 printer_alerts: check can now display a textual representation of the alert code...
            NOTE: Please refer to the migration notes!
    * 0799 ibm_svc_systemstats.cpu_util: New check for CPU Utilization of an IBM SVC / V7000 device in total
    * 0800 ibm_svc_nodestats.cache, ibm_svc_systemstats.cache: New checks for Cache Usage of IBM SVC / V7000 devices
    * 0150 printer_suply: New option to upturn toner levels...
    * 0801 ibm_svc_eventlog: New Check for Messages in Event log of IBM SVC / V7000 devices
    * 0151 enterasys_cpu_util: Changed check to not longer summarize all modules...
            NOTE: Please refer to the migration notes!
    * 0802 ibm_svc_nodestats.iops, ibm_svc_systemstats.iops: new checks for IO operations/sec on IBM SVC / V7000 devices
    * 0602 cmciii.humidity: new check for Rittals CMC III humidity sensors
    * 0829 oracle_tablespaces: improved formatting of levels text in check output...
    * 0757 Linux multipath check can now use the alias instead of the UUID as item...
    * 0879 windows_tasks: output last and next run time
    * 0881 rmon_stats: now needs to be activated via a rule in order to be inventorized...
            NOTE: Please refer to the migration notes!
    * 0804 ibm_svc_portfc: New check for status of FC Ports in IBM SVC / Storwize V3700 / V7000 devices
    * 0805 ibm_svc_enclosure: New Check for Enclosures, Canisters and PSUs in IBM SVC / Storwize V3700 / V7000 devices
    * 0806 ibm_svc_enclosurestats.temp: New Check for temperature in enclosures of IBM SVC / Storwize V3700 / V7000 devices
    * 0807 ibm_svc_enclosurestats.power: New check for power consumption of enclosures of IBM SVC / Storwize V3700 / V7000 devices
    * 0808 brocade_mlx*: Checks now also work correctly with Brocade ADX / FGS / ICX devices
    * 0892 wagner_titanus_topsense: new info check and overall status check for Wagner Titanus Top Sens devices
    * 0893 wagner_titanus_topsense.alarm: New check for Alarms Triggered on Wagner Titanus Top Sens devices
    * 0894 wagner_titanus_topsense.smoke: New check for Smoke Detectors in Wagner Titanus Top Sens devices
    * 0895 wagner_titanus_topsense.chamber_deviation: New Check for Chamber Deviation from Calibration Point in Wagner Titanus Top Sens devices
    * 0152 fsc_fans: Added support for Wato configuration and upper limits
    * 0896 wagner_titanus_topsense.airflow_deviation: New Check for Airflow Deviation in Wagner Titanus Top Sens devices
    * 0897 wagner_titanus_topsense.temp: New Check for Temperature measured by Wagner Titanus Top Sens devices
    * 0898 ibm_svc_nodestats.disk_latency, ibm_svc_systemstats.disk_latency: New Checks for Disk Latency in IBM SVC / Storwize V3700 / V7000 devices
    * 0156 akcp_daisy_temp: New Check for akcp daisyTemp sensor chains...
    * 0899 enterasys_temp: New Check for temperature sensor in Enterasys Switches
    * 0901 ibm_svc_portfc: more devices recognized...
    * 0952 ibm_svc_array: New check for Status of RAID Arrays in IBM SVC / Storwize devices.
    * 0911 esx_vsphere_hostsystem.multipath: now able to configure paths minimum count...
    * 0159 brocade: Added support for brocade fdx switches
    * 0160 brocade_vdx_status: New check to monitor the operational state of vdx switches.
    * 0916 if: now able to configure minimum bandwidth limits
    * 0917 df checks: now able to show time left until disk full as perfometer and pnpgraph...
    * 0954 juniper_bgp_state: New Check for BGP status at Juniper Routers
    * 0955 zfs_arc_cache, zfs_arc_cache.l2: New Checks for Hit Ratios and Sizes of ZFS arc Cache
    * 0162 if_brocade: New if64 Check version for Brocade VDX Switches...
            NOTE: Please refer to the migration notes!
    * 0956 fast_lta_headunit.status, fast_lta_headunit.replication: New checks for FAST LTA Storage Systems
    * 0957 fast_lta_silent_cubes.capacity: New check for Total Capacity over all Silent Cubes on FAST LTA Storage Systems
    * 0975 esx_vsphere_vm.guest_tools: renamed check (formerly esx_vsphere_vm.guestTools)...
            NOTE: Please refer to the migration notes!
    * 0920 blade_bays: now also detects if blade server is switched off
    * 0977 check_traceroute: new active check for checking presence and absence of routes...
    * 0959 libelle_business_shadow.info, libelle_business_shadow.process, libelle_business_shadow.status: New Checks for Libelle Business Shadow
    * 0960 libelle_business_shadow.archive_dir: New check for the Archive Dir of Libelle Business Shadow...
    * 0978 Fix security issue with mk-job on Linux...
            NOTE: Please refer to the migration notes!
    * 0925 ps: improved/fixed calculation of CPU utilization (linux)...
    * 0926 windows agent: local / plugin scripts now get the REMOTE_HOST as environment variable
    * 0163 kaspersky_av_quarantine,kaspersky_av_tasks,kaspersky_av_updates: New checks for kaspersky anti virus on linux
    * 0164 symantec_av_progstate,symantec_av_quarantine, symantec_av_updates: New checks for Symantec Anti Virus on Linux
    * 0615 apc_symmetra: check now also monitors the battery replacement status
    * 0927 windows agent: now able to evaluate logfiles written in unicode (2 bytes per character)...
    * 0165 ups checks now supports also GE devices (Thanks to Andy Taylor)...
    * 0928 runas: new plugin script to include and execute mrpe, local and plugin scripts as different user...
    * 0929 windows agent: now able to include and execute additional local and plugin scripts as different user...
    * 0812 nginx_status: New check for monitoring status information of the Nginx web server...
    * 0961 fast_lta_volumes: new check of capacity of volumes in FAST LTA Storage Systems...
    * 0777 FIX: special agent emcvnx: did not work with security file authentication...
    * 0786 FIX: zfsget: fixed compatibility with older Solaris agents...
    * 0809 FIX: brocade_fcport: Fixed recently introduced problem with port speed detection
    * 0787 FIX: df: fixed problems on some filesystem checks when legacy check parameters where used...
    * 0803 FIX: agent_ibmsvc: raw data for System Info Check and License Check now in correct format...
    * 0788 FIX: oracle_tablespaces: now able to bear None values as warn/crit levels...
    * 0789 FIX: oracle_tablespaces: fixed bug when using dynamic filesystem levels...
    * 0603 FIX: cmciii checks: more general scan function plus perf-o-meters for humidity and temperature checks
    * 0604 FIX: windows_updates: now handles situations with forced reboot and no limits correctly
    * 0605 FIX: enterasys_cpu_util enterasys_lsnat: syntax fixes
    * 0889 FIX: logwatch: fix case where rule wouldn't be applied...
    * 0882 FIX: check_bi_local.py: fix crash in case of non-ascii characters...
    * 0606 FIX: apache_status: now also sends an accept header to make it work with mod_security enables servers
    * 0832 FIX: solaris_mem: fixed invalid calculation of total swap...
    * 0810 FIX: fritz.link: Not inventorizing "unconfigured" interfaces anymore
    * 0154 FIX: zfsget: Fixed inventory of filesystems
    * 0155 FIX: mssql_counters: harded check agains odd agent output
    * 0907 FIX: windows agent: register_service: fixed ImagePath registry entry...
    * 0608 FIX: oracle_asm_diskgroup: check now also handles older oracle version 11.1.0
    * 0157 FIX: apc_symmetra_test: Fixed case of unkown last test date
    * 0910 FIX: brocade.power: fixed an error where the check reports an UNKNOWN on power supply failure...
    * 0158 FIX: dell_om_disks: Handle hotspares more correctly
    * 0161 FIX: cisco_fru_power: Exluded not existing devices from the inventory
    * 0969 FIX: blade_health: correctly output error message in non-OK state
    * 0611 FIX: nfsexports.solaris: fix in determination of path prefix
    * 0953 FIX: brocade_mlx_temp: special treatment for devices sometimes not delivering temperature by SNMP
    * 0958 FIX: df.include: failed for checks with grouping patterns...
    * 0924 FIX: windows agent: now able to execute python scripts again
    * 0614 FIX: cmciii.temp, cmciii.humidity: fixed bugs to get performance data back
    * 0932 FIX: prediction: fixed bug where predicted levels were not recalculated

    Multisite:
    * 0779 Hostgroups (Summary): Empty hostgroups are no longer shown (can be re-enabled by filter)
    * 0887 Add new column painter "Host Notifications Enabled"...
    * 0963 New snapin with virtual host trees...
    * 0914 Improved transaction handling to speedup the Web-GUI...
    * 0905 FIX: Multisite context buttons: links in context buttons are no longer called twice...
    * 0906 FIX: Improved transaction handling in Web GUI...
    * 0909 FIX: Table checkboxes: Fixed bug where selected checkboxes got ignored...
    * 0811 FIX: Fixed handling of exceptions occuring before login in debug mode
    * 0912 FIX: Multisite Views: Fixed bug where custom views could not get deleted
    * 0921 FIX: dashboards: fixed bug not updating header timestamp...
    * 0923 FIX: json export: fixed bug not stripping html tags from output
    * 0931 FIX: pnp-template ps.perf: fixed display bug of cpu averaging

    WATO:
    * 0784 Improved security of WATO bulk inventory by using transaction ids
    * 0880 Added support for 389 Directory Server to LDAP connector
    * 0607 online help text for host creation in WATO now also explains hostname caching
    * 0908 Check event state: New option "Less Verbose Output"...
    * 0965 Cumulative permissions and contact groups for WATO folders...
    * 0973 Renaming of hosts via WATO...
    * 0976 Show preview of active and custom checks in WATO services table...
    * 0930 WATO snapshots: disabled upload of legacy snaphots and snapshots with invalid checksums...
    * 0781 FIX: host diag page: fixed problem with update of diagnose subwindows...
    * 0904 FIX: Fixed exception in host parameter overview...
    * 0971 FIX: Fix missing authentication of PHP addons in D-WATO when activation mode is reload...
    * 0972 FIX: Do not loose site specific global settings anymore when chaning a site's configuration...
    * 0933 FIX: WATO snapshots: excluded some superfluous files from nagvis backup domaim...

    Notifications:
    * 0754 Allow users to disable their notifications completely...
    * 0755 Added variables LASTHOSTUP_REL and LASTSERVICEOK_REL to notification context...
    * 0883 Added Date / Time to HTML notification email
    * 0900 notify_multitech.py: new treasures script for notifying via MultiTech SMS Gateway...
    * 0968 Notification scripts are now configurable via WATO...
    * 0974 New notification plugin for ASCII emails...
    * 0752 FIX: FIX: compute correct state transitions for notifications...
    * 0753 FIX: FIX: correctly show original state in HTML notification mails...
    * 0609 FIX: mail notification script now uses 6 digit hex codes for colors to be better compatible with web based mail browsers
    * 0964 FIX: Fix hanging shutdown of CMC on RedHat 5.X...
    * 0918 FIX: notification: fixed exception when sending notifications as sms / ascii mail...

    Reporting & Availability:
    * 0756 Allow availability of multisite BI aggregates at once...
    * 0966 CSV export for availability works now also for BI aggregates
    * 0967 BI Availability timewarp: new buttons for moving back and forth
    * 0962 FIX: Fix CSV-Export in availability table
    * 0890 FIX: Fix availability computation for hosts...
    * 0891 FIX: Fix HTML encoding of tootip in inline timeline of availability

    Event Console:
    * 0885 New option for writing all messages into a syslog-like logfile...
    * 0902 FIX: event console view: fixed exception on rendering host tags for unknown hosts...

    Livestatus:
    * 0747 FIX: livestatus table hostsbygroup: fixed bug with group_authorization strict...
    * 0831 FIX: table statehist: no longer crashes on TIMEPERIOD TRANSITION entries with an invalid syntax...

    Livestatus-Proxy:
    * 0970 FIX: liveproxyd: handle situations with more then 1024 open files...
    * 0613 FIX: liveproxyd: fewer log messages in case a site is unreachable

    HW/SW-Inventory:
    * 0913 lnx_distro: Now able to detect SuSE distributions...
    * 0610 mk_inventory: windows inventory check now included, install date added to data
    * 0886 FIX: Fix exception on non-UTF-8 encoded characters in software list
    * 0922 FIX: dmidecode: fixed exceptions on missing/unknown data


1.2.5i2:
    Checks & Agents:
    * 0147 enterasys_fans: New Check to monitor fans of enterasys swichtes
    * 0773 ibm_svc_system: new check for System Info of IBM SVC / V7000 devices
    * 0774 ibm_svc_nodestats.diskio: new check for disk troughput per node on IBM SVC / V7000 devices
    * 0775 ibm_svc_systemstats.diskio: new check for disk throughput in IBM SVC / V7000 devices in total
    * 0764 lnx_quota: Added new check to monitor Linux File System Quota...
    * 0776 ibm_svc_nodestats.cpu_util: new check for CPU Utilization per Node on IBM SVC / V7000 devices
    * 0600 nfsexports.solaris: new agent plugin for monitoring nfs exports on solaris systems...
    * 0743 mem, fortigate_memory, solaris_mem: display total SWAP info in check output
    * 0745 drbd: Roles and diskstates are now configurable via WATO...
    * 0740 FIX: winperf_if: now able to handle bandwidth > 4GBit...

    Multisite:
    * 0765 NagVis-Maps-Snapin: Now visualizes downtime / acknowledgment states of maps...
    * 0766 FIX: Changed transid implemtation to work as CSRF protection (Fixes CVE-2014-2330)...

    WATO:
    * 0767 FIX: Signing and verification of WATO snapshot (addresses CVE-2014-2330)...

    BI:
    * 0741 FIX: BI editor: fixed display bug in "Create nodes based on a service search"...

    Livestatus:
    * 0742 FIX: table statehist: now able to cancel a running query if limit is reached...


1.2.5i1:
    Core & Setup:
    * 0386 Added all active checks to check_mk -L output...
    * 0452 Speedup generation of configuration...
    * 0124 Support multiline plugin output for Check_MK Checks...
    * 0675 Activate inline SNMP per default (if available)...
    * 0695 Remove obsolete option -u, --cleanup-autochecks...
            NOTE: Please refer to the migration notes!
    * 0087 FIX: Fixed possible locking issue when using datasource program with long output...
    * 0313 FIX: Avoid duplicate reading of configuration file on --create-rrd...
    * 0379 FIX: check_mk -c: Now also rewrites the location of conf.d directory
    * 0354 FIX: Catch exception when check plugins do not return a state...
    * 0398 FIX: Tolerate debug output in check plugins when using CMC...
    * 0314 FIX: Fix CMC not executing any Check_MK checks after config reload...
    * 0401 FIX: Fix rule precedence in WATO-configured manual checks...
    * 0402 FIX: Fix exception in case of missing agent sections of cluster-aware checks...
    * 0426 FIX: Fixed processing of cached agent plugins / local scripts...
    * 0451 FIX: Ignore missing check types when creating configuration for Nagios
    * 0259 FIX: Fixed htpasswd permission problem in check_mk standalone installation...
    * 0453 FIX: Fix ugly Python exception in host diagnosis page in case of SNMP error...
    * 0696 FIX: Remove garbled output of cmk -v in state of CMC
    * 0682 FIX: Allow overriding of active and custom checks by more specific rule...
    * 0267 FIX: Fixed auth.serials permission problem in check_mk standalone installation...
    * 0282 FIX: TIMEPERIOD TRANSITION messages no longer cut at 64 bytes...
    * 0730 FIX: cmc: fixed bug displaying logentries after a logfile rotation...
    * 0140 FIX: Fixed unwanted handling of hostname as regex...
    * 0739 FIX: Availablity: Prevent crash if the notification period is missing...

    Checks & Agents:
    * 0306 esx_vsphere_counters: added missing ramdisk levels sfcbtickets
    * 0073 moxa_iologik_register: new check to monitor moxa e2000 series registers
    * 0105 apc_humidity: New Check for humidity levels on APC Devices
    * 0106 3ware_units: The verifying state is now handled as ok...
    * 0086 timemachine: new check checking the age of latest backup by timemachine on MAC OS
    * 0074 raritan_pdu_plugs: new check for Raritan PX-2000 family PDUs...
    * 0107 stulz_alerts, stulz_powerstate, stulz_temp, stulz_humidity: New Checks for Stulz clima devices
    * 0075 raritan_pdu_inlet: new check to monitor inlet sensors of the Raritan PX-2000 PDUs
    * 0315 hitachi_hnas_quorumdevice, hitachi_hnas_pnode, hitachi_hnas_vnode: New checks for Hitachi HNAS devices
    * 0316 hitachi_hnas_cpu: New check for CPU utilization of Hitachi HNAS devices
    * 0373 wut_webtherm: Supporting several other devices now
    * 0377 check_http: Certificate Age mode now supports SNI...
    * 0317 emc_isilon: New checks for EMC Isilon Storage System
    * 0395 cmctc.temp: also detect older CMC devices
    * 0396 cmciii_access cmciii_io cmciii_psm_current cmciii_psm_plugs: Support other firmeware versions as well...
    * 0111 kemp_loadmaster_ha, kemp_loadmaster_realserver, kemp_loadmaster_services: New Checks for Kemp Loadbalancer
    * 0318 hitachi_hnas_fan: New check for fans in Hitachi HNAS systems
    * 0319 hitachi_hnas_psu, hitachi_hnas_psu: New checks for Hitachi HNAS storage systems
    * 0320 hitachi_hnas_fpga: new check for Hitachi HNAS storage systems
    * 0321 brocade_mlx: enhancing checks (BR-MLX modules, more OK states)...
    * 0323 emcvnx_hwstatus, emcvnx_hba, emcvnx_disks: new checks for EMC VNX storage systems
    * 0254 agent_vsphere: Make handling of spaces in hostnames of ESX configurable...
    * 0077 cmciii.psm_current, cmciii_psm_plugs, cmciii_io, cmciii.access, cmciii.temp, cmciii.can_current, cmciii.sensor, cmciii.state: new sub checks included in one new check cmcmiii superseding and improving several previous checks of the Rittal CMCIII device...
            NOTE: Please refer to the migration notes!
    * 0078 job: check now monitors the time since last start of the job, limits can be configured in WATO
    * 0079 f5_bigip_conns: new check to monitor number of current connections
    * 0324 hitachi_hnas_cifs: new check for the number of users using a CIFS share
    * 0455 hitachi_hnas_span: new check for Spans (Storage Pools) in Hitachi HNAS storage systems
    * 0445 mem.win: Allow time-averaging of values before applying levels...
    * 0446 mem.used, solaris_mem: Introduce optional averaging of used memory...
    * 0566 services.summary: new check to monitor stopped services of mode autostart in windows
    * 0568 f5_big_ip_conns: check now supports predictive monitoring and both connections types are merged in one check
    * 0257 windows_agent: now reports extended process information (obsoletes psperf.bat plugin)...
    * 0457 hitachi_hnas_volume: New check for Usage and Status of Volumes in Hitachi HNAS storage systems
    * 0450 mem.used: Add information about shared memory (on Linux hosts)
    * 0458 hitachi_hnas_fc_if: New check for FibreChannel Interfaces in Hitachi HNAS storage systems
    * 0459 emcvnx_info: New info check providing Model, Revision and Serial Number of EMC VNX storage systems
    * 0461 emcvnx_raidgroups.list_luns: New check for EMC VNX storage system...
    * 0462 emcvnx_raidgroups.list_disks: New check for EMC VNX storage system...
    * 0463 emcvnx_raidgroups.capacity, emcvnx_raidgroups.capacity_contiguous: New Checks for EMC VNX Storage systems...
    * 0570 fileinfo.groups: file groups now allow exclude patterns as well
    * 0464 stulz_pump: new check for the status of pumps of Stulz clima units
    * 0125 unitrends_backup:Unitrends Backup...
    * 0126 mikrotik_signal: Check for mikrotik wifi bridges
    * 0127 hp_proliant_raid: Check for proliant RAID status.
    * 0571 cmciii_lcp_fans: now monitors the lower limit for the rpm
    * 0572 cmciii_lcp_waterflow: lower and upper limits to the flow are now monitored
    * 0573 cmciii_lcp_airin, cmciii_lcp_airout, cmciii_lcp_waterin, cmciii_lcp_waterout: checks now observe limits to the temperatures
    * 0128 unitrends_replication: Check for monitoring  Replicaion staus on Unitrend systems
    * 0265 mpre_include: run additional mrpe configs within user context...
    * 0266 windows_agent: now supports mrpe include files...
    * 0574 if64: check now supports clustering...
    * 0576 fileinfo.groups: new feature to include current date in file pattern
    * 0130 Support of new Firmware version of various Fujitsu Sotarge Systems
    * 0698 emc_isilon.nodehealth: new check for EMC Isilon Storage systems: NodeHealth
    * 0699 emc_isilon_iops: New check for Disk Operations per Second (IOPS) in EMC Isilon Storage
    * 0132 New checks fjdarye101_disks fjdarye101_rluns: Fujitsu Storage Systems with 2013 Firmware
    * 0697 check_dns: allow to specify multiple expected answers
    * 0700 arcserve_backup: new check for status of backups in an Arcserve Backup Server
    * 0580 emc_datadomain_fans, emc_datadomain_nvbat, emc_datadomain_power, emc_datadomain_temps: new hardware checks for EMC Datadomain
    * 0691 Solaris agent: include lofs in list of monitored filesystem types
    * 0694 wut_webtherm: Support new versions of WUT-Thermometer...
    * 0135 apc_inputs: New Check for APC Input Contacts
    * 0701 emc_isilon_diskstatus: new check for Status of Disks in EMC Isilon Storage Systems
    * 0581 emc_datadomain_disks emc_datadomain_fs:  new checks to monitor disks and filesystems of EMC Datadomain
    * 0718 logwatch.ec: Optionally monitor the list of forwarded logfiles...
    * 0556 esx_vsphere_counters.diskio: now also shows disk latency
    * 0583 stulz_pump: now monitors the pumps rpm in precent of maximum and gathers performance data
    * 0560 check_mk_agent.solaris: report statgrab_mem section if solaris_mem section is missing...
    * 0702 Rule for checking agents for wanted version...
    * 0586 rmon_stats: new snmp check to gather network traffic statistics on RMON enabled network interfaces
    * 0704 windows_os_bonding: new check for bonding interfaces on windows...
    * 0562 esx_vsphere_vm.guest_tools: new check to monitor guest tools status...
    * 0674 brocade_fcport: Now supporting interface speed of 16 Gbit (just discovered in the wild)
    * 0138 Removed caching function in Windows Update agent plugin...
            NOTE: Please refer to the migration notes!
    * 0564 esx_vsphere_vm.datastores: displays the datastores of the VM...
    * 0731 mk_postgres: improved support for versions postgres < 9.2...
    * 0588 dell_poweredge_amperage.current, dell_poweredge_amperage.power, dell_poweredge_cpu, dell_poweredge_status, dell_poweredge_temp: new checks for the Dell PowerEdge Blade Server
    * 0589 brocade_tm: new check monitoring traffic manager statistics for interfaces of brocade devices
    * 0591 dell_poweredge_mem: new check to monitor memory modules of Dell PowerEdge Servers
    * 0592 dell_poweredge_pci: new check for pci devices on dell PowerEdge Servers
    * 0141 ups_socomec_capacity: Battery Capacity Check for Socomec UPS Devices.
    * 0705 arcserve_backup: improved documentation (check manpage and comments in the agent plugin)
    * 0143 ups_socomec_in_voltage, ups_socomec_out_voltage: Socomec UPS Devices, Input and Output Voltages...
    * 0732 df: now able to monitor inodes...
    * 0716 Add Linux caching agent also to normal agent RPM...
    * 0594 dell_poweredge_netdev: new check to monitor the status of network devices on Dells Poweredge Servers
    * 0733 mem, solaris_mem: now able to configure amount of free memory...
    * 0706 EMC VNX: special agent can alternatively authenticate via security files...
    * 0734 esx_vsphere_vm.running_on: shows the esx host of the VM
    * 0144 enterasys_cpu_util enterasys_powersupply: New Checks for CPU Utilization and Power Supplies on enterasys switches
    * 0595 dell_chassis_power, dell_chassis_powersupplies: new checks for Dell Poweredge Chassis Ppower consumption...
    * 0596 dell_chassis_status, dell_chassis_temp, dell_chassis_kvm, dell_chassis_io, dell_chassis_fans: new checks to monitor the overall status of various sections of the Dell Poweredge Chassis via CMC
    * 0597 dell_chassis_slots: new check to monitor the status of the blade slots of the Dell Poweredge Blade Servers
    * 0145 apc_symmetra: Changed naming of Batterie Temperature to System Temerature...
            NOTE: Please refer to the migration notes!
    * 0146 innovaphone_priports_l1, innovaphone_priports_l2: New Checks for Innovaphone PRI Ports
    * 0707 ibm_svc_host: New check: Status of hosts an IBM SVC / V7000 presents volumes to
    * 0598 kentix_temp, kentix_humidity: new checks for Kentix MultiSensor-Rack
    * 0768 ibm_svc_license: New check for Licensing Status on IBM SVC / V7000 devices
    * 0778 New Special Agent for innovaphone gateways...
    * 0769 juniper_trpz_cpu_util, juniper_trpz_flash, juniper_trpz_info, juniper_trpz_power: new Checks for juniper trapeze switches
    * 0770 innovaphone_licenses: New check to monitor licenses on innovaphone devices"
    * 0771 juniper_trpz_aps: Show the number of connected access points on juniper wlan controllers
    * 0772 added special agent for IBM SVC / V7000 storage systems...
    * 0147 enterasys_fans: New Check to monitor fans of enterasys swichtes
    * 0759 check_notify_count: New active check to monitor the number of notifications sent to contacts...
    * 0760 The windows agent contains meta information about version, manufacturer etc....
    * 0103 FIX: services: Fixed bug with service inventory defined in main.mk...
    * 0299 FIX: borcade_mlx_fan: Prettified output, handling "other" state now
    * 0300 FIX: cisco_fru_power: Trying not to inventorize not plugged in FRUs...
    * 0305 FIX: apache_status: Fixed exception when agent reports HTML code as apache-status data...
    * 0104 FIX: mssql: Server instances with underline in name are now supported....
    * 0240 FIX: Virtualmachine names with space no longer have missing piggyback data...
    * 0310 FIX: apache_status: Improved handling of unexpeted data sent by agents...
    * 0088 FIX: esx_vsphere_datastores: fixed error with reported capacity of 0 bytes...
    * 0243 FIX: cisco_qos: no longer crashes when the qos policy name is not set...
    * 0326 FIX: hr_fs printer_supply: Improved translation of wrong encoded chars...
    * 0059 FIX: agent_vpshere: new option for supporting ESX 4.1...
    * 0334 FIX: cisco_fantray: Fixed error on Cisco devices which do not support this check...
    * 0355 FIX: heartbeat_crm: Now handling "Failed actions:" output in agent...
    * 0357 FIX: megaraid_bbu: Fixed expected state checking...
    * 0358 FIX: df: now ignores filesystems with a reported size of '-'...
    * 0360 FIX: multipath: Inventory handles non loaded kernel module now...
    * 0339 FIX: blade_bays blade_blades blade_blowers blade_health blade_mediatray blade_powerfan blade_powermod: fix scan function...
    * 0340 FIX: blade_health: fix check, it was totally broken...
    * 0363 FIX: mysql_capacity: Did use wrong calculated warn / crit thresholds...
    * 0364 FIX: brocade_mlx*: Several cleanups, fixed bug in brocade_mlx_fan where only the first worst state was shown in output
    * 0365 FIX: RPMs: Cleaning up xinetd checkmk.rpmnew file after updating package...
    * 0366 FIX: heartbeat_crm: Agent code is now compatible to pacemaker 1.1.9...
    * 0367 FIX: Now using /dev/null instead of closing stdin in linux agent...
    * 0342 FIX: postgres_stat_database: make agent compatible with PostgreSQL 8.4.x...
    * 0343 FIX: postgres_sessions: make agent plugin compatible with PostgreSQL 9.2...
    * 0369 FIX: cups_queues: Fixed bug checking the last queue reported by agent...
    * 0370 FIX: brocade_mlx_module*: Improved output of checks
    * 0372 FIX: megaraid_ldisks: Ignoring adapters without configured logical disks...
    * 0345 FIX: Linux agent: fix detaching of background plugins...
    * 0378 FIX: agent_vsphere.pysphere: Trying to deal with permissions only on some guests/hosts
    * 0245 FIX: Inline SNMP no longer throws an exception when using SNMPv3 credentials...
    * 0380 FIX: jolokia_metrics.mem: PNP-Template now handles non existant max values...
    * 0381 FIX: win_printers: Fixed creation of duplicate services...
    * 0347 FIX: smart.stats: Remove duplicate disks...
    * 0349 FIX: winperf.cpuusage: update man page: this check is deprecated
    * 0383 FIX: solaris_mem: Is now compatible to more systems...
    * 0109 FIX: cisco_fantray: Prevent inventory for not available fans
    * 0110 FIX: cisco_fru_power:  Prevent inventory for not available FRUs
    * 0350 FIX: nfsmounts: correctly handle mount points with spaces...
    * 0387 FIX: df*: Negative filesystem space levels get a more clear text in check output...
    * 0351 FIX: local: Catch invalid state codes and map to 3 (UNKNOWN)...
    * 0397 FIX: mrpe: tolerate performance variable names with spaces...
    * 0399 FIX: check_ftp: cleanup configuration via WATO, remove Hostname field...
    * 0435 FIX: esx_vsphere_sensors: Fix garbled output in case of placeholder VMs...
    * 0251 FIX: agent_vsphere / check_mk agent: fixed outdated systemtime of check_mk agent...
    * 0439 FIX: postfix_mailq: Linux agent better detects Postfix installation...
    * 0440 FIX: heartbeat_crm: Inventory more gracefully handles case where agent output is invalid...
    * 0113 FIX: blade_blades: Now only make inventory for blades that are powered on...
    * 0441 FIX: megaraid_bbu: Fix several false alarms and cases where inventory failed
    * 0442 FIX: dell_om_disks: Treat global hot spare disks as OK, instead of WARN...
    * 0443 FIX: brocade_fcport: cope with firmware that does not provide speed information...
    * 0322 FIX: timemachine: Check now also works if there are spaces in the name of the backup volume or the hostname
    * 0253 FIX: windows agent: fixed crash on processing eventlog records...
    * 0403 FIX: mem.used: Prefer statgrab on FreeBSD for supporting more than 4GB...
    * 0404 FIX: cups_queues: fix exception in case of alternative time format...
    * 0444 FIX: timemachine: do not inventorize check when timemachine is not used
    * 0116 FIX: cisco_vpn_tunnel: Fixed typo that lead to an exception
    * 0118 FIX: stulz_humidity: Fixed coloring in pnp template...
    * 0119 FIX: stulz_humidity: Fixed lower thresholds...
    * 0565 FIX: windows_updates: fix for some cases when forced_reboot is not set
    * 0255 FIX: windows_agent: now able to handle the removal of local/plugin scripts during runtime...
    * 0447 FIX: fortigate_memory: Fix inventory, do not add check if no info available...
    * 0567 FIX: apc_symmetra: transformation from old tuple to new dict format fixed and improved
    * 0432 FIX: stulz_humidity: Fixed syntax error...
    * 0120 FIX: stulz_humidity, apc_humidity: Fixed bug while processing check params...
    * 0460 FIX: endless waiting for printer queues fixed...
    * 0260 FIX: Fixed incorrect formatting of checks with long output...
    * 0261 FIX: df_netapp32 / df_netapp: Fixed bug with negative size in check output...
    * 0262 FIX: ps: Now able to skip disabled "Process Inventory" rules...
    * 0264 FIX: printer_supply_ricoh: now reports correct filling levels...
    * 0575 FIX: cmciii_lcp_airin, cmciii_lcp_airout, cmciii_lcp_waterin, cmciii_lcp_waterout: improved handling of warning state...
    * 0272 FIX: if checks: port type 56 (fibrechannel) is no longer inventorized per default...
    * 0577 FIX: fileinfo.groups: new date pattern is now available for inventory check as well
    * 0688 FIX: winperf_msx_queues: Support output of Exchange 2013...
    * 0578 FIX: zypper: check is always registered as soon as mk_zypper plugin detects zypper tool...
    * 0689 FIX: postgres_sessions: fix empty agent section in case of 0 sessions...
    * 0579 FIX: veeam_client: fix for case when no StopTime section in agent output
    * 0692 FIX: fileinfo: Avoid duplicate entries in Solaris agent...
    * 0693 FIX: hpux_lvm: avoid problem when alternative vgdisplay is installed...
    * 0708 FIX: ntp.time, ntp: avoid DNS lookups in NTP queries and avoid timeouts...
    * 0277 FIX: solaris agent: ntp now able to work with ntpd and xntpd...
    * 0279 FIX: check_mk_agent.solaris: removed proc section from statgrab...
    * 0281 FIX: statgrab_net.ctr: only inventorize interfaces with actual traffic...
    * 0582 FIX: cisco_sys_mem: check now has a man page and a new WATO integration
    * 0667 FIX: oracle_asm_diskgroup: Now really uses the generic filesystem levels...
    * 0555 FIX: snmp_uptime: no longer fails if uptime is < 1 seconds
    * 0136 FIX: cisco_fru_power: Prevent inventory of not exsisting devices
    * 0557 FIX: check_mk_agent.solaris: removed section statgrab mem...
    * 0673 FIX: zfsget: Fixed broken check - was not compatible to current agent output of "df"
    * 0719 FIX: postfix_mailq: fix Linux agent in case of ssmtp being installed
    * 0584 FIX: agent_vsphere: special agent now handles non-standard https port correctly...
    * 0585 FIX: check_mk_agent.linux: more efficient handling of cups printer queues...
    * 0703 FIX: brocade_mlx: omit inventory of cpu and memory on more states...
    * 0137 FIX: Fixed printer_pages...
    * 0587 FIX: if64: problems resolved when running as a clustered service...
    * 0563 FIX: windows agent: now able to process perl scripts...
    * 0729 FIX: esx_vsphere_hostsystem: fixed incorrect status label (not state)...
    * 0142 FIX: winperf_if: treat unknown packets no longer as error packets
    * 0593 FIX: zypper: agent plugin and check now lead to UNKNOWN result in case of repo problems
    * 0758 FIX: check_sql: Fixed monitoring of stored procedures with oracle
    * 0599 FIX: esx_vsphere_datastores: provisioning levels in WATO are no longer limited to 101%
    * 0737 FIX: megaraid_ldisks: now able to handle "No Virtual Drive Configured" states...
    * 0763 FIX: hpux_if: Fixed exception during parsing of provided data on some systems...

    Multisite:
    * 0371 Added log class filter to hostsvcevents view
    * 0352 Avoid Livestatus connections on pages that do not need them...
    * 0390 Added an icon selector to the view editor...
    * 0391 Added sorter / filter for host/service service levels...
    * 0247 New mkp package for web applications: iNag / nagstatus / nagios status.dat...
    * 0429 Implemented role permissions for dashboards...
    * 0430 It is now possible to define custom time ranges in PNP graph search...
    * 0449 Show all custom variables of hosts and services in the detail views...
    * 0665 Added mail notificaton method to custom user notification dialog...
    * 0123 New time range filter for Downtimes and Comments...
    * 0683 New column painter for the last time a service was OK...
    * 0561 quicksearch: now able to search with multiple filters...
    * 0748 Also custom views now have permissions...
    * 0302 FIX: Fixed highlight of choosen elements in foldertee/views snapin in Chrome/IE
    * 0239 FIX: Fixed incorrect html formatting when displaying host or service comments...
    * 0307 FIX: Increased performance of multisite GUI with a large userbase...
    * 0312 FIX: Hiding views related to not existing datasources, like the EC now...
    * 0325 FIX: Removed CSV export icon from availability views...
    * 0327 FIX: Most forms did now work with "Profile Requests" enabled...
    * 0333 FIX: Fixed too long page title during performing several actions...
    * 0356 FIX: Fixed exception caused by utf8 chars in tooltip text...
    * 0368 FIX: Generating selection id is hopefully now compatible to more systems...
    * 0374 FIX: Fixed syntax error in exception handler of LDAP search code...
    * 0375 FIX: LDAP: Now handling user-ids with umlauts...
    * 0246 FIX: brocade_fcport: fixed error in pnp-template...
    * 0393 FIX: LDAP: Enabled paged LDAP search by default now with a page size of 1000...
    * 0394 FIX: LDAP: Auth expiration plugin now checks users for being disabled (in AD)...
    * 0436 FIX: Fix broken Site status switching via sidebar snapin...
    * 0420 FIX: LDAP: Roles/Groups are now synced even if case of DNs do not match...
    * 0421 FIX: UserDB: Fixed lost passwords when changing users in large user databases...
    * 0423 FIX: Users are not logged out anymore during changing their own passwords...
    * 0424 FIX: Improved error handling in case of incorrect auth config in distributed WATO environments
    * 0425 FIX: Fix login loop bug in distributed environments with different auth secrets
    * 0117 FIX: Availability button is now visible for users without the right to edit views
    * 0431 FIX: LDAP: Fixed group syncrhonisation when nested group sync is enabled
    * 0122 FIX: Multisite view editor not longer throwing a exception when loading views from other users
    * 0569 FIX: recurring updates of serial numbers of disabled ldap users fixed...
    * 0676 FIX: Move view "Stale services" to Problems folder
    * 0270 FIX: Multisite host tag filter: Now uses exact match...
    * 0273 FIX: Fixed exceptions when modifying / cloning views...
    * 0274 FIX: Fixed exception when view title or description was missing
    * 0278 FIX: Fixed bookmark icon images for non-english user languages...
    * 0670 FIX: LDAP: Fixed sync when non lower case attributes are configured...
    * 0671 FIX: LDAP: Disable logging of password changes received from LDAP
    * 0558 FIX: availability: fixed exception on specific filter settings...
    * 0712 FIX: Fix multiple groups with same tag when grouping hosts after a tag...
    * 0738 FIX: csv_export: now able to handle umlauts in download filenames...
    * 0762 FIX: Fixed availability filters not opening in IE7

    WATO:
    * 0308 Multisite can now set rotation view permissions for NagVis...
    * 0329 Removed Distributed WATO peer mode...
            NOTE: Please refer to the migration notes!
    * 0244 New features for WATO page Backup & Restore...
    * 0382 Active HTTP check now supports multiline regexp matching...
    * 0112 Explicit mapping of clustered services can now be done with WATO...
    * 0437 Convert WATO rule for debug_log into simple Checkbox...
    * 0428 Changed user profiles (e.g. pw changes) are now replicated in distributed setups...
    * 0114 User Custom Attributes can now be exported to the core...
    * 0448 New button in WATO service list for displaying check parameters...
    * 0454 Add output of traceroute to host diagnostic page
    * 0677 Make title of tags and tag groups localizable...
    * 0685 Distributed WATO now disabled WATO on slave sites per default...
    * 0687 New summary pages with all settings of a host or service...
    * 0275 WATO "Notify Users" feature: Improved confirmation info...
    * 0134 New option to use expect string in response heads for check_http in wato...
    * 0717 Sort permissions of views, dashboards, commands and snapins alphabetically
    * 0761 New bulk host import mode in WATO...
    * 0057 FIX: Fix exception in WATO host editor on custom tag without topic...
    * 0241 FIX: Improved sorting of WATO folders in dropdown menu...
    * 0019 FIX: Fixed wording in WATO rule for MSSQL check
    * 0242 FIX: Parameters for clustered services can now be configured on the cluster host...
    * 0309 FIX: Trying to prevent read/write conflicts with a large user base...
    * 0311 FIX: Fixed "Inventory failed" message when trying an inventory on clusters via WATO...
    * 0330 FIX: Improved performance of WATO slave push with a large user base...
    * 0331 FIX: LDAP diagnostic LOG can now have the $OMD_SITE$ macro configured via WATO...
    * 0332 FIX: Own host tag groups without topics resulted in two groups "Host tags" in the rule editor
    * 0361 FIX: The page linked by "new rule" can now be bookmarked again
    * 0341 FIX: Avoid rare exception in WATO when deleting a host...
    * 0376 FIX: LDAP: Default configuration of attributes is reflected within WATO now
    * 0346 FIX: Fix folder visibility in WATO for unpriviledged users...
    * 0385 FIX: Better error handling for invalid service regex in rule conditions...
    * 0389 FIX: Showing LDAP settings on site specific global settings page now...
    * 0400 FIX: WATO BI editor now supports percentages for count_ok...
    * 0392 FIX: LDAP: Improved error messages of LDAP configuration test...
    * 0415 FIX: LDAP: The LDAP Settings dialog is now disabled when the LDAP Connector is disabled
    * 0416 FIX: When doing user sync on user page rendering, contact group memberships are shown correctly now...
    * 0417 FIX: LDAP: Fixed "Sync-Plugin: Roles" test with OpenLDAP
    * 0248 FIX: Backup & Restore: Snapshot comments now support unicode character...
    * 0418 FIX: LDAP: Fixed broken role sync plugin with OpenLDAP...
    * 0419 FIX: LDAP: The default user profile roles are only assigned to users without roles...
    * 0249 FIX: Backup & Restore: fixed bug when uploading legacy snapshots...
    * 0250 FIX: Fixed error on creating very large WATO snapshots...
    * 0422 FIX: Fixed numbers shown in log entries of bulk inventory...
    * 0252 FIX: ESX vSphere configuration: Fixed non-working configuration parameters...
    * 0456 FIX: Column was too short...
    * 0256 FIX: wato snapshots: snapshot restore no longer fails with older python versions...
    * 0433 FIX: Creating WATO lock during automations (like e.g. master to slave syncs)...
    * 0434 FIX: Fixed wrong count of failed hosts in bulk inventory mode...
    * 0678 FIX: Move two last global settings of Event Console to proper places
    * 0268 FIX: wato inventory: fixed missing services...
    * 0686 FIX: Fix replication with WATO if EC is enabled on master and disabled on slave
    * 0129 FIX: Fixed permission bug in "Edit user profile" dialog....
    * 0269 FIX: brocade_fcport: fixed problem on displaying check_parameters in WATO...
    * 0271 FIX: Fixed sorting in duallist element (two lists with interchangable elements)...
    * 0131 FIX: Error rates for network interfaces can now be set smaller then 0.1 when using Wato....
    * 0690 FIX: Fix language jumping to German when saving user profiles
    * 0666 FIX: Minimum port for the mknotifyd is now 1024 (never use well known ports)...
    * 0559 FIX: WATO snapshots: improved validation of (uploaded) snapshots...
    * 0709 FIX: Fix NoneType has not attribute userdb_automatic_sync bug in D-WATO
    * 0728 FIX: mem.win: fixed bug in WATO configuration rule...
    * 0139 FIX: ldap sync: syncing if rules against ldap is not longer case sensitiv
    * 0736 FIX: WATO backup and restore: improved error handling...

    Notifications:
    * 0362 sms: now searching PATH for sendsms and smssend commands...
    * 0684 New notification variables NOTIFY_LASTSERVICEOK and NOTIFY_LASTHOSTUP...
    * 0711 New rules based notifications...
    * 0713 New bulk notifications...
    * 0108 FIX: Prevent service notification on host alerts...
    * 0058 FIX: Fix email notifications containing non-ASCII characters in some situtations...
    * 0133 FIX: Fixed mkeventd notification plugin...
    * 0720 FIX: Fix timeperiod computation with CMC and flexible notifications...

    BI:
    * 0721 Use hard states in BI aggregates...
    * 0714 BI aggregations now also honor scheduled downtimes...
    * 0715 BI aggregates now acknowledgement information...
    * 0669 FIX: Fixed regex matching in BI when using character groups [...]...

    Reporting & Availability:
    * 0018 New option for displaying a legend for the colors used in the timeline...
    * 0405 Add CSV export to availability views...
    * 0338 FIX: Introduce time limit on availability queries...
    * 0681 FIX: Display correct year for availability range for last month in january
    * 0750 FIX: Availability: fix exception when summary is on and some elements have never been OK

    Event Console:
    * 0301 Handling messages of special syslog format correctly...
    * 0388 Moved Event Console related settings to own settings page...
    * 0710 Create a history entry for events that failed their target count...
    * 0749 Allow to restrict visibility of events by their host contacts...
    * 0303 FIX: Old log entries were shown in event history first...
    * 0304 FIX: Escaping several unwanted chars from incoming log messages...
    * 0089 FIX: CSV export of event console was broken...
    * 0359 FIX: Fixed exception in event simulator when one match group did not match
    * 0384 FIX: Trying to prevent problem when restarting mkeventd...
    * 0427 FIX: Fixed exception when handling connections from event unix socket...
    * 0679 FIX: Allow non-Ascii characters in generated events
    * 0680 FIX: Do not allow spaces in host names in event simulator...
    * 0672 FIX: Service item of "Check event state in event console" checks can now be configured...
    * 0590 FIX: mkeventd: fixed encoding of unicode characters in the snmptrap receiver...

    Livestatus:
    * 0337 New header for limiting the execution time of a query...
    * 0276 nagios4 livestatus support...
    * 0335 FIX: Parse state of downtime notification log entries correctly...
    * 0336 FIX: Limit the number of lines read from a single logfile...
    * 0344 FIX: Fix semantics of columns num_services_hard_*...

    Livestatus-Proxy:
    * 0263 FIX: livestatus log table: fixed missing logentries of archived logfiles...


1.2.3i7:
    Core & Setup:
    * 0011 Introduce optional lower limit for predicted levels...
    * 0217 FIX: More verbose error output for SNMP errors on the command line...
    * 0288 FIX: Error messages of datasource programs (e.g. VSphere Agent) are now visible within WATO...
    * 0010 FIX: Fix computation of hour-of-the-day and day-of-month prediction...
    * 0292 FIX: Inline SNMP: Check_MK check helpers are closing UDP sockets now...

    Checks & Agents:
    * 0060 cisco_fantray: new check for monitoring fan trays of Cisco Nexus switches
    * 0061 cisco_cpu: check now recognizes new object cpmCPUTotal5minRev...
    * 0063 veeam_client: new check to monitor status of veeam clients with special agent plugin...
    * 0064 veeam_jobs: new check to monitor the backup jobs of the veeam backup tool...
    * 0047 fritz.conn fritz.config fritz.uptime fritz.wan_if fritz.link: New checks for monitoring Fritz!Box devices...
    * 0027 esx_vsphere_sensors: it is now possible override the state of sensors...
    * 0090 apc_ats_status: New Check for monitoring APC Automatic Transfer Switches
    * 0080 Added new checks for Brocade NetIron MLX switching / routing devices...
    * 0091 apc_ats_output: new check for output measurements on APC ATS devices
    * 0068 check_sql: support for mssql databases included
    * 0208 fileinfo.groups: Added minimum/maximum file size parameters...
    * 0093 check_http: Default service description prefix can be avoided...
    * 0004 df: dynamic filesystem levels now reorder levels automatically...
    * 0069 veeam_client: limits for time since last backup introduced
    * 0214 Logwatch: context lines can now be disabled using nocontext=1...
    * 0038 casa_cpu_mem casa_cpu_temp casa_cpu_util casa_fan casa_power: New checks for casa Cable Modem Termination Systems...
    * 0097 arc_raid_status: New check for Areca RAID controllers
    * 0070 cmciii_lcp_airin cmciii_lcp_airout cmciii_lcp_fans cmciii_lcp_waterflow cmciii_lcp_waterin cmciii_lcp_waterout: new checks for the Rittal CMC-III LCP device
    * 0098 apc_inrow_airflow, apc_inrow_fanspeed, apc_inrow_temp: New checks for APC inrow devices
    * 0099 apc_mod_pdu_modules: New check for APC Modular Power Distribution Unit
    * 0072 cmciii_pu_access cmciii_pu_canbus cmciii_pu_io cmciii_pu_temp: New checks for the Rittal CMC-III PU Unit
    * 0100 juniper_cpu: New check for CPU utilization on Juniper switches
    * 0236 windows_agent: each script can now be configured to run sync / async...
    * 0101 liebert_chiller_status: New check for Liebert Chiller devices
    * 0083 brocade_mlx: Temperature sensors of one module now in one common check...
    * 0008 df: Solaris agent now also supports samfs
    * 0084 brocade_mlx: single checks now instead of sub checks...
    * 0291 winperf_ts_sessions: New check to monitor Microsoft Terminal Server sessions...
    * 0102 modbus_value: New check and Agent to modbus devices...
    * 0013 Solaris Agent: implement cached async plugins and local checks...
    * 0238 vsphere monitoring: new option to skip placeholder vms in agent output...
    * 0016 Linux+Windows agent: allow spooling plugin outputs via files...
    * 0017 local: New state type P for state computation based on perfdata...
    * 0085 brocade_mlx: now handles more different module states...
    * 0024 FIX: cisco_wlc: removed check configuration parameter ap_model...
    * 0003 FIX: ps: Remove exceeding [ and ] in service description when using process inventory...
    * 0037 FIX: checkman browser (cmk -m) was not working properly in network subtree...
    * 0283 FIX: Interface Checks: ignore invalid error counts while interface is down...
    * 0081 FIX: Fixed corruption in SNMP walks created with cmk --snmpwalk...
    * 0286 FIX: esx_vsphrere_counters.ramdisk: Better handling for non existant ramdisks...
    * 0290 FIX: winperf_processor mem.win: Handling no/empty agent responses correctly now...
    * 0293 FIX: esx_vsphere_counters_ramdisk_sizes: Handles ram disk "ibmscratch" by default now
    * 0012 FIX: Solaris Agent: fixed broken fileinfo section...
    * 0297 FIX: mk-job is now also usable on CentOS 5+...
    * 0298 FIX: win_dhcp_pools: Fixed wrong percentage calculation
    * 0237 FIX: tsm_sessions: fixed invalid check output during backups...

    Multisite:
    * 0001 New filters for selecting several host/service-groups at once...
    * 0050 New concept of favorite hosts and services plus matching filters and views...
    * 0211 GUI Notify: Added notify method "popup" to really create popup windows...
    * 0215 Added option to make HTML escape in plugin outputs configurable...
    * 0071 livedump: new option to include contact_groups instead of contacts when dumping configuration
    * 0043 FIX: LDAP: Improved error reporting during synchronisation...
    * 0044 FIX: LDAP: Fixed error with empty groups during non nested group sync...
    * 0045 FIX: LDAP: Fixed error when synchronizing non nested groups to roles...
    * 0046 FIX: Fixed editing contactgroup assignments of hosts or folders with "-" in names...
    * 0049 FIX: Fixed useless I/O during page processing...
    * 0203 FIX: Changed sidebar reload interval to be more random...
    * 0204 FIX: Reduced I/O on logins with access time recording or failed login counts...
    * 0206 FIX: Fixed logwatch permission check when using liveproxy for normal users...
    * 0210 FIX: LDAP: Fixed problem syncing contactgroups of a user with umlauts in CN
    * 0035 FIX: Convert HTTP(S) links in plugin output into clickable icon...
    * 0006 FIX: Checkboxes for hosts/services were missing on modified views...
    * 0284 FIX: Context help toggled on/off randomly...
    * 0285 FIX: Fixed bookmarking of absolute URLs or PNP/NagVis URLs in sidebar snapin...
    * 0296 FIX: Fixed moving of snapins while in scrolled sidebar...

    WATO:
    * 0053 New rule for configuring the display_name of a service...
    * 0216 Supporting float values as SNMP timeout value now...
    * 0082 Improved online help for LDAP connections...
    * 0009 Automatically schedule inventory check after service config change...
    * 0294 Added "services" button to host diagnose page
    * 0048 FIX: Tests on host diagnose page are executed parallel now...
    * 0033 FIX: Fixed problem when saving settings in WATOs host diagnostic page...
    * 0205 FIX: NagVis related permissions of roles can be edited again...
    * 0207 FIX: Explicit communities were not saved in all cases...
    * 0094 FIX: Hide SNMPv3 credentials in WATO...
    * 0212 FIX: Fixed broken site edit page in case a TCP socket has been configured...
    * 0095 FIX: Fixed problem with portnumber in Wato Distributed Monitoring dialog
    * 0213 FIX: LDAP: Various small improvements for handling the LDAP user connector...
    * 0039 FIX: Fixed exception on displaying WATO helptexts in the global settings...
    * 0219 FIX: Fixed display problems in WATO folders with long contact group names
    * 0220 FIX: Added HTML escaping to several global settings attributes...
    * 0234 FIX: Improved handling of interface inventory states / types...
    * 0289 FIX: Renamed "Hosts & Folders" page to "Hosts"
    * 0295 FIX: Fixed problem with new created tag groups with "/" in title...

    Notifications:
    * 0005 Added notification script for sending SMS via mobilant.com...
    * 0032 FIX: Fixed problem when forwarding notification mails in windows...
    * 0218 FIX: Fixed rendering of HTML mails for Outlook (at least 2013)...

    BI:
    * 0287 FIX: Fixed assuming states of services with backslashes in descriptions...

    Reporting & Availability:
    * 0051 Option for showing timeline directly in availability table...
    * 0052 Visual colorization of availability according to levels...
    * 0054 New labelling options for availability table...
    * 0055 Allow grouping by host, host group or service group...
    * 0056 New concept of service periods in availability reporting...
    * 0002 You can now annotate events in the availability reporting...
    * 0014 FIX: Fix styling of tables: always use complete width...
    * 0015 FIX: Fixed summary computation in availability when grouping is used...

    Event Console:
    * 0026 FIX: snmptd_mkevent.py: fixed crash on startup
    * 0036 FIX: Fixed bug where multsite commands did not work properly...

    Livestatus:
    * 0067 livedump: new option to mark the mode at the beginning of the dump and documentation fixes...
    * 0023 FIX: Fixed incorrect starttime of table statehist entries...
    * 0034 FIX: Availability no longer showes incorrect entries when only one logfile exists...
    * 0233 FIX: Fixed missing entries in log file and availability view...


1.2.3i6:
    Core & Setup:
    * 0041 FIX: setup.py now handles non existing wwwuser gracefully...

    Checks & Agents:
    * 0040 Add agent plugin to test local hostname resolving...
    * 0020 FIX: Inventory problem with inventory_processes parameter...

    Multisite:
    * 0000 Improved performance of LDAP sync by refactoring the group sync code

    WATO:
    * 0042 FIX: Removed debug outputs from service inventory...


1.2.3i5:
    Core:
    * Automatically remove duplicate checks when monitoring with Agent+SNMP
       at the same time. TCP based ones have precedence.
    * inventory check of SNMP devices now does scan per default (configurable)
    * FIX: inventory check now honors settings for exit code
    * FIX: avoid exception nodes of cluster have different agent type
    * FIX: continue inventory, if one check does not support it
    * FIX: fix configuration of explicit SNMP community, allow unicode
    * FIX: avoid invalid cache of 2nd and up hosts in bulk inventory
    * FIX: fixed error handling in SNMP scan, inventory check fails now
           if SNMP agent is not responding
    * FIX: Ignore snmp_check_interval cache in interactive situations (e.g.  -nv)
    * FIX: check_mk config generation: on computing the checks parameters
           there is no longer a small chance that existing rules get modified

    Event Console:
    * check_mkevents now available as C binary: check_mkevents_c
    * FIX: use default values for unset variables in actions

    Multisite:
    * Speed-O-Meter: now measure only service checks. Host checks
      are omitted, since they do not really matter and make the
      results less useful when using CMC.
    * Added host aliases filter to some views (host/service search)
    * It is now possible to enforce checkboxes in views upon view loading
      (needs to be confgured per view via the view editor)
    * Wiki Sidebar Snapin: showing navigation and quicksearch. OMD only.
    * Sidebar can now be folded. Simply click somewhere at the left 10 pixels.
    * Foldable sections now have an animated triangle icon that shows the folding state
    * Added new snapin "Folders", which interacts with the views snapin when
      both are enabled. You can use it to open views in a specific folder context
    * LDAP: Added option to make group and role sync plugin handle nested
            groups (only in Active Directory at the moment). Enabling this
	    feature might increase the sync time a lot - use only when really needed.
    * FIX: Fixed encoding problem in webservice column output
    * FIX: Fix output format python for several numeric columns
    * FIX: Fixed searching hosts by aliases/adresses
    * FIX: Remove duplicate entries from Quicksearch
    * FIX: Avoid timed browser reload after execution of exections
    * FIX: Hosttag filter now works in service related views
    * FIX: Added code to prevent injection of bogus varnames
           (This might break code which uses some uncommon chars for varnames)
    * FIX: Fixed computation of perfometer values, which did not care about
           the snmp_check_interval. Simplyfied computation of perfometer values
    * FIX: LDAP: Custom user attributes can now be synced again

    BI:
    * FIX: Fix exception when showing BI tree in reporting time warp
    * FIX: Fixed blue triangle link: would show more aggregations,
       if one name was the prefix of another

    Notifications:
    * Blacklisting for services in the felixble notification system
    * FIX: mail with graph plugin: set explicit session.save_path for php
           Fixes instances where the php command couldn't fetch any graphs

    Checks & Agents:
    * diskstat: removed (ever incorrect) latency computation for Linux
    * statgrab_load: support predictive levels, add perf-o-meter
    * ucd_cpu_load: support predictive levels
    * hpux_cpu, blade_bx_load: support predictive levels, add perf-o-meter,
       make WATO-configable
    * check_sql: Database port can now be explicitly set
    * steelhead_perrs: New check for Rivergate Gateways
    * alcatel_power: Check for power supplies on Alcatel switches
    * qnap_disks: New check for Hardisks in Qnap devices
    * Dell Open Manage: SNNP Checks for Physical Disks, CPU and Memory
    * check_tcp: Now able to set custom service description
    * Apache ActiveMQ: New Special Agent and Check to query ActiveMQ Queues
    * check_ftp: can now be configured via Wato
    * windows_tasks: New check to  monitor the Windows Task Scheduler
    * sensatronics_temp: New check for Sensatronic E4 Temperatur Sensor
    * akcp_sensor_drycontact: New Check for AKCP drycontact Sensors
    * esx_vsphere_vm.heartbeat: Heartbeat status alert level now configurable
    * ps:  new configuration option: handle_count (windows only)
    * FIX: Windows agent: gracefully handle garbled logstate.txt
    * FIX: esx_vsphere_counters: added missing ramdisk type upgradescratch
    * FIX: esx_vsphere_hostsystem: fixed bug in handling of params
    * FIX: local: tolerate invalid output lines
    * FIX: hp_proliant: Correct handling of missing snmp data
    * FIX: logwatch.ec: No longer forwards "I" lines to event console
    * FIX: check_dns: default to querying the DNS server on the localhost itself
    * FIX: ps: do not output perfdata of CPU averaging (use ps.perf for that)
    * FIX: nfsexports: also support systems with rpcbind instead of portmap
    * FIX: ups_in_freq: corrected spelling of service description
    * FIX: ups_bat_temp: renamed service description to "Temperature Battery",
           in order to make it consistent with the other temperature checks
    * FIX: hp_blade_blades: Fixed crash on inventory when receiving
           unexpected snmp data
    * FIX: apache_status: If ReqPerSec and BytesPerSec are not reported by
           the agent, no PNP graphs for them are drawn.
           (This is the case if ExtendedStatus set to Off in Apache config)
    * FIX: oracle_jobs: fixed issues with incorrect column count in check output
    * FIX: if/if64/...: layout fix in PNP template for packets


    WATO:
    * You can now have site-specific global settings when using
      distributed WATO (available in the "Distributed Monitoring")
    * bulk inventory: display percentage in progress bar
    * New option for full SNMP scan in bulk inventory
    * bulk operations now also available when checkboxes are off
    * LDAP: Added test to validate the configured role sync groups
    * LDAP: The sync hooks during activate changes can now be enabled/disabled
      by configuration (Global Settings)
    * Disabled replication type "peer" in site editor.
    * Added "permanently ignore" button to inventory services dialog which
      links directly to the disabled services view
    * Added diagnose page linked from host edit dialog. This can be used to test
      connection capabilities of hosts
    * The rule "Process inventory" now offers the same configuration options
      as its manual check equivalent "State and count of processes"
    * New configuration option handle_count (windows only) in the rules
      "Process inventory" and "State and count of processes"
    * FIX: correct display of number of hosts in bulk inventory
    * FIX: nailed down ".siteid" exception when added new site
    * FIX: fixed setting for locking mode from 'ait' to 'wait'
    * FIX: avoid removal of tags from rules when not yet acknowledged
    * FIX: avoid need for apache restart when adding new service levels
    * FIX: fix encoding problem on GIT integration

    Livestatus:
    * Removed "livecheck". It never was really stable. Nagios4 has something
      similar built in. And also the Check_MK Micro Core.
    * table statehist: no longer computes an unmonitored state for hosts and
                       services on certain instances.
                       (showed up as no hosts/services in the multisite gui)
    * table statehist: fixed SIGSEGV chance on larger queries

1.2.3i4:
    Core:
    * Create inventory check also for hosts without services, if they
          have *no* ping tag.

    WATO:
    * Bulk inventory: speed up by use of cache files and doing stuff in
          groups of e.g. 10 hosts at once
    * Multisite connection: new button for cloning a connection

    Checks & Agents:
    * Linux agent RPM: remove dependency to package "time". That package
         is just needed for the binary mk-job, which is useful but not
         neccessary.

    Multisite:
    * FIX: fix broken single-site setups due to new caching

1.2.3i3:
    Core:
    * FIX: fixed typo in core startup message "logging initial states"
    * FIX: livestatus table statehist: fixed rubbish entries whenever
           logfile instances got unloaded

    Livestatus:
    * FIX: check_mk snmp checks with a custom check interval no longer
           have an incorrect staleness value

    Notifications:
    * mkeventd: new notification plugin for forwarding notifications
       to the Event Console. See inline docu in share/check_mk/notification/mkeventd
       for documentation.
    * FIX: cleanup environment from notifications (needed for CMC)

    Checks & Agents:
    * Windows agent: increased maximum plugin output buffer size to 2MB
    * check_icmp: New WATO rule for custom PING checks
    * agent_vsphere: now able to handle < > & ' " in login credentials
    * if/if64 and friends: add 95% percentiles to graphs
    * services: inventory now also matches against display names of services
    * esx_vsphere_hostsystem.multipath: now able to set warn/crit levels
    * cpu_netapp: added Perf-O-Meter and PNP template
    * cisco_cpu: added Perf-O-Meter and PNP template
    * apc_symmetra: add input voltage to informational output
    * agent_vsphere: new debug option --tracefile
    * FIX: windows_agent: fixed bug in cleanup of open thread handles
    * FIX: cups default printer is now monitored again in linux agent
    * FIX: host notification email in html format: fixed formating error
           (typo in tag)
    * FIX: netapp_volumes: better output when volume is missing
    * FIX: winperf_phydisk: handle case where not performance counters are available
    * FIX: check_mk_agent.linux: limit Livestatus check to 3 seconds
    * FIX: esx_vsphere_vm: fixed exception when memory info for vm is missing
    * FIX: esx_vsphere_hostsystem: Fixed typo in check output
    * FIX: psperf.bat/ps: Plugin output processing no longer crashes when
           the ps service is clustered

    Multisite:
    * Filtering in views by Hostalias is possible now too
       (however the filter is not displayed in any standard view - user needs
       to enable it by customizing the needed views himself)
    * FIX: add missing service icons to view "All Services with this descr..."
    * FIX: ldap attribute plugins: fixed crash when parameters are None
    * FIX: avoid duplicate output of log message in log tables
    * FIX: fixed problem with ldap userid encoding
    * FIX: removed state-based colors from all Perf-O-Meters
    * FIX: brocade_fcport pnp-template: fixed incorrect display of average values
    * FIX: all log views are now correctly sorted from new to old

    Livestatus-Proxy:
    * Implement caching of non-status requests (together with Multisite)
    * FIX: fix exception when printing error message
    * FIX: honor wait time (now called cooling period) after failed TCP connection
    * FIX: fix hanging if client cannot accept large chunks (seen on RH6.4)

    WATO:
    * Rule "State and count of processes": New configuration options:
           virtual and resident memory levels
    * Added title of tests to LDAP diagnose table
    * Bulk inventory: new checkbox to only include hosts that have a failed
        inventory check.
    * Bulk inventory: yet another checkbox for skipping hosts where the
        Check_MK service is currently critical
    * New rule: Multipath Count (used by esx_vsphere_hostsystem.multipath)
    * FIX: The rule "State and count of processes" is no longer available
           in "Parameters for inventorized check". This rule was solely
           intented for "Manual checks" configuration
    * FIX: Trying to prevent auth.php errors while file is being updated

1.2.3i2:
    Core:
    * New option -B for just generating the configuration
    * Introduced persistent host address lookup cache to prevent issues
      loading an unchanged configuration after a single address is not resolvable anymore
    * Assigning a service to a cluster host no longer requires a reinventory
    * Setting a check_type or service to ignore no longer requires a reinventory
      Note: If the ignore rule is removed the services will reappear
    * Config creation: The ignore services rule now also applies to custom, active
                       and legacy checks
    * Predictive monitoring: correctly handle spaces in variable names (thanks
       to Karl Golland)
    * New man page browser for console (cmk -m)
    * New option explicit_snmp_communities to override rule based SNMP settings
    * Preparations for significant SNMP monitoring performance improvement
      (It's named Inline SNMP, which is available as special feature via subscriptions)
    * Allow to specify custom host check via WATO (arbitrary command line)
    * Implement DNS caching. This can be disabled with use_dns_cache = False

    Livestatus:
    * new service column staleness: indicator for outdated service checks
    * new host    column staleness: indicator for outdated host checks

    Checks & Agents:
    * esx_hostystem multipath: criticize standby paths only if not equal to active paths
    * mk_logwatch: fixed bug when rewriting logwatch messages
    * check_mk: Re-inventory is no longer required when a service is ignored via rule
    * check_mk: Now possible to assign services to clusters without the need to
                reinventorize
    * lnx_if: Fixed crash on missing "Address" field
    * viprinet_router: Now able to set required target state via rule
    * windows_agent: Now available as 64 bit version
    * agent_vsphere: fix problem where sensors were missing when
      you queried multiple host systems via vCenter
    * cached checks: no longer output cached data if the age of the
                     cache file is twice the maximum cache age
    * windows agent: no longer tries to execute directories
    * fileinfo: no longer inventorize missing files(reported by windows agent)
    * New checks for Brocade fans, temperature and power supplies
    * cluster hosts: removed agent version output from Check_MK service (this
      was misleading for different agent versions on multiple nodes)
    * job check: better handling of unexpected agent output
    * lnx_thermal: Added check for linux thermal sensors (e.g. acpi)
    * hwg_temp: Make WATO-Rule "Room Temperature" match, add man page, graph
                and Perf-O-Meter
    * ps.perf: Support Windows with new plugin "psperf.bat". wmicchecks.bat
               is obsolete now.
    * Special Agent vSphere: support ESX 4.1 (thanks to Mirko Witt)
    * esx_vsphere_object: make check state configurable
    * mk_logwatch: support continuation lines with 'A'. Please refer to docu.
    * mk_oracle: Added plugin for solaris
    * win_netstat: New check for Windows for checking the existance of a UDP/TCP
        connection or listener
    * ps/ps.perf: allow to set levels on CPU util, optional averaging of CPU
    * diskstat: Agent is now also processing data of mmcblk devices
    * qmail: Added check for mailqueue
    * cisco_locif: removed obsolete and already disabled check completely
    * fc_brocade_port: removed obsolete check
    * fc_brocade_port_detailed: removed obsolete check
    * tsm_stgpool: removed orphaned check
    * vmware_state: removed ancient, now orphaned check. Use vsphere_agent instead.
    * vms_{df,md,netif,sys}: remove orphaned checks that are not needed by the current agent
    * tsm: Added new TSM checks with a simple windows agent plugin
    * windows_agent: now starts local/plugin scripts in separate threads/processes
                     new script parameters cache_age, retry_count, timeout
                     new script caching options "off", "async", "sync"
    * windows_agent: increased maximum local/plugin script output length to 512kB
                     (output buffer now grows dynamically)
    * jolokia_metrics: fixed incorrect plugin output for high warn/crit levels
    * jolokia_metrics.uptime: Added pnp template
    * hyperv: Added a check for checking state changes.
    * df / esx_vsphere_datastore: now able to set absolute levels and levels depending
                                  on total disk space of used and free space
    * cisco_wlc: New check for monitoring cisco wireless lan access points
    * cisco_wlc_clients: New check for the nummber of clients in a wlc wifi
    * df: Negative integer levels for MB left on a device
    * win_printers: Monitoring of printer queue on a windows printserver
    * cisco_qos: Updated to be able to mintor IOS XR 4.2.1 (on a ASR9K device)
    * New active check, check_form_submit, to submit HTML forms and check the resulting page
    * mk-job: /var/lib/check_mk_agent/job directory is now created with mode 1777 so
              mk-job can be used by unprivileged users too
    * ADD: etherbox: new check for etherbox (messpc) sensors.
           currently supported: temperature, humidity, switch contact and smoke sensors
    * cisco_wlc_client: now supports low/high warn and crit levels
    * cisco_wlc: now supports configuration options for missing AP
    * agent_vsphere: completely rewritten, now considerably faster
                     vCenter is still queried by old version
    * windows_agent: windows eventlog informational/audit logs now reported with O prefix
    * mk_logwatch: ignored loglines now reported with an "." prefix (if required)
    * apache_status: Nopw also supports multithreaded mpm
    * windows_agent: now able to suppress context messages in windows eventlogs
    * agent_vsphere: completely rewritten, now considerably faster
                     vCenter is still queried by old version
    * windows_agent: windows eventlog informational/audit logs now reported with O prefix
    * mk_logwatch: ignored loglines now reported with an "." prefix (if required)
    * check_mk-if.pnp: fixed bug with pnp template on esx hosts without perfdata
    * jolokia checks (JVM): uptime, threads, sessions, requests, queue
      now configurable via WATO
    * vSphere checks: secret is not shown to the user via WATO anymore
    * WATO rule to check state of physical switch (currently used by etherbox check)
    * cisco_wlc: Allows to configure handling of missing AP
    * logwatch.ec: show logfiles from that we forwarded messages
    * FIX: blade_blades: Fixed output of "(UNKNOWN)" even if state is OK
    * FIX: apache_status: fix exception if parameter is None
    * FIX: hr_mem: handle virtual memory correct on some devices
    * FIX: apache_status agent plugin: now also works, if prog name contains slashes
    * FIX: check_dns: parameter -A does not get an additional string
    * FIX: cisco_qos: Catch policies without post/drop byte information
    * FIX: cisco_qos: Catch policies without individual bandwidth limits
    * FIX: windows_agent: fixed bug on merging plugin output buffers
    * FIX: esx_vsphere_datastores: Fix incomplete performance data and Perf-O-Meter
    * FIX: cleaned up fileinfo.groups pattern handling, manual configuration
      is now possible using WATO
    * FIX: check_mk-ipmi.php: PNP template now displays correct units as delivered
           by the check plugin
    * FIX: check_disk_smb: Remove $ from share when creating service description.
           Otherwise Nagios will not accept the service description.
    * FIX: mrpe: gracefully handle invalid exit code of plugin

    Notifications:
    * notify.py: Matching service level: Use the hosts service level if a
                 service has no service level set
    * notify.py: fixed bug with local notification spooling
    * HTML notifications: Now adding optional links to host- and service names
      when second argument notification script is configured to the base url of the
      monitoring installation (e.g. http://<host>/<site>/ in case of OMD setups)
    * HTML notifications: Added time of state change

    Multisite:
    * Finally good handling of F5 / browser reloads -> no page switching to
      start page anymore (at least in modern browsers)
    * User accounts can now be locked after a specified amount of auth
      failures (lock_on_logon_failures can be set to a number of tries)
    * Column Perf-O-Meter is now sortable: it sorts after the *first*
      performance value. This might not always be the one you like, but
      its far better than nothing.
    * logwatch: Logwatch icon no longer uses notes_url
    * Inventory screen: Host inventory also displays its clustered services
    * Rules: Renamed "Ignored services" to "Disabled services"
             Renamed "Ignored checks" to "Disabled checks"
    * Sorter Host IP address: fixed sorting, no longer uses str compare on ip
    * Views: New: Draw rule editor icon in multisite views (default off)
             Can be activated in global settings
    * New global multisite options: Adhoc downtime with duration and comment
                                    Display current date in dashboard
    * LDAP: Using asynchronous searches / added optional support for paginated
      searches (Can be enabled in connection settings)
    * LDAP: It is now possible to provide multiple failover servers, which are
      tried when the primary ldap server fails
    * LDAP: Supporting posixGroup with memberUid as member attribute
    * LDAP: Added filter_group option to user configuration to make the
    synchonized users filterable by group memberships in directories without
    memberof attributes
    * LDAP: Moved configuration to dedicated page which also provides some
      testing mechanisms for the configuration
    * Added option to enable browser scrollbar to the multisite sidebar (only
      via "sidebar_show_scrollbar = True" in multisite.mk
    * Added option to disable automatic userdb synchronizations in multisite
    * Implemented search forms for most data tables
    * New icons in view footers: export as CSV, export as JSON
    * Availability: new columns for shortest, longest, average and count
    * Editing localized strings (like the title) is now optional when cloning
      views or editing cloned views. If not edited, the views inherit the
      localized strings from their ancestors
    * Added simple problems Dashboard
    * New filter and column painter for current notification number (escalations)
    * Added new painters for displaying host tags (list of tags, single tag
    groups). All those painters are sortable. Also added new filters for tags.
    * Added painters, icon and filters for visualizing staleness information
    * Improved filtering of the foldertree snapin by user permissions (when a user is
      only permitted on one child folder, the upper folder is removed from the
      hierarchy)
    * "Unchecked Services" view now uses the staleness of services for filtering
    * Globe dashlets make use of the parameter "id" to make it possible to
      provide unique ids in the render HTML code to the dashlets
    * Multisite can now track wether or not a user is online, this need to be
      enabled e.g. via Global Settings in WATO (Save last access times of
      users)
    * Added popup message notification system to make it possible to notify
      multisite users about various things. It is linked on WATO Users page at
      the moment. An image will appear for a user in the sidebar footer with
      the number of pending messages when there are pending messages for a user.
      To make the sidebar check for new messages on a regular base, you need
      to configure the interval of sidebar popup notification updates e.g. via
      WATO Global Settings.
    * Event views: changed default horizon from 31 to 7 days
    * New option for painting timestamp: as Unix Epoch time
    * New filters: Host state type and Service state type
    * FIX: better error message in case of exception in SNMP handling
    * FIX: Inventory screen: Now shows custom checks
    * FIX: Fixed locking problem of multisite pages related to user loading/saving
    * FIX: Fixed wrong default settings of view filters in localized multisite
    * FIX: line wrapping of logwatch entries
    * FIX: Fixed button dragging bug when opening the view editor
           (at least in Firefox)

    WATO:
    * Allow to configure check-/retry_interval in second precision
    * Custom user attributes can now be managed using WATO
    * Allow GIT to be used for change tracking (enable via global option)
    * Hosts/Folders: SNMP communities can now be configured via the host
      and folders hierarchy. Those settings override the rule base config.
    * Require unique alias names in between the following elements:
      Host/Service/Contact Groups, Timeperiods and Roles
    * Removed "do not connect" option from site socket editor. Use the
      checkbox "Disable" to disable the site for multisite.
    * Converted table of Event Console Rules to new implementation, make it sortable
    * FIX: do validation of check items in rule editor
    * FIX: More consistent handling of folderpath select in rule editor
    * FIX: Now correctly handling depends_on_tags on page rendering for
           inherited values
    * FIX: Changed several forms from GET to POST to prevent "Request-URI too
           large" error messages during submitting forms
    * FIX: automation snmp scan now adhere rules for shoddy snmp devices
           which have no sys description
    * FIX: Cisco ruleset "Cisco WLC WiFi client connections" has been generalized to
           "WLC WiFi client connections"
    * FIX: Snapshot handling is a little more robust agains manually created
           files in snapshot directory now
    * FIX: Slightly more transparent handling of syntax errors when loading rules.mk

    Notifications:
    * Flexible Notification can now filter service levels
    * FIX: check_tcp corrected order of parameters in definition

    Event Console:
    * New global setting "force message archiving", converts the EC into
      a kind of syslog archive
    * New built-in snmptrap server to directly receive snmp traps
    * FIX: fix layout of filter for history action type
    * FIX: better detect non-IP-number hosts in hostname translation

1.2.3i1:
    Core:
    * Agents can send data for other hosts "piggyback". This is being
      used by the vSphere and SAP plugins
    * New variable host_check_commands, that allows the definition of
      an alternative host check command (without manually defining one)
    * New variable snmp_check_interval which can be used to customize
      the check intervals of SNMP based checks
    * setup: Added missing vars rrd_path and rrdcached_sock
    * new variable check_mk_exit_status: allows to make Check_MK service OK,
      even if host in not reachable.
    * set always_cleanup_autochecks to True per default now
    * check_mk: new option --snmptranslate

    Multisite:
    * New availability view for arbitrary host/service collections
    * New option auth_by_http_header to use the value of a HTTP header
      variable for authentication (Useful in reverse proxy environments)
    * New permission that is needed for seeing views that other users
      have defined (per default this is contained in all roles)
    * New path back to the view after command exection with all
      checkboxes cleared
    * Added plugins to config module to make registration of default values
      possible for addons like mkeventd - reset to default values works now
      correctly even for multisite related settings
    * perfometer: Bit values now using base of 1000
    * Added PNP tempate for check_disk_smb
    * Dashboards can now be configured to be reloaded on resizing
      (automatically adds width/height url parameters)
    * LDAP authentification: New config option "Do not use persistent
                             connections to ldap server"
    * Hosttags and auxiliary tags can now be grouped in topics
    * Fixed output of time in view if server time differs from user time

    Event Console:
    * New rule feature: automatically delete event after actions
    * New filter for maximum service level (minimum already existed)
    * New global setting: hostname translation (allows e.g. to drop domain name)
    * New rule match: only apply rule within specified time period

    Checks & Agents:
    * solaris_mem: New check for memory and swap for Solaris agent
    * agent_vsphere: New VMWare ESX monitoring that uses pySphere and the VMWare
      API in order to get data very efficiently. Read (upcoming) documentation
      for details.
    * new special agent agent_random for creating random monitoring data
    * New checks: windows_intel_bonding / windows_broadcom_bonding
    * Implemented SAP monitoring based on the agent plugin mk_sap. This
      must be run on a linux host. It connects via RFC calls to SAP R/3
      systems to retrieve monitoring information for this or other machines.
    * sap.dialog: Monitors SAP dialog statistics like the response time
    * sap.value: Simply processes information provided by SAP to Nagios
    * openvpn_clients: new check for OpenVPN connections
    * if64_tplink: special new check for TP Link switches with broken SNMP output
    * job: Monitoring states and performance indicators of any jobs on linux systems
    * oracle_asm_diskgroups: Added missing agent plugin + asmcmd wrapper script
    * oracle_jobs: New check to monitor oracle database job execution
    * oracle_rman_backups: New check to monitor state of ORACLE RMAN backups
    * jar_signature: New check to monitor wether or not a jar is signed and
      certificate is not expired
    * cisco_qos: adhere qos-bandwidth policies
    * check_disk_smb: WATO formalization for active check check_disk_smb
    * if.include: new configurable parameters for assumed input and output speed
    * cisco_qos: new param unit:    switches between bit/byte display
                 new param average: average the values over the given minute
                 new params post/drop can be configured via int and float
                 fixed incorrect worst state if different parameters exceed limit
    * logwatch.ec: Added optional spooling to the check to prevent dataloss
      when processing of current lines needs more time than max execution time
    * mounts: ignore multiple occurrances of the same device
    * Linux agent: allow cached local/plugins checks (see docu)
    * mem.include: Linux memory check now includes size of page tables. This
      can be important e.g. on ORACLE systems with a lot of memory
    * windows_agent: Now buffers output before writing it to the socket
                     Results in less tcp packages per call
    * smart.stats: rewrote check. Please reinventorize. Error counters are now
      snapshotted during inventory.
    * smart.temp: add WATO configuration
    * windows_agent: check_mk.ini: new option "port" - specifies agent port
    * winperf_processor: introduce averaging, support predictive levels
    * cpu_util.include: fixed bug when params are set to None
    * predictive levels: fixed bug when existing predictive levels get new options
    * windows_plugin mssql.vbs: No longer queries stopped mssql instances
    * cisco_hsrp: fixed problem when HSRP groups had same ip address
    * winperf_if: hell has frozen over: a new check for network adapters on Windows
    * windows agent: new config section plugins, now able to set timeouts for specific plugins
                     new global config option: timeout_plugins_total
    * lnx_if in Linux agent: force deterministical order of network devices
    * Linux agent: remove obsolete old <<<netif>>> and <<<netctr>>> sections
    * logwatch, logwatch.ec: detect error in agent configuration
    * Linux agent: cups_queues: do not monitor non-local queues (thanks to Olaf Morgenstern)
    * AIX agent: call lparstat with argument 1 1, this give more accurate data
    * Check_MK check: enable extended performance data per default now
    * viprinet checks: New checks for firmware version/update, memory usage, power supply status,
                       router mode, serialnumber and temperature sensors
    * uptime, snmp_uptime, esx_vsphere_counters.uptime: allow to set lower and upper levels
    * winperf_processor: Now displays (and scales) to number of cpus in pnpgraph
    * mk_postgres plugin: replace select * with list of explicit columns (fix for PG 9.1)
    * lnx_if: show MAC address for interfaces (needs also agent update)
    * winperf_tcp_conn: New check. Displays number of established tcpv4 connections in windows
                        Uses WATO Rule "TCP connection stats (Windows)"
    * windows_agent: fixed timeouts for powershell scripts in local/plugins
    * logwatch: Agent can now use logwatch.d/ to split config to multipe files
    * logwatch: Agent can now rewrite Messages
    * apache_status: New rule: set levels for number of remaining open slots
    * mrpe: handle long plugin output correctly, including performance data
    * cisco_qos: parameters now configurable via WATO

    Notifications:
    * notify.py: unique spoolfiles name no longer created with uuid
    * Warn user if only_services does never match

    Livestatus:
    * Table statehist: Improved detection of vanished hosts and services.
                       Now able to detect and remove nonsense check plugin output
    * FIX: able to handle equal comment_id between host and service
    * livestatus.log: show utf-8 decoding problems only with debug logging >=2
    * livestatus: fixed incorrect output formatting of comments_with_info column

    BI:
    * Integrated availability computing, including nifty time warp feature

    WATO:
    * Configuration of datasource programs via dedicated rules
    * New editor for Business Intelligence rules
    * Rule Editor: Now able to show infeffective rules
    * Valuespec: CascadingDropdown now able to process choice values from functions
    * Removed global option logwatch_forward_to_ec, moved this to the
      logwatch_ec ruleset. With this option the forwarding can now be enabled
      for each logfile on a host
    * Configuration of an alternative host check command
    * Inventory: Display link symbol for ps ruleset
    * New rule for notification_options of hosts and services
    * FIX: Rulesets: correct display of rules within subfolders
    * Remove Notification Command user settings, please use flexible notifications instead


1.2.2p3:
    Core:
    * FIX: get_average(): Gracefully handle time anomlies of target systems
    * FIX: notifications: /var/lib/check_mk/notify directory is now created
           correctly during setup from tgz file. (Without it notifications
           did not get sent out.)
    * FIX: add missing $DESTDIR to auth.serials in setup.sh

    Checks & Agents:
    * FIX: winperf_processor: fix case where CPU percent is exactly 100%
    * FIX: blade_powerfan: fix mixup of default levels 50/40 -> 40/50
    * FIX: Cleaned up graph rendering of Check_MK services
    * FIX: zypper: deal with output from SLES 10
    * FIX: zpool_status: Ignoring "No known data errors" text
    * FIX: dmi_sysinfo: Handling ":" in value correctly
    * FIX: check_http: Fixed syntax error when monitoring certificates
    * FIX: check_dns: parameter -A does not get an additional string
    * FIX: diskstat: Fixed wrong values for IO/s computation on linux hosts
    * FIX: blade_healts: Fixed wrong index checking resulting in exceptions
    * FIX: notifications: /var/lib/check_mk/notify directory is now created
           correctly during setup from tgz file. (Without it notifications
           did not get sent out.)

    Multisite:
    * FIX: LDAP: Disabling use of referrals in active directory configuration
    * FIX: Fixed missing roles in auth.php (in some cases) which resulted in
           non visible pnp graphs and missing nagvis permissions
    * FIX: Fixed label color of black toner perfometers when fuel is low
    * FIX: Fixed wrong default settings of view filters in localized multisite
    * FIX: Fixed exception when enabling sounds for views relying on
           e.g. alert statistics source
    * FIX: Folder Tree Snapin: make folder filter also work for remote
           folders that do not exist locally
    * FIX: correctly display sub-minute check/retry intervals
    * FIX: fix logic of some numeric sorters
    * FIX: Improved user provided variable validation in view code
    * FIX: Escaping html code in plugin output painters

    WATO:
    * FIX: fix layout of Auxiliary tags table
    * FIX: avoid exception when called first time and first page ist host tags
    * FIX: fix validation of time-of-day input field (24:00)
    * FIX: automation users can now be deleted again (bug was introduced in 1.2.2p1)
    * FIX: fix logwatch pattern analyzer message "The host xyz is not
           managed by WATO." after direct access via snapin
    * FIX: Fixed first toggle of flags in global settings when default is set to True
    * FIX: fix exception and loss of hosts in a folder when deleting all site connections
           of a distributed WATO setup
    * FIX: avoid Python exception for invalid parameters even in debug mode
    * FIX: check_ldap: Removed duplicate "-H" definition
    * FIX: Fixed some output encoding problem in snapshot restore / deletion code
    * FIX: Improved user provided variable validation in snapshot handling code
    * FIX: Improved user provided variable validation in inventory dialog

    Event Console:
    * FIX: apply rewriting of application/hostname also when cancelling events
    * FIX: check_mkevents now uses case insensitive host name matching

    Livestatus:
    * FIX: fixed incorrect output formatting of comments_with_info column
    * FIX: statehist table: fixed memory leak

1.2.2p2:
    Core:
    * FIX: livecheck: fixed handling of one-line plugin outputs and missing \n
           (Thanks to Florent Peterschmitt)

    Checks & Agents:
    * FIX: jolokia_info: ignore ERROR instances
    * FIX: apache_status: use (also) apache_status.cfg instead of apache_status.conf
    * FIX: f5_bigip_vserver: fix wrong OID (13 instead of 1), thanks to Miro Ramza
    * FIX: f5_bigip_psu: handle more than first power supply, thanks to Miro Ramza
    * FIX: ipmi_sensors: ignore sensors in state [NA] (not available)
    * FIX: aix_lvm: handle agents that output an extra header line
    * FIX: zfsget: do not assume that devices begin with /, but mountpoints
    * FIX: ipmi_sensors: handle two cases for DELL correctly (thanks to Sebastian Talmon)
    * FIX: check_dns: enable performance data
    * FIX: free_ipmi: fix name of sensor cache file if hostname contains domain part
    * FIX: ad_replication plugin: Fixed typo (Thanks to Dennis Honke)

    Multisite:
    * List of views: Output the alias of a datasource instead of internal name
    * FIX: fix column editor for join columns if "SERVICE:" is l10n'ed
    * FIX: fix invalid request in livestatus query after reconnect

    WATO:
    * FIX: convert editing of global setting to POST. This avoid URL-too-long
      when defining lots of Event Console actions
    * FIX: LDAP configuration: allow DNs without DC=

    Event Console:
    * FIX: fix icon in events check if host specification is by IP address
    * Renamed "Delete Event" to "Archive Event" to clearify the meaning

    Notifications:
    * FIX: contacts with notifications disabled no longer receive
           custom notifications, unless forced

1.2.2p1:
    Core:
    * FIX: correctly quote ! and \ in active checks for Nagios
    * FIX: Performing regular inventory checks at configured interval even
           when the service is in problem state
    * Check_MK core now supports umlauts in host-/service- and contactgroup names

    Checks & Agents:
    * FIX: vsphere_agent: fix problems whith ! and \ in username or password
    * FIX: check_mk_agent.aix: fix shebang: was python, must be ksh
    * FIX: cisco_qos: Be compatible to newer IOS-XE versions (Thanks to Ken Smith)
    * FIX: mk_jolokia: Handling spaces in application server instances correctly

    Multisite:
    * FIX: do not remove directories of non-exisant users anymore. This lead to
           a deletion of users' settings in case of an external authentication
           (like mod_ldap).
    * FIX: Fixed handling of dashboards without title in sidebar view snapin
    * FIX: titles and services got lost when moving join-columns in views
    * FIX: Fixed exception during initial page rendering in python 2.6 in special cases
           (Internal error: putenv() argument 2 must be string, not list)

    Livestatus:
    * livestatus.log: show utf-8 decoding problems only with debug logging >=2

    Notifications:
    * FIX: HTML mails: Handle the case where plugin argument is not set
    * FIX: HTML mails: remove undefinded placeholders like $GRAPH_CODE$

    WATO:
    * Improved handling of valuespec validations in WATO rule editor. Displaying a
      warning message when going to throw away the current settings.
    * FIX: fix bug where certain settings where not saved on IE. This was mainly
           on IE7, but also IE8,9,10 in IE7 mode (which is often active). Affected
           was e.g. the nodes of a cluster or the list of services for service
           inventory

1.2.2:
    Core:
    * Added $HOSTURL$ and $SERVICEURL$ to notification macros which contain an
      URL to the host/service details views with /check_mk/... as base.

    Checks & Agents:
    * FIX: blade_bx_load: remove invalid WATO group
    * FIX: lnx_bonding: handle also 802.3ad type bonds

    Notifications:
    * FIX: Removing GRAPH_CODE in html mails when not available
    * Using plugin argument 1 for path to pnp4nagios index php to render graphs
    * Little speedup of check_mk --notify

    Multisite:
    * FIX: Fixed umlaut handling in reloaded snapins

    WATO:
    * FIX: Fix several cases where WATO rule analyser did not hilite all matching rules
    * Added tcp port parameter to SSL certificate check (Thanks to Marcel Schulte)

    Event Console:
    * FIX: Syslog server is now able to parse RFC 5424 syslog messages

1.2.2b7:
    Checks & Agents:
    * FIX: postfix_mailq: fix labels in WATO rule, set correct default levels


1.2.2b6:
    Core:
    * FIX: setup: detect check_icmp also on 64-Bit CentOS
           (thanks to あきら)
    * FIX: setup.sh: create auth.serials, fix permissions of htpasswd
    * FIX: livecheck: now able to handle check output up to 16kB

    Checks & Agents:
    * FIX: apc_symmetra_power: resurrect garble PNP template for
    * FIX: check_mk_agent.freebsd: remove garble from output
           (Thanks to Mathias Decker)
    * FIX: check_mk-mssql_counters.locks: fix computation, was altogether wrong
    * FIX: check_mk-mssql_counters.transactions: fix computation also
    * check_http: now support the option -L (urlizing the result)
    * Added mem section to Mac OSX agent (Thanks to Brad Davis)
    * FIX: mssql.vbs (agent plugin) now sets auth options for each instance
    * FIX: jolokia_metrics.mem: error when missing max values
    * Make levels for SMART temperature editable via WATO

    Multisite:
    * FIX: fix localization in non-OMD environment
           (thanks to あきら)
    * FIX: hopefully fix computation of Speed-O-Meter
    * Add $SERVICEOUTPUT$ and $HOSTOUTPUT$ to allowed macros for
      custom notes
    * FIX: Writing one clean message to webserver error_log when write fails
    * FIX: Escaping html entities when displaying comment fields
    * FIX: Monitored on site attribute always has valid default value

    Notifications:
    * FIX: fix event type for recoveries
    * FIX: fix custom notifications on older nagios versions
    * FIX: handle case where type HOST/SERVICE not correctly detected

    Livestatus:
    * FIX: memory leak when removing downtime / comment

    WATO:
    * FIX: Removed "No roles assigned" text in case of unlocked role attribute
           in user management dialog
    * FIX: Fix output of rule search: chapters appeared twice sometimes

    Event Console:
    * FIX: check_mkevents: fix usage help if called with illegal options
    * check_mkevents now allows specification of a UNIX socket
      This is needed in non-OMD environments
    * setup.py now tries to setup Event Console even in non-OMD world

1.2.2b5:
    Core:
    * Checks can now omit the typical "OK - " or "WARN -". This text
      will be added automatically if missing.
    * FIX: livecheck: fixed compilation bug
    * FIX: check_mk: convert service description unicode into utf-8
    * FIX: avoid simultanous activation of changes by means of a lock

    Checks & Agents:
    * FIX: jolokia_metrics.mem - now able to handle negative/missing max values
    * ADD: tcp_conn_stats: now additionally uses /proc/net/tcp6
    * ADD: wmic_processs: cpucores now being considered when calculating
           user/kernel percentages. (thanks to William Baum)
    * FIX: UPS checks support Eaton Evolution
    * FIX: windows agent plugin: mssql now exits after 10 seconds

    Notifications:
    * FIX: fixed crash on host notification when contact had explicit services set

    Livestatus:
    * FIX: possible crash with VERY long downtime comments

    WATO:
    * FIX: Fix hiliting of errors in Nagios output
    * FIX: localisation error

    Multisite:
    * FIX: Avoid duplicate "Services" button in host detail views
    * FIX: fix rescheduling icon for services with non-ASCII characters
    * New filter for IP address of a host
    * Quicksearch: allow searching for complete IP addresses and IP
      address prefixes
    * Add logentry class filter to view 'Host- and Service events'

    BI:
    * FIX: fix exception with expansion level being 'None'
    * FIX: speedup for single host tables joined by hostname (BI-Boxes)
    * FIX: avoid closing BI subtree while tree is being loaded

    Event Console:
    * FIX: make hostname matching field optional. Otherwise a .* was
           neccessary for the rule in order to match
    * FIX: event_simulator now also uses case insensitive matches

1.2.2b4:
    Core:
    * FIX: Fix output of cmk -D: datasource programs were missing
    * FIX: allow unicode encoded extra_service_conf
    * FIX: no default PING service if custom checks are defined
    * FIX: check_mk_base: fixed rounding error in get_bytes_human_readable
    * FIX: check_mk: improved support of utf-8 characters in extra_service_conf
    * FIX: livestatus: table statehist now able to check AuthUser permissions
    * New configuration variable contactgroup_members

    Checks & Agents:
    * FIX: smart - not trying to parse unhandled lines to prevent errors
    * FIX: winperf_processor - fixed wrong calculations of usage
    * FIX: WATO configuration of filesystem trends: it's hours, not days!
    * FIX: mysql: fixed crash on computing IO information
    * FIX: diskstat: fix local variable 'ios_per_sec' referenced before assignment
    * FIX: multipath: ignore warning messages in agent due to invalid multipath.conf
    * FIX: megaraid_bbu: deal with broken output ("Adpater"), found in Open-E
    * FIX: megaraid_pdisk: deal with special output of Open-E
    * FIX: jolokia_metrics.mem: renamed parameter totalheap to total
    * FIX: megaraid_bbu: deal with broken output ("Adpater")
    * FIX: check_ldap: added missing host address (check didn't work at all)
    * FIX: check_ldap: added missing version option -2, -3, -3 -T (TLS)
    * FIX: mssql: Agent plugin now supports MSSQL Server 2012
    * FIX: hr_mem: fix max value in performance data (thanks to Michaël COQUARD)
    * FIX: f5_bigip_psu: fix inventory function (returned list instead of tuple)
    * FIX: mysql.connections: avoid crash on legacy agent output
    * FIX: tcp_conn_stats: use /proc/net/tcp instead of netstat -tn. This
           should avoid massive performance problems on system with many
           connections
    * Linux agent: limit netstat to 10 seconds
    * ps: Allow %1, %2, .. instead of %s in process_inventory. That allows
      reordering of matched groups
    * FIX: f5_bigip_psu - fixed inventory function
    * FIX: printer_supply - fixed inventory function for some kind of OKI printers

    Multisite:
    * FIX: Fixed problem with error during localization scanning
    * FIX: Fixed wrong localization right after a user changed its language
    * FIX: Improved handling of error messages in bulk inventory
    * FIX: fixed focus bug in transform valuespec class
    * FIX: stop doing snapin refreshes after they have been removed
    * FIX: sidebar snapins which refresh do not register for restart detection anymore
    * FIX: fix user database corruption in case of a race condition
    * FIX: added checks wether or not a contactgroup can be deleted
    * FIX: Avoid deadlock due to lock on contacts.mk in some situations
    * Changed sidebar snapin reload to a global interval (option:
      sidebar_update_interval), defaults to 30 seconds
    * Sidebar snapins are now bulk updated with one HTTP request each interval

    BI:
    * FIX: fixed invalid links to hosts and services in BI tree view
    * FIX: fix exception in top/down and bottom/up views
    * FIX: fix styling of top/down and bottom/up views (borders, padding)
    * FIX: fix style of mouse pointer over BI boxes
    * FIX: list of BI aggregates was incomplete in some cases
    * FIX: single host aggregations didn't work for aggregations += [...]
    * FIX: top-down and bottom-up was broken in case of "only problems"
    * FIX: BI see_all permission is now working again
    * Do not handle PENDING as "problem" anymore
    * Make titles of non-leaf tree nodes klickable

    WATO:
    * FIX: flexible notification valuespec is now localizable
    * FIX: Alias values of host/service/contact groups need to be set and unique
           within the group
    * FIX: Fixed exception when editing contactgroups without alias
    * FIX: Fix localization of rule options
    * FIX: ValueSpec OptionalDropDown: fix visibility if default is "other"
    * Suggest use default value for filesystem levels that make sense
    * Valuespec: CascadingDropdown now able to process choice values from functions
    * Freshness checking for classical passive Nagios checks (custom_checks)

1.2.2b3:
    Checks & Agents:
    * FIX: Fixed date parsing code ignoring the seconds value in several checks
           (ad_replication, cups_queues, heartbeat_crm, mssql_backup, smbios_sel)
    * FIX: Fixed pnp template for apc_symmetra check when using multiple rrds

    Multisite:
    * FIX: Removed uuid module dependency to be compatible to python < 2.5
    * FIX: remove Javascript debug popup from multi-string input fields
    * FIX: list of strings (e.g. host list in rule editor) didn't work anymore

1.2.2b2:
    Checks & Agents:
    * Added dynamic thresholds to the oracle_tablespace check depending on the
      size of the tablespaces.

    BI:
    * FIX: fix exception in BI-Boxes views of host groups
    * FIX: fix problem where BI-Boxes were invisible if not previously unfolded

    Event Console:
    * FIX: support non-Ascii characters in matching expressions. Note:
           you need to edit and save each affected rule once in order
           to make the fix work.
    * FIX: Fixed exception when logging actions exectuted by mkeventd
    * FIX: etc/init.d/mkeventd flush did not work when mkeventd was stopped

    Multisite:
    * FIX: Fixed several minor IE7 related layout bugs
    * FIX: title of pages was truncated and now isn't anymore
    * Cleanup form for executing commands on hosts/services

    WATO:
    * FIX: Fixed layout of rulelist table in IE*
    * FIX: Fixed adding explicit host names to rules in IE7
    * Add: Improved navigation convenience when plugin output contains [running on ... ]

1.2.2b1:
    Core:
    * cmk --notify: added notification script to generate HTML mails including
      the performance graphs of hosts and services
    * cmk --notify: added the macros NOTIFY_LASTHOSTSTATECHANGE, NOTIFY_HOSTSTATEID,
      NOTIFY_LASTSERVICESTATECHANGE, NOTIFY_SERVICESTATEID, NOTIFY_NOTIFICATIONCOMMENT,
      NOTIFY_NOTIFICATIONAUTHOR, NOTIFY_NOTIFICATIONAUTHORNAME, NOTIFY_NOTIFICATIONAUTHORALIAS
    * FIX: more robust deletion of precompiled files to ensure the correct
      creation of the files (Thanks to Guido Günther)
    * FIX: Inventory for cluster nodes who are part of multiple clusters
    * cmk --notify: added plugin for sms notification
    * FIX: precompiled checks: correct handling of sys.exit() call when using python2.4
    * cmk --notify: improved logging on wrong notification type
    * RPM: Added check_mk-agent-scriptless package (Same as normal agent rpm,
      but without RPM post scripts)

    Checks & Agents:
    * winperf_processor now outputs float usage instead of integer
    * FIX: mssql_counters.file_sizes - Fixed wrong value for "Log Files" in output
    * FIX: drbd: Parameters for expected roles and disk states can now be set to
           None to disable alerting on changed values
    * printer_supply_ricoh: New check for Ricoh printer supply levels
    * jolokia_metrics.mem: now supports warn/crit levels for heap, nonheap, totalheap
    * jolokia_metrics.mem: add dedicated PNP graph
    * FIX: logwatch.ec: use UNIX socket instead of Pipe for forwarding into EC
    * FIX: logwatch.ec: fixed exception when forwarding "OK" lines
    * FIX: logwatch.ec: fixed forwarding of single log lines to event console
    * Improved performance of logwatch.ec check in case of many messages
    * livestatus_status: new check for monitoring performance of monitoring
    * FIX: diskstat.include: fix computation of queue length on windows
      (thanks to K.H. Fiebig)
    * lnx_bonding: new check for bonding interfaces on Linux
    * ovs_bonding: new check for bonding interfaces on Linux / Open vSwitch
    * if: Inventory settings can now be set host based
    * FIX: lnx_bonding/ovs_bonding: correct definition of bonding.include
    * Add: if check now able to handle interface groups  (if_groups)
    * Add: New check for DB2 instance memory levels
    * Add: winperf_phydisk can now output IOPS
    * Add: oracle_tablespace now with flexible warn/crit levels(magic number)

    Livestatus:
    * Add: new column in hosts/services table: comments_with_extra_info
    Adds the entry type and entry time

    Multisite:
    * Added comment painter to notification related views
    * Added compatibility code to use hashlib.md5() instead of md5.md5(), which
      is deprecated in python > 2.5 to prevent warning messages in apache error log
    * Added host filter for "last host state change" and "last host check"
    * FIX: Preventing autocomplete in password fields of "edit profile" dialog
    * The ldap member attribute of groups is now configruable via WATO
    * Added option to enforce lower User-IDs during LDAP sync
    * Improved debug logging of ldap syncs (Now writing duration of queries to log)
    * Displaying date/time of comments in comment icon hover menu (Please
      note: You need to update your livestatus to current version to make this work)
    * FIX: Making "action" context link unclickable during handling actions / confirms

    BI:
    * Use Ajax to delay rendering of invisible parts of the tree (this
      saves lots of HTML code)

    WATO:
    * Added hr_mem check to the memory checkgroup to make it configurable in WATO
    * Make page_header configurable in global settings
    * FIX: Fixed some typos in ldap error messages
    * FIX: Fixed problem on user profile page when no alias set for a user
    * FIX: list valuespecs could not be extended after once saving
    * FIX: fix title of foldable areas contained in list valuespecs
    * FIX: Fixed bug where pending log was not removed in multisite setup
    * FIX: Fixed generation of auth.php (Needed for NagVis Multisite Authorisation)
    * FIX: Fixed missing general.* permissions in auth.php on slave sites in
      case of distributed WATO setups
    * Added oracle_tablespaces configuration to the application checkgroup
    * FIX: Fixed synchronisation of mkeventd configs in distributed WATO setups
    * FIX: "Sync & Restart" did not perform restart in distributed WATO setups
    * FIX: Fixed exception in editing code of ldap group to rule plugin
    * FIX: Don't execute ldap sync while performing actions on users page

    Event Console:
    * Added UNIX socket for sending events to the EC
    * Speed up rule matches in some special cases by factor of 100 and more
    * Init-Script: Improved handling of stale pidfiles
    * Init-Script: Detecting and reporting already running processes
    * WATO: Added hook to make the mkeventd reload in distributed WATO setups
      during "activate changes" process
    * Added hook mkeventd-activate-changes to add custom actions to the mkeventd
      "activate changes" GUI function
    * FIX: When a single rule matching raises an exception, the line is now
      matched agains the following rules instead of being skipped. The
      exception is logged to mkeventd.log

1.2.1i5:
    Core:
    * Improved handling of CTRL+C (SIGINT) to terminate long runnining tasks
      (e.g.  inventory of SNMP hosts)
    * FIX: PING services on clusters are treated like the host check of clusters
    * cmk --notify: new environment variable NOTIFY_WHAT which has HOST or SERVICE as value
    * cmk --notify: removing service related envvars in case of host notifications
    * cmk --notify: added test code to help developing nitofication plugins.
      Can be called with "cmk --notify fake-service debug" for example

    Checks & Agents:
    * Linux Agent, diskstat: Now supporting /dev/emcpower* devices (Thanks to Claas Rockmann-Buchterkirche)
    * FIX: winperf_processor: Showing 0% on "cmk -nv" now instead of 100%
    * FIX: win_dhcp_pools: removed faulty output on non-german windows 2003 servers
           with no dhcp server installed (Thanks to Mathias Decker)
    * Add: fileinfo is now supported by the solaris agent. Thanks to Daniel Roettgermann
    * Logwatch: unknown eventlog level ('u') from windows agent treated as warning
    * FIX: logwatch_ec: Added state undefined as priority
    * Add: New Check for Raritan EMX Devices
    * Add: mailman_lists - New check to gather statistics of mailman mailinglists
    * FIX: megaraid_bbu - Handle missing charge information (ignoring them)
    * FIX: myssql_tablespaces - fix PNP graph (thanks to Christian Zock)
    * kernel.util: add "Average" information to PNP graph
    * Windows Agent: Fix startup crash on adding a logfiles pattern, but no logfile specified
    * Windows Agent: check_mk.example.ini: commented logfiles section

    Multisite:
    * FIX: Fixed rendering of dashboard globes in opera
    * When having row selections enabled and no selected and performing
      actions an error message is displayed instead of performing the action on
      all rows
    * Storing row selections in user files, cleaned up row selection
      handling to single files. Cleaned up GET/POST mixups in confirm dialogs
    * Add: New user_options to limit seen nagios objects even the role is set to see all
    * Fix: On site configaration changes, only relevant sites are marked as dirty
    * Fix: Distributed setup: Correct cleanup of pending changes logfile after "Activate changes"
    * FIX: LDAP: Fixed problem with special chars in LDAP queries when having
    contactgroup sync plugin enabled
    * FIX: LDAP: OpenLDAP - Changed default filter for users
    * FIX: LDAP: OpenLDAP - Using uniqueMember instead of member when searching for groups of a user
    * FIX: LDAP: Fixed encoding problem of ldap retrieved usernames
    * LDAP: Role sync plugin validates the given group DNs with the group base dn now
    * LDAP: Using roles defined in default user profile in role sync plugin processing
    * LDAP: Improved error handling in case of misconfigurations
    * LDAP: Reduced number of ldap querys during a single page request / sync process
    * LDAP: Implemnted some kind of debug logging for LDAP communication
    * FIX: Re-added an empty file as auth.py (wato plugin) to prevent problems during update

    WATO:
    * CPU load ruleset does now accept float values
    * Added valuespec for cisco_mem check to configure thresholds via WATO
    * FIX: Fixed displaying of tag selections when creating a rule in the ruleeditor
    * FIX: Rulesets are always cloned in the same folder
    * Flexibile notifications: removed "debug notification" script from GUI (you can make it
      executable to be choosable again)
    * Flexibile notifications: added plain mail notification which uses the
      mail templates from global settings dialog

    BI:
    * Added FOREACH_SERVICE capability to leaf nodes
    * Add: Bi views now support debug of livestatus queries

1.2.1i4:
    Core:
    * Better exception handling when executing "Check_MK"-Check. Printing python
      exception to status output and traceback to long output now.
    * Added HOSTTAGS to notification macros which contains all Check_MK-Tags
      separated by spaces
    * Output better error message in case of old inventory function
    * Do object cache precompile for monitoring core on cmk -R/-O
    * Avoid duplicate verification of monitoring config on cmk -R/-O
    * FIX: Parameter --cleanup-autochecks (long for -u) works now like suggested in help
    * FIX: Added error handling when trying to --restore with a non existant file

    Notifications:
    * Fix flexible notifications on non-OMD systems

    Checks & Agents:
    * Linux Agent, mk_postgres: Supporting pgsql and postgres as user
    * Linux Agent, mk_postgres: Fixed database stats query to be compatible
      with more versions of postgres
    * apache_status: Modified to be usable on python < 2.6 (eg RHEL 5.x)
    * apache_status: Fixed handling of PIDs with more than 4 numbers
    * Add: New Check for Rittal CMC PSM-M devices
    * Smart plugin: Only use relevant numbers of serial
    * Add: ibm_xraid_pdisks - new check for agentless monitoring of disks on IBM SystemX servers.
    * Add: hp_proliant_da_cntlr check for disk controllers in HP Proliant servers
    * Add: Check to monitor Storage System Drive Box Groups attached to HP servers
    * Add: check to monitor the summary status of HP EML tape libraries
    * Add: apc_rackpdu_status - monitor the power consumption on APC rack PDUs
    * Add: sym_brightmail_queues - monitor the queue levels on Symantec Brightmail mail scanners.
    * Add: plesk_domains - List domains configured in plesk installations
    * Add: plesk_backups - Monitor backup spaces configured for domains in plesk
    * Add: mysql_connections - Monitor number of parallel connections to mysql daemon
    * Add: flexible notifcations: filter by hostname
    * New script multisite_to_mrpe for exporting services from a remote system
    * FIX: postgres_sessions: handle case of no active/no idle sessions
    * FIX: correct backslash representation of windows logwatch files
    * FIX: postgres_sessions: handle case of no active/no idle sessions
    * FIX: zfsget: fix exception on snapshot volumes (where available is '-')
    * FIX: zfsget: handle passed-through filesystems (need agent update)
    * FIX: loading notification scripts in local directory for real
    * FIX: oracle_version: return valid check result in case of missing agent info
    * FIX: apache_status: fixed bug with missing 'url', wrote man page
    * FIX: fixed missing localisation in check_parameteres.py
    * FIX: userdb/ldap.py: fixed invalid call site.getsitepackages() for python 2.6
    * FIX: zpool_status: fixed crash when spare devices were available
    * FIX: hr_fs: handle negative values in order to larger disks (thanks to Christof Musik)
    * FIX: mssql_backup: Fixed wrong calculation of backup age in seconds


    Multisite:
    * Implemented LDAP integration of Multisite. You can now authenticate your
      users using the form based authentication with LDAP. It is also possible
      to synchronize some attributes like mail addresses, names and roles from
      LDAP into multisite.
    * Restructured cookie auth cookies (all auth cookies will be invalid
      after update -> all users have to login again)
    * Modularized login and cookie validation
    * Logwatch: Added buttons to acknowledge all logs of all hosts or really
      all logs which currently have a problem
    * Check reschedule icon now works on services containing an \
    * Now showing correct representation of SI unit kilo ( k )
    * if perfometer now differs between byte and bit output
    * Use pprint when writing global settings (makes files more readable)
    * New script for settings/removing downtimes: doc/treasures/downtime
    * New option when setting host downtimes for also including child hosts
    * Option dials (refresh, number of columns) now turnable by mouse wheel
    * Views: Commands/Checkboxes buttons are now activated dynamically (depending on data displayed)
    * FIX: warn / crit levels in if-check when using "bit" as unit
    * FIX: Fixed changing own password when notifications are disabled
    * FIX: On page reload, now updating the row field in the headline
    * FIX: ListOfStrings Fields now correctly autoappend on focus
    * FIX: Reloading of sidebar after activate changes
    * FIX: Main Frame without sidebar: reload after activate changes
    * FIX: output_format json: handle newlines correctly
    * FIX: handle ldap logins with ',' in distinguished name
    * FIX: quote HTML variable names, fixes potential JS injection
    * FIX: Sidebar not raising exceptions on configured but not available snapins
    * FIX: Quicksearch: Fixed Up/Down arrow handling in chrome
    * FIX: Speedometer: Terminating data updates when snapin is removed from sidebar
    * FIX: Views: toggling forms does not disable the checkbox button anymore
    * FIX: Dashboard: Fixed wrong display options in links after data reloads
    * FIX: Fixed "remove all downtimes" button in views when no downtimes to be deleted
    * FIX: Services in hosttables now use the service name as header (if no custom title set)
    * New filter for host_contact and service_contact

    WATO:
    * Add: Creating a new rule immediately opens its edit formular
    * The rules formular now uses POST as transaction method
    * Modularized the authentication and user management code
    * Default config: add contact group 'all' and put all hosts into it
    * Reverse order of Condition, Value and General options in rule editor
    * Allowing "%" and "+" in mail prefixes of contacts now
    * FIX: Fixed generated manual check definitions for checks without items
      like ntp_time and tcp_conn_stats
    * FIX: Persisting changing of folder titles when only the title has changed
    * FIX: Fixed rendering bug after folder editing

    Event Console:
    * Replication slave can now copy rules from master into local configuration
      via a new button in WATO.
    * Speedup access to event history by earlier filtering and prefiltering with grep
    * New builtin syslog server! Please refer to online docu for details.
    * Icon to events of host links to view that has context button to host
    * FIX: remove event pipe on program shutdown, prevents syslog freeze
    * FIX: hostnames in livestatus query now being utf8 encoded
    * FIX: fixed a nastiness when reading from local pipe
    * FIX: fix exception in rules that use facility local7
    * FIX: fix event icon in case of using TCP access to EC
    * FIX: Allowing ":" in application field (e.g. needed for windows logfiles)
    * FIX: fix bug in Filter "Hostname/IP-Address of original event"

    Livestatus:
    * FIX: Changed logging output "Time to process request" to be debug output

1.2.1i3:
    Core:
    * added HOST/SERVICEPROBLEMID to notification macros
    * New configuration check_periods for limiting execution of
      Check_MK checks to a certain time period.

    Checks & Agents:
    * Windows agent: persist offsets for logfile monitoring

    Notifications:
    * fix two errors in code that broke some service notifications

    Event Console:
    * New performance counter for client request processing time
    * FIX: fixed bug in rule optimizer with ranges of syslog priorities

    WATO:
    * Cloning of contact/host/service groups (without members)

    Checks & Agents:
    * logwatch: Fixed confusion with ignore/ok states of log messages
    * AIX Agent: now possible to specify -d flag. Please test :)

1.2.1i2:
    Core:
    * Improved validation of inventory data reported by checks
    * Added -d option to precompiled checks to enable debug mode
    * doc/treasures: added script for printing RRD statistics

    Notifications:
    * New system of custom notification, with WATO support

    Event Console:
    * Moved source of Event Console into Check_MK project
    * New button for resetting all rule hits counters
    * When saving a rule then its hits counter is always reset
    * New feature of hiding certain actions from the commands in the status GUI
    * FIX: rule simulator ("Try out") now handles cancelling rules correctly
    * New global option for enabling log entries for rule hits (debugging)
    * New icon linking to event views for the event services
    * check_mkevents outputs last worst line in service output
    * Max. number of queued connections on status sockets is configurable now
    * check_mkevents: new option -a for ignoring acknowledged events
    * New sub-permissions for changing comment and contact while updating an event
    * New button for generating test events directly via WATO
    * Allow Event Console to replicate from another (master) console for
      fast failover.
    * Allow event expiration also on acknowledged events (configurable)

    Multisite:
    * Enable automation login with _username= and _secret=, while
      _secret is the content of var/check_mk/web/$USER/automation.secret
    * FIX: Fixed releasing of locks and livestatus connections when logging out
    * FIX: Fixed login/login confusions with index page caching
    * FIX: Speed-o-meter: Fixed calculation of Check_MK passive check invervals
    * Removed focus of "Full name" attribute on editing a contact
    * Quicksearch: Convert search text to regex when accessing livestatus
    * FIX: WATO Folder filter not available when WATO disabled
    * WATO Folder Filter no longer available in single host views
    * Added new painters "Service check command expanded" and
      "Host check command expanded"
    * FIX: Corrected garbled description for sorter "Service Performance data"
    * Dashboard globes can now be filtered by host_contact_group/service_contact_group
    * Dashboard "iframe" attribute can now be rendered dynamically using the
      "iframefunc" attribute in the dashlet declaration
    * Dashboard header can now be hidden by setting "title" to None
    * Better error handling in PNP-Graph hover menus in case of invalid responses

    Livestatus:
    * Added new table statehist, used for SLA queries
    * Added new column check_command_expanded in table hosts
    * Added new column check_command_expanded in table services
    * New columns livestatus_threads, livestatus_{active,queued}_connections

    BI:
    * Added missing localizations
    * Added option bi_precompile_on_demand to split compilations of
      the aggregations in several fragments. If possible only the needed
      aggregations are compiled to reduce the time a user has to wait for
      BI based view. This optimizes BI related views which display
      information for a specific list of hosts or aggregation groups.
    * Added new config option bi_compile_log to collect statistics about
      aggregation compilations
    * Aggregations can now be part of more than one aggregation group
      (just configure a list of group names instead of a group name string)
    * Correct representation of (!), (!!) and (?) markers in check output
    * Corrected representation of assumed state in box layout
    * Feature: Using parameters for hosttags

    WATO:
    * Added progress indicator in single site WATO "Activate Changes"
    * Users & Contacts: Case-insensitive sorting of 'Full name' column
    * ntp/ntp.time parameters are now configurable via WATO
    * FIX: Implemented basic non HTTP 200 status code response handling in interactive
           progress dialogs (e.g. bulk inventory mode)
    * FIX: Fixed editing of icon_image rules
    * Added support of locked hosts and folders ( created by CMDB )
    * Logwatch: logwatch agents/plugins now with ok pattern support
    * Valuespec: Alternative Value Spec now shows helptext of its elements
    * Valuespec: DropdownChoice, fixed exception on validate_datatype

    Checks & Agents:
    * New check mssql_counters.locks: Monitors locking related information of
      MSSQL tablespaces
    * Check_MK service is now able to output additional performance data
      user_time, system_time, children_user_time, children_system time
    * windows_updates agent plugin: Fetching data in background mode, caching
      update information for 30 minutes
    * Windows agent: output ullTotalVirtual and ullAvailVirtual (not yet
      being used by check)
    * Solaris agent: add <<<uptime>>> section (thanks to Daniel Roettgermann)
    * Added new WATO configurable option inventory_services_rules for the
      windows services inventory check
    * Added new WATO configurable option inventory_processes_rules for the
      ps and ps.perf inventory
    * FIX: mssql_counters checks now really only inventorize percentage based
      counters if a base value is set
    * win_dhcp_pools: do not inventorize empty pools any more. You can switch
      back to old behaviour with win_dhcp_pools_inventorize_empty = True
    * Added new Check for Eaton UPS Devices
    * zfsget: new check for monitoring ZFS disk usage for Linux, Solaris, FreeBSD
      (you need to update your agent as well)
    * Added new Checks for Gude PDU Units
    * logwatch: Working around confusion with OK/Ignore handling in logwatch_rules
    * logwatch_ec: Added new subcheck to forward all incoming logwatch messages
      to the event console. With this check you can use the Event Console
      mechanisms and GUIs instead of the classic logwatch GUI. It can be
      enabled on "Global Settings" page in WATO for your whole installation.
      After enabling it you need to reinventorize your hosts.
    * Windows Update Check: Now with caching, Thanks to Phil Randal and Patrick Schlüter
    * Windows Check_MK Agent: Now able to parse textfiles for logwatch output
    * Added new Checks sni_octopuse_cpu, sni_octopuse_status, sni_octopuse_trunks: These
      allow monitoring Siemens HiPath 3000/5000 series PBX.
    * if-checks now support "bit" as measurement unit
    * winperf_phydisk: monitor average queue length for read/write

1.2.0p5:
    Checks & Agents:
    * FIX: windows agent: fixed possible crash in eventlog section

    BI:
    * FIX: fixed bug in aggregation count (thanks Neil)

1.2.0p4:
    WATO:
    * FIX: fixed detection of existing groups when creating new groups
    * FIX: allow email addresses like test@test.test-test.com
    * FIX: Fixed Password saving problem in user settings

    Checks & Agents:
    * FIX: postgres_sessions: handle case of no active/no idle sessions
    * FIX: winperf_processor: handle parameters "None" (as WATO creates)
    * FIX: mssql_counters: remove debug output, fix bytes output
    * FIX: mssql_tablespaces: gracefully handle garbled agent output

    Multisite:
    * FIX: performeter_temparature now returns unicode string, because of °C
    * FIX: output_format json in webservices now using " as quotes

    Livestatus:
    * FIX: fix two problems when reloading module in Icinga (thanks to Ronny Biering)

1.2.0p3:
    Mulitisite
    * Added "view" parameter to dashlet_pnpgraph webservice
    * FIX: BI: Assuming "OK" for hosts is now possible
    * FIX: Fixed error in makeuri() calls when no parameters in URL
    * FIX: Try out mode in view editor does not show context buttons anymore
    * FIX: WATO Folder filter not available when WATO disabled
    * FIX: WATO Folder Filter no longer available in single host views
    * FIX: Quicksearch converts search text to regex when accessing livestatus
    * FIX: Fixed "access denied" problem with multisite authorization in PNP/NagVis
           in new OMD sites which use the multisite authorization
    * FIX: Localize option for not OMD Environments

    WATO:
    * FIX: Users & Contacts uses case-insensitive sorting of 'Full name' column
    * FIX: Removed focus of "Full name" attribute on editing a contact
    * FIX: fix layout bug in ValueSpec ListOfStrings (e.g. used in
           list of explicit host/services in rules)
    * FIX: fix inheritation of contactgroups from folder to hosts
    * FIX: fix sorting of users, fix lost user alias in some situations
    * FIX: Sites not using distritubed WATO now being skipped when determining
           the prefered peer
    * FIX: Updating internal variables after moving hosts correctly
      (fixes problems with hosts tree processed in hooks)

    BI:
    * FIX: Correct representation of (!), (!!) and (?) markers in check output

    Livestatus:
    * FIX: check_icmp: fixed calculation of remaining length of output buffer
    * FIX: check_icmp: removed possible buffer overflow on do_output_char()

    Livecheck:
    * FIX: fixed problem with long plugin output
    * FIX: added /0 termination to strings
    * FIX: changed check_type to be always active (0)
    * FIX: fix bug in assignment of livecheck helpers
    * FIX: close inherited unused filedescriptors after fork()
    * FIX: kill process group of called plugin if timeout is reached
           -> preventing possible freeze of livecheck
    * FIX: correct escaping of character / in nagios checkresult file
    * FIX: fixed SIGSEGV on hosts without defined check_command
    * FIX: now providing correct output buffer size when calling check_icmp

    Checks & Agents:
    * FIX: Linux mk_logwatch: iregex Parameter was never used
    * FIX: Windows agent: quote '%' in plugin output correctly
    * FIX: multipath check now handles '-' in "user friendly names"
    * New check mssql_counters.locks: Monitors locking related information of
      MSSQL tablespaces
    * FIX: mssql_counters checks now really only inventorize percentage based
      counters if a base value is set
    * windows_updates agent plugin: Fetching data in background mode, caching
      update information for 30 minutes
    * FIX: netapp_vfiler: fix inventory function (thanks to Falk Krentzlin)
    * FIX: netapp_cluster: fix inventory function
    * FIX: ps: avoid exception, when CPU% is missing (Zombies on Solaris)
    * FIX: win_dhcp_pools: fixed calculation of perc_free
    * FIX: mssql_counters: fixed wrong log size output

1.2.0p3:
    Multisite:
    * Added "view" parameter to dashlet_pnpgraph webservice

    WATO:
    * FIX: It is now possible to create clusters in empty folders
    * FIX: Fixed problem with complaining empty ListOf() valuespecs

    Livestatus:
    * FIX: comments_with_info in service table was always empty

1.2.1i1:
    Core:
    * Allow to add options to rules. Currently the options "disabled" and
      "comment" are allowed. Options are kept in an optional dict at the
      end of each rule.
    * parent scan: skip gateways that are reachable via PING
    * Allow subcheck to be in a separate file (e.g. foo.bar)
    * Contacts can now define *_notification_commands attributes which can now
      override the default notification command check-mk-notify
    * SNMP scan: fixed case where = was contained in SNMP info
    * check_imap_folder: new active check for searching for certain subjects
      in an IMAP folder
    * cmk -D shows multiple agent types e.g. when using SNMP and TCP on one host

    Checks & Agents:
    * New Checks for Siemens Blades (BX600)
    * New Checks for Fortigate Firewalls
    * Netapp Checks for CPU Util an FC Port throughput
    * FIX: megaraid_pdisks: handle case where no enclosure device exists
    * FIX: megaraid_bbu: handle the controller's learn cycle. No errors in that period.
    * mysql_capacity: cleaned up check, levels are in MB now
    * jolokia_info, jolokia_metrics: new rewritten checks for jolokia (formerly
      jmx4perl). You need the new plugin mk_jokokia for using them
    * added preliminary agent for OpenVMS (refer to agents/README.OpenVMS)
    * vms_diskstat.df: new check file usage of OpenVMS disks
    * vms_users: new check for number of interactive sessions on OpenVMS
    * vms_cpu: new check for CPU utilization on OpenVMS
    * vms_if: new check for network interfaces on OpenVMS
    * vms_system.ios: new check for total direct/buffered IOs on OpenVMS
    * vms_system.procs: new check for number of processes on OpenVMS
    * vms_queuejobs: new check for monitoring current VMS queue jobs
    * FIX: mssql_backup: Fixed problems with datetime/timezone calculations
    * FIX: mssql agent: Added compatibility code for MSSQL 9
    * FIX: mssql agent: Fixed connection to default instances ("MSSQLSERVER")
    * FIX: mssql agent: Fixed check of databases with names starting with numbers
    * FIX: mssql agent: Fixed handling of databases with spaces in names
    * f5_bigip_temp: add performance data
    * added perf-o-meters for a lot of temperature checks
    * cmctc_lcp.*: added new checks for Rittal CMC-TC LCP
    * FIX: diskstat (linux): Don't inventorize check when data empty
    * Cisco: Added Check for mem an cpu util
    * New check for f5 bigip network interfaces
    * cmctc.temp: added parameters for warn/crit, use now WATO rule
      "Room temperature (external thermal sensors)"
    * cisco_asa_failover: New Check for clustered Cisco ASA Firewalls
    * cbl_airlaser.status: New Check for CBL Airlaser IP1000 laser bridge.
    * cbl_airlaser.hardware: New Check for CBL Airlaser IP1000 laser bridge.
      Check monitors the status info and allows alerting based on temperature.
    * df, hr_fs, etc.: Filesystem checks now support grouping (pools)
      Please refer to the check manpage of df for details
    * FIX: windows agent: try to fix crash in event log handling
    * FreeBSD Agent: Added swapinfo call to mem section to make mem check work again
    * windows_multipath: Added the missing check for multipath.vbs (Please test)
    * carel_uniflair_cooling: new check for monitoring datacenter air conditioning by "CAREL"
    * Added Agent for OpenBSD
    * Added Checks for UPS devices
    * cisco_hsrp: New Check for monitoring HSRP groups on Cisco Routers. (SMIv2 version)
    * zypper: new check and plugin mk_zypper for checking zypper updates.
    * aironet_clients: Added support for further Cisco WLAN APs (Thanks to Stefan Eriksson for OIDs)
    * aironet_errors: Added support for further Cisco WLAN APs
    * apache_status: New check to monitor apache servers which have the status-module enabled.
      This check needs the linux agent plugin "apache_status" installed on the target host.

    WATO:
    * Added permission to control the "clone host" feature in WATO
    * Added new role/permission matrix page in WATO to compare
      permissions of roles
    * FIX: remove line about number of rules in rule set overview
      (that garbled the logical layout)
    * Rules now have an optional comment and an URL for linking to
      documntation
    * Rule now can be disabled without deleting them.
    * Added new hook "sites-saved"
    * Allow @ in user names (needed for some Kerberos setups)
    * Implemented new option in WATO attributes: editable
      When set to False the attribute can only be changed during creation
      of a new object. When editing an object this attribute is only displayed.
    * new: search for rules in "Host & Service Configuration"
    * parent scan: new option "ping probes", that allows skipping
      unreachable gateways.
    * User managament: Added fields for editing host/service notification commands
    * Added new active check configuration for check_smtp
    * Improved visualization of ruleset lists/dictionaries
    * Encoding special chars in RegExp valuespec (e.g. logwatch patterns)
    * Added check_interval and retry_interval rules for host checks
    * Removed wmic_process rule from "inventory services" as the check does not support inventory
    * Made more rulegroup titles localizable
    * FIX: Fixed localization of default permissions
    * FIX: Removed double collect_hosts() call in activate changes hook
    * FIX: Fixed double hook execution when using localized multisite
    * FIX: User list shows names of contactgroups when no alias given
    * FIX: Reflecting alternative mode of check_http (check ssl certificate
    age) in WATO rule editor
    * FIX: Fixed monitoring of slave hosts in master site in case of special
      distributed wato configurations
    * FIX: Remove also user settings and event console rule on factory reset
    * FIX: complex list widgets (ListOf) failed back to old value when
           complaining
    * FIX: complex list widgets (ListOf) lost remaining entries after deleting one
    * FIX: Fixed error in printer_supply valuespec which lead to an exception
           when defining host/service specific rules
    * FIX: Fixed button url icon in docu-url link

    BI:
    * Great speed up of rule compilation in large environments

    Multisite:
    * Added css class="dashboard_<name>" to the dashboard div for easier
    customization of the dashboard style of a special dashboard
    * Dashboard: Param wato_folder="" means WATO root folder, use it and also
      display the title of this folder
    * Sidebar: Sorting aggregation groups in BI snapin now
    * Sidebar: Sorting sites in master control snapin case insensitive
    * Added some missing localizations (error messages, view editor)
    * Introducted multisite config option hide_languages to remove available
      languages from the multisite selection dialogs. To hide the builtin
      english language simply add None to the list of hidden languages.
    * FIX: fixed localization of general permissions
    * FIX: show multisite warning messages even after page reload
    * FIX: fix bug in Age ValueSpec: days had been ignored
    * FIX: fixed bug showing only sidebar after re-login in multisite
    * FIX: fixed logwatch loosing the master_url parameter in distributed setups
    * FIX: Fixed doubled var "site" in view editor (site and siteopt filter)
    * FIX: Don't crash on requests without User-Agent HTTP header
    * Downtimes: new conveniance function for downtime from now for ___ minutes.
      This is especially conveniant for scripting.
    * FIX: fixed layout of login dialog when showing up error messages
    * FIX: Fixed styling of wato quickaccess snapin preview
    * FIX: Made printer_supply perfometer a bit more robust against bad perfdata
    * FIX: Removed duplicate url parameters e.g. in dashboard (display_options)
    * FIX: Dashboard: If original request showed no "max rows"-message, the
           page rendered during reload does not show the message anymore
    * FIX: Fixed bug in alert statistics view (only last 1000 lines were
           processed for calculating the statistics)
    * FIX: Added missing downtime icon for comment view
    * FIX: Fixed handling of filter configuration in view editor where filters
           are using same variable names. Overlaping filters are now disabled
	   in the editor.
    * FIX: Totally hiding hidden filters from view editor now

    Livecheck:
    * FIX: Compile livecheck also if diet libc is missing

1.2.0p2:
    Core:
    * simulation_mode: legacy_checks, custom_checks and active_checks
      are replaced with dummy checks always being OK
    * FIX: Precisely define order of reading of configuration files. This
      fixes a WATO rule precedence problem

    Checks & Agents:
    * FIX: Fixed syntax errors in a bunch of man pages
    * if_lancom: silently ignore Point-To-Point interfaces
    * if_lancom: add SSID to logical WLAN interface names
    * Added a collection of MSSQL checks for monitoring MSSQL servers
      (backups, tablespaces, counters)
    * New check wut_webio_io: Monitor the IO input channels on W&T Web-IO
      devices
    * nfsmounts: reclassify "Stale NFS handle" from WARN to CRIT
    * ORACLE agent/checks: better error handling. Let SQL errors get
      through into check output, output sections even if no database
      is running.
    * oracle_version: new check outputting the version of an ORACLE
      database - and using uncached direct SQL output.
    * ORACLE agent: fix handling of EXCLUDE, new variable ONLY_SIDS
      for explicitely listing SIDs to monitor
    * mk_logwatch on Linux: new options regex and iregex for file selection
    * remove obsolete ORACLE checks where no agent plugins where available
    * FIX: printer_supply: Fix problem on DELL printers with "S/N" in output
      (thanks to Sebastian Talmon)
    * FIX: winperf_phydisk: Fix typo (lead to WATO rule not being applied)
    * Windows agent: new [global] option crash_debug (see online docu)
    * AIX agent: new check for LVM volume status in rootvg.
    * PostgreSQL plugin: agent is now modified to work with PostgreSQL
      versions newer than 8.1. (multiple reports, thanks!)

    Multisite:
    * Show number of rows and number of selected rows in header line
      (also for WATO hosts table)
    * FIX: fix problem in showing exceptions (due to help function)
    * FIX: fixed several localization problems in view/command processing
    * FIX: fixed duplicated settings in WATO when using localisation
    * FIX: fixed exception when refering to a language which does not exist
    * FIX: Removing all downtimes of a host/service is now possible again
    * FIX: The refresh time in footer is updated now when changing the value
    * FIX: view editor shows "(Mobile)" hint in view titles when linking to views

    WATO:
    * Main menu of ruleeditor (Host & Service Parameters) now has
      a topic for "Used rules" - a short overview of all non-empty
      rulesets.
    * FIX: add missing context help to host details dialog
    * FIX: set new site dirty is host move due to change of
      folder attributes
    * FIX: fix exception on unknown value in DropdownChoice
    * FIX: add service specification to ruleset Delay service notifications
    * FIX: fixed problem with disabled sites in WATO
    * FIX: massive speedup when changing roles/users and activing changes
      (especially when you have a larger number of users and folders)
    * Add variable CONTACTPAGER to allowed macros in notifications
    * FIX: fixed default setting if "Hide names of configuration variables"
      in WATO
    * FIX: ListOfString Textboxes (e.g. parents of folders) do now extend in IE
    * FIX: fixed duplicated sections of permissions in rule editor

    BI:
    * New iterators FOREACH_CHILD and FOREACH_PARENT
    * FIX: fix handling of FOREACH_ in leaf nodes (remove hard coded
      $HOST$, replace with $1$, $2$, ..., apply argument substitution)
    * New logical datatable for aggregations that have the same name
      as a host. Converted view "BI Boxes" to this new table. This allows
      for Host-Aggregations containing data of other hosts as well.
    * count_ok: allow percentages, e.g. "count_ok!70%!50%"

1.2.0p1:
    Core:
    * Added macros $DATE$, $SHORTDATETIME$ and $LONGDATETIME$' to
      notification macros

    Checks & Agents:
    * FIX: diskstat: handle output 'No Devices Found' - avoiding exception
    * 3ware_units: Following states now lead to WARNING state instead of
      CRITICAL: "VERIFY-PAUSED", "VERIFYING", "REBUILDING"
    * New checks tsm_stagingpools, tsm_drive and tsm_storagepools
      Linux/UNIX
    * hpux_fchba: new check for monitoring FibreChannel HBAs und HP-UX

    Multisite:
    * FIX: fix severe exception in all views on older Python versions
      (like RedHat 5.5).

    WATO:
    * FIX: fix order of rule execution: subfolders now take precedence
      as they should.

1.2.0:
    Setup:
    * FIX: fix building of RPM packages (due to mk_mysql, mk_postgres)

    Core:
    * FIX: fix error message in case of duplicate custom check

    WATO:
    * FIX: add missing icon on cluster hosts to WATO in Multisite views
    * FIX: fix search field in host table if more than 10 hosts are shown
    * FIX: fix bulk edit and form properties (visibility of attributes was broken)
    * FIX: fix negating hosts in rule editor

    Checks & Agents:
    * fileinfo: added this check to Linux agent. Simply put your
      file patterns into /etc/check_mk/fileinfo.cfg for configuration.
    * mysql.sessions: New check for MySQL sessions (need new plugin mk_mysql)
    * mysql.innodb_io: New check for Disk-IO of InnoDB
    * mysql_capacity: New check for used/free capacity of MySQL databases
    * postgres_sessions: New check for PostgreSQL number of sessions
    * postgres_stat_database: New check for PostgreSQL database statistics
    * postgres_stat_database.size: New check for PostgreSQL database size
    * FIX: hpux_if: convert_to_hex was missing on non-SNMP-hosts -replace
      with inline implementation
    * tcp_conn_stats: handle state BOUND (found on Solaris)
    * diskstat: support for checking latency, LVM and VxVM on Linux (needs
      updated agent)
    * avoid duplicate checks cisco_temp_perf and cisco_sensor_temp

1.2.0b6:
    Multisite:
    * FIX: Fixed layout of some dropdown fields in view filters
    * Make heading in each page clickable -> reload page
    * FIX: Edit view: couldn't edit filter settings
    * FIX: Fixed styling of links in multisite context help
    * FIX: Fixed "select all" button for IE
    * FIX: Context links added by hooks are now hidden by the display
           option "B" again
    * FIX: preselected "refresh" option did not reflect view settings
           but was simply the first available option - usually 30.
    * FIX: fixed exception with custom views created by normal users

    WATO:
    * FIX: Fixed "select all" button in hosts & folders for IE
    * Optically mark modified variables in global settings
    * Swapped icons for rule match and previous rule match (makes for sense)

    Core:
    * FIX: Fixed "make_utf is not defined" error when having custom
           timeperiods defined in WATO

    Checks & Agents:
    * MacOS X: Agent for MacOS (Thanks to Christian Zigotzky)
    * AIX: New check aix_multipath: Supports checking native AIX multipathing from AIX 5.2 onward
    * Solaris: New check solaris_multipath: Supports checking native Solaris multipath from Solaris10 and up.
    * Solaris: The ZFS Zpool status check now looks more closely at the reported messages. (It's also tested to work on Linux now)

1.2.0b5:
    Core:
    * FIX: handle UTF-8 encoded binary strings correctly (e.g. in host alias)
    * FIX: fix configuration of passive checks via custom_checks
    * Added NOTIFICATIONTYPE to host/service mail bodies

    WATO:
    * Site management: "disabled" only applies to Livestatus now
    * FIX: fix folding problems with dependent host tags
    * FIX: Detecting duplicate tag ids between regular tags and auxtags
    * FIX: Fixed layout problem of "new special rule" button in rule editor
    * FIX: Fixed layout problem on "activate changes" page
    * FIX: Added check if contacts belong to contactgroup before contactgroup deletion
    * FIX: fix site configuration for local site in Multisite environments
    * FIX: "(no not monitor)" setting in distributed WATO now works
    * FIX: Site management: replication setting was lost after re-editing
    * FIX: fixed problems after changing D/WATO-configuration
    * FIX: D/WATO: mark site dirty after host deletion
    * FIX: D/WATO: replicate auth.secret, so that login on one site also
           is valid on the replication slaves
    * FIX: implement locking in order to prevent data corruption on
           concurrent changes
    * FIX: Fixed handling of validation errors in cascading dropdown fields
    * FIX: fix cloning of users
    * Keep track of changes made by other users before activating changes,
      let user confirm this, new permission can be used to prevent a user
      from activating foreign changes.
    * FIX: Allowing german umlauts in users mail addresses
    * Allow list of aux tags to be missing in host tag definitions. This
      makes migration from older version easier.
    * FIX: user management modules can now deal with empty lines in htpasswd
    * FIX: Fixed js error on hostlist page with search form

    Multisite:
    * New display type 'boxes-omit-root' for BI views
    * Hostgroup view BI Boxes omits the root level
    * Finalized layout if view options and commands/filters/painteroptions.
    * Broken plugins prevent plugin caching now
    * FIX: remove refresh button from dashboard.
    * FIX: remove use of old option defaults.checkmk_web_uri
    * FIX: fixed outgoing bandwidth in fc port perfometer
    * FIX: remove nasty JS error in sidebar
    * FIX: fix folding in custom links (directories would not open)
    * FIX: animation of rotation treeangle in trees works again
    * FIX: Logwatch: Changed font color back to black
    * FIX: show toggle button for checkboxes in deactivated state
    * FIX: fix repeated stacked refresh when toggling columns
    * FIX: disable checkbox button in non-checkboxable layouts
    * FIX: fix table layout for views (gaps where missing sometimes)
    * FIX: Fixed sorting views by perfdata values which contain floats
    * FIX: fix sometimes-broken sizing of sidebar and dashboard on Chrome
    * FIX: fix dashboard layout on iPad
    * FIX: Fixed styling issues of sidebar in IE7
    * FIX: fix problem where filter settings (of checkboxes) are not effective
           when it comes to executing commands
    * FIX: Fixed styling issues of view filters with dropdown fields
    * FIX: multisite login can now deal with empty lines in htpasswd
    * FIX: Fixed a bunch of js/css errors

    Mobile:
    * FIX: Fixed logtime filter settings in all mobile views
    * FIX: fix some layout problems

    BI:
    * New aggregation function count_ok, that counts the number
      of nodes in state OK.
    * FIX: Removed debug output int count_ok aggregation

    Checks & Agents:
    * Linux: Modified cluster section to allow pacemaker/corosync clusters without heartbeat
    * AIX: convert NIC check to lnx_if (now being compatible with if/if64)
    * AIX: new check for CPU utilization (using section lparstat_aix)
    * ntp checks: Changed default value of time offsets to be 200ms (WARN) / 500ms (CRIT)
    * aironet_{errors,clients}: detect new kinds of devices (Thanks to Tiago Sousa)
    * check_http, check_tcp: allow to omit -I and use dynamic DNS name instead

1.2.0b4:
    Core:
    * New configuration variable snmp_timing, allowing to
      configure timeout and retries for SNMP requests (also via WATO)
    * New configuration variable custom_checks. This is mainly for
      WATO but also usable in main.mk It's a variant of legacy_checks that
      automatically creates the required "define command" sections.

    WATO:
    * ps and ps.perf configurable via WATO now (without inventory)
    * New layout of main menu and a couple of other similar menus
    * New layout of ruleset overviews
    * Hide check_mk variable names per default now (change via global settings)
    * New layout of global settings
    * Folder layout: show contact groups of folder
    * Folder movement: always show complete path to target folder
    * Sidebar snapin: show pending changes
    * New rule for configuring custom_checks - allowing to run arbitrary
      active checks even if not yet formalized (like HTTP and TCP)
    * Added automation_commands to make automations pluginable
    * New layout and new internal implementation of input forms
    * New layout for view overview and view editor
    * Split up host search in two distinct pages
    * Use dynamic items in rule editor for hosts and items (making use
      of ListOfStrings())
    * FIX: audit log was not shown if no entry for today existed
    * FIX: fix parent scan on single site installations
    * FIX: fix folder visibility permission handling
    * FIX: honor folder-permissions when creating, deleting
           and modifiying rules
    * FIX: detect non-local site even if unix: is being used
    * FIX: better error message if not logged into site during
           action that needs remote access
    * FIX: send automation data via POST not GET. This fixes inventory
           on hosts with more than 500 services.
    * FIX: make config options directly active after resetting them
           to their defaults (didn't work for start_url, etc.
    * FIX: Fixed editing of ListOf in valuespec editors (e.g. used in logwatch
    pattern editor)
    * FIX: Reimplemented correct behaviour of the logwatch pattern "ignore"
    state which is used to drop the matching log lines

    Multisite:
    * FIX: fixed filter of recent event views (4 hours didn't catch)
    * FIX: convert more buttons to new graphical style
    * FIX: Logwatch handles logs with only OK lines in it correctly in logfile list views
    * FIX: Fixed syntax error in "Single-Host Problems" view definition
    * New help button at top right of each page now toggles help texts
    * Snapin Custom Links allows to specify HTTP link target
    * Redesign of bar with Display/Filter/Commands/X/1,2,3,4,6,8/30,60,90/Edit

    Mobile GUI:
    * FIX: commands can be executed again
    * FIX: fixed styling of buttons

    Checks & Agents:
    * FIX: Logwatch: fixed missing linebreak during reclassifing lines of logfiles
    * FIX: Logwatch: Logwatch services in rules configured using WATO must be
      given as item, not as whole service name
    * New active check via WATO: check_ldap
    * printer_alerts: new configuration variable printer_alerts_text_map. Make
      'Energiesparen' on Brother printers an OK state.
    * services: This check can now be parameterized in a way that it warn if
      a certain service is running. WATO formalization is available.

    BI:
    * FIX: make rotating folding arrows black (white was not visible)
    * Display format 'boxes' now in all BI views available
    * Display format 'boxes' now persists folding state

1.2.0b3:
    Core:
    * FIX: fixed SNMP info declaration in checks: could be garbled
      up in rare cases
    * avoid duplicate parents definition, when using 'parents' and
      extra_host_conf["parents"] at the same time. The later one has
      precedence.

    Multisite:
    * Logwatch: Colorizing OK state blocks correctly
    * FIX: allow web plugins to be byte compiled (*.pyc). Those
      are preferred over *.py if existing
    * View Editor: Fixed jump to top of the page after moving painters during
      editing views
    * FIX: Fixed login redirection problem after relogging
    * Filter for times now accept ranges (from ... until)
    * New view setting for page header: repeat. This repeats the
      column headers every 20'th row.
    * FIX: Fixed problem with new eval/pickle
    * FIX: Fixed commands in host/service search views

    Checks & Agents:
    * FIX: Made logwatch parsing mechanism a little more robust
      (Had problems with emtpy sections from windows agent)
    * FIX: brocade_fcport: Configuration of portsates now possible
    * if_lancom: special version for if64 for LANCOM devices (uses
      ifName instead of ifDescr)


    WATO:
    * Reimplemented folder listing in host/folders module
    * Redesigned the breadcrumb navigation
    * Global settings: make boolean switches directly togglable
    * New button "Recursive Inventory" on folder: Allows to do
      a recursive inventory over all hosts. Also allows to selectively
      retry only hosts that have failed in a previous inventory.
    * You can configure parents now (via a host attribute, no rules are
      neccessary).
    * You can now do an automated scan for parents and layer 3 (IP)
    * You can configure active checks (check_tcp, ...) via WATO now
    * FIX: fix page header after confirmation dialogs
    * FIX: Fixed umlaut problem in host aliases and ip addresses created by WATO
    * FIX: Fixed exception caused by validation problems during editing tags in WATO
    * FIX: create sample config only if both rules.mk and hosttags.mk are missing
    * FIX: do not loose host tags when both using WATO-configured and
      manual ones (via multisite.mk)
    * Timeperiods: Make list of exceptions dynamic, not fixed to 10 entries
    * Timeperiods: Configure exclusion of other timeperiods
    * Configuration of notification_delay and notification_interval

1.2.0b2:
    Core:
    * FIX: Cluster host checks were UNKNOWN all the time
    * FIX: reset counter in case of (broken) future time
    * FIX: Automation try-inventory: Fixed problem on where checks which
      produce equal service descriptions could lead to invalid inventory
      results on cluster hosts.
    * FIX: do not create contacts if they won't be assigned to any host
      or service. Do *not* assign to dummy catch-all group "check_mk".

    WATO:
    * Added new permission "move hosts" to allow/deny moving of hosts in WATO
    * Also write out contact definitions for users without contactgroups to
      have the mail addresses and other notification options persisted
    * FIX: deletion of automation accounts now works
    * FIX: Disabling notifications for users does work now
    * New main overview for rule editor
    * New multisite.mk option wato_hide_varnames for hiding Check_MK
      configuration variable names from the user
    * New module "Logwatch Pattern Analyzer" to verify logwatch rules
    * Added new variable logwatch_rules which can also be managed through the
      WATO ruleset editor (Host/Service Parameters > Parameters and rules for
      inventorized checks > Various applications > Logwatch Patterns)
    * Users & Contacts: Added new option wato_hidden_users which holds a list
      of userids to hide the listed users from the WATO user management GUI.
    * WATO API: Added new method rewrite_configuration to trigger a rewrite of
      all host related wato configuration files to distribute changed tags
    * Added new internal hook pre-activate-changes to execute custom
      code BEFORE Check_MK is called to restart Nagios
    * FIX: Only showing sudo hint message on sudo error message in automation
      command
    * FIX: Fixed js eror in IE7 on WATO host edit page
    * FIX: Using pickle instead of repr/eval when reading data structures from
      urls to prevent too big security issues
    * Rule editor: improve sorting of groups and rulesets
    * FIX: Escaping single quotes in strings when writing auth.php
    * FIX: Fix resorting of host tags (was bug in ListOf)

    Multisite
    * Added config option default_ts_format to configure default timestamp
      output format in multisite
    * Layout and design update
    * Quicksearch: display site name if more than one different site
      is present in the current search result list
    * FIX: Fixed encoding problem in "custom notification" message
    * New configuration parameter page_heading for the HTML page heads
      of the main frameset (%s will be replaced with OMD site name)
    * FIX: Fix problem where snapins where invisible
    * FIX: Fixed multisite timeout errors when nagios not running
    * Sidebar: some new layout improvements
    * Login page is not shown in framesets anymore (redirects framed page to
      full screen login page)
    * FIX: fix exception when disallowing changing display options
    * FIX: Automatically redirect from login page to target page when already
      logged in
    * FIX: Updating the dashboard header time when the dashlets refresh

    BI:
    * Added new painter "affected hosts (link to host page)" to show all
      host names with links to the "hosts" view
    * FIX: Fixed filtering of Single-Host Aggregations
    * New sorter for aggregation group
    * FIX: fix sorting of Single-Host Aggregations after group
    * Avoid duplicate rule incarnations when using FOREACH_*
    * BI Boxes: allow closing boxes (not yet persisted)
    * New filter for services (not) contained in any aggregate
    * Configure sorting for all BI views

    Checks & Agents:
    * FIX: snmp_uptime handles empty snmp information without exception
    * FIX: Oracle checks try to handle ORA-* errors reported by the agent
      All oracle checks will return UNKNOWN when finding an ORA-* message
    * FIX: filesystem levels set via WATO didn't work, but do now
    * FIX: Group filters can handle groups without aliases now
    * nfsmounts: Added nfs4 support thanks to Thorsten Hintemann
    * megaraid_pdisks megaraid_ldisks: Support for Windows.  Thanks to Josef Hack

1.2.0b1:
    Core, Setup, etc.:
    * new tool 'livedump' for dumping configuration and status
      information from one monitoring core and importing this
      into another.
    * Enable new check registration API (not yet used in checks)
    * FIX: fix handling of prefix-tag rules (+), needed for WATO
    * FIX: handle buggy SNMP devices with non-consecutive OIDS
      (such as BINTEC routers)
    * Check API allows a check to get node information
    * FIX: fix problem with check includes in subchecks
    * Option --checks now also applies to ad-hoc check (e.g.
      cmk --checks=mrpe,df -v somehost)
    * check_mk_templates.cfg: added s to notification options
      of host and service (= downtime alerts)

    WATO:
    * Hosttag-editor: allow reordering of tags
    * Create very basic sample configuration when using
      WATO the first time (three tag groups, two rules)
    * Much more checks are configurable via WATO now
    * Distributed WATO: Made all URL calls using curl now
    * FIX: fix bug in inventory in validate_datatype()
    * Better output in case of inventory error
    * FIX: fix bug in host_icon rule on non OMD
    * FIX: do not use isdisjoint() (was in rule editor on Lenny)
    * FIX: allow UTF-8 encoded permission translations
    * FIX: Fixed several problems in OMD apache shared mode
    * FIX: Do not use None$ as item when creating new rules
    * FIX: Do load *all* users from htpasswd, so passwords from
      users not created via WATO will not be lost.
    * FIX: honor site disabling in replication module
    * FIX: honor write permissions on folder in "bulk delete"
    * FIX: honor permissions for "bulk cleanup" and "bulk edit"
    * FIX: honor write permissions and source folder when moving hosts
    * FIX: honor permissions on hosts also on bulk inventory
    * Only create contacts in Nagios if they are member of at
      least one contact group.
    * It is now possible to configure auxiliary tags via WATO
      (formerly also called secondary tags)
    * FIX: Fixed wrong label "Main Overview" shown for moved WATO folders
      in foldertree snapin
    * FIX: Fixed localization of empty host tags
    * FIX: User alias and notification enabling was not saved

    Checks & Agents:
    * hpux_if: fix missing default parameter errors
    * hpux_if: make configurable via WATO
    * if.include: fix handling of NIC with index 0
    * hpux_lunstats: new check for disk IO on HP-UX
    * windows - mk_oracle tablespace: Added missing sid column
    * diskstat: make inventory mode configurable via WATO
    * added new checks for Fujitsu ETERNUS DX80 S2
      (thanks to Philipp Höfflin)
    * New checks: lgp_info, lgp_pdu_info and lgp_pdu_aux to monitor Liebert
      MPH/MPX devices
    * Fix Perf-O-Meter of fileage
    * hpux_snmp_cs.cpu: new SNMP check for CPU utilization
      on HP-UX.
    * if/if64: inventory also picks up type 62 (fastEther). This
      is needed on Cisco WLC 21xx series (thanks to Ralf Ertzinger)
    * FIX: fix inventory of f5_bigip_temp
    * mk_oracle (lnx+win): Fixed TEMP tablespace size calculations
    * ps: output node process is running on (only for clusters)
    * FIX: Linux Agent: Fixed ipmi-sensors handling of Power_Unit data
    * hr_mem: handle rare case where more than one entry is present
      (this prevents an exception of pfSense)
    * statgrab_load: level is now checked against 15min average -
      in order to be consistent with the Linux load check
    * dell_powerconnect_cpu: hopefully correctly handle incomplete
      output from agent now.
    * ntp: do not check 'when' anymore since it can produce false
      alarms.
    * postfix_mailq: handle output with 'Total requests:' in last line
    * FIX: check_mk-hp_blade_psu.php: allow more than 4 power supplies
    * FIX: smart plugin: handle cases with missing vendor (thanks
      to Stefan Kärst)
    * FIX: megaraid_bbu: fix problem with alternative agent output
      (thanks to Daniel Tuecks)
    * mk_oracle: fix quoting problem, replace sessions with version,
      use /bin/bash instead of /bin/sh

    Multisite:
    * Added several missing localization strings
    * IE: Fixed problem with clicking SELECT fields in the new wato foldertree snapin
    * Fixed problem when trying to visit dashboards from new wato foldertree snapin
    * Chrome: Fixed styling problem of foldertree snapin
    * Views: Only show the commands and row selection options for views where
      commands are possible
    * The login mask honors the default_language definition now
    * check_bi_local.py: works now with cookie based authentication
    * FIX: Fixed wrong redirection after login in some cases
    * FIX: Fixed missing stats grouping in alert statistics view
    * FIX: Fixed preview table styling in view editor
    * FIX: Multisite authed users without permission to multisite are
      automatically logged out after showing the error message
    * Retry livestatus connect until timeout is used up. This avoids
      error messages when the core is being restarted
    * Events view now shows icon and text for "flapping" events
    * Use buffer for HTML creation (this speeds up esp. HTTPS a lot)
    * FIX: Fixed state filter in log views

    Livestatus:
    * Add missing column check_freshness to services table

    BI:
    * New column (painter) for simplistic box display of tree.
      This is used in a view for a single hostgroup.

1.1.13i3:
    Core, Setup, etc.:
    * *_contactgroups lists: Single group rules are all appended. When a list
      is found as a value this first list is used exclusively. All other
      matching rules are ignored
    * cmk -d does now honor --cache and --no-tcp
    * cmk -O/-R now uses omd re{start,load} core if using OMD
    * FIX: setup.sh now setups up permissions for conf.d/wato
      correctly
    * cmk --localize update supports an optional ALIAS which is used as
      display string in the multisite GUI
    * FIX: Fixed encoding problems with umlauts in group aliases
    * FIX: honor extra_summary_host_conf (was ignored)
    * new config variable snmpv2c_hosts that allows to enable SNMP v2c
      but *not* bulkwalk (for some broken devices). bulkwalk_hosts still
      implies v2c.

    Checks & Agents:
    * Windows agent: output eventlog texts in UTF-8 encoding. This
      should fix problems with german umlauts in message texts.
    * Windows agent: Added installer for the windows agent (install_agent.exe)
    * Windows agent: Added dmi_sysinfo.bat plugin (Thanks to Arne-Nils Kromer for sharing)
    * Disabled obsolete checks fc_brocade_port and fc_brocade_port_detailed.
      Please use brocade_fcport instead.
    * aironet_errors, statgrab_disk, statgrab_net: Performance data has
      been converted from counters to rates. You might need to delete your
      existing RRDs of these checks. Sorry, but these have been that last
      checks still using counters...
    * ibm_imm_health: added last missing scan function
    * Filesystem checks: trend performance data is now normalized to MB/24h.
      If you have changed the trend range, then your historic values will
      be displayed in a wrong scale. On the other hand - from now on changes
      in the range-setting will not affect the graph anymore.
    * if/if64/lnx_if: pad port numbers with zeros in order to sort correctly.
      This can be turned off with if_inventory_pad_portnumbers = False.
    * Linux agent: wrap freeipmi with lock in order to avoid cache corruption
    * New check: megaraid_bbu - check existance & status of LSI MegaRaid BBU module
    * HP-UX Agent: fix mrpe (remove echo -e and test -e, thanks to Philipp Lemke)
    * FIX: ntp checks: output numeric data also if stratum too high
    * Linux agent: new check for dmraid-based "bios raid" (agent part as plugin)
    * FIX: if64 now uses ifHighSpeed instead of ifSpeed for determining the
      link speed (fixes speed of 10GBit/s and 20GBit/s ports, thanks Marco Poet)
    * cmctc.temp: serivce has been renamed from "CMC Temperature %s" to just
      "Temperature %s", in order to be consistent with the other checks.
    * mounts: exclude changes of the commit option (might change on laptops),
      make only switch to ro critical, other changes warning.
    * cisco_temp_sensor: new check for temperature sensors of Cisco NEXUS
      and other new Cisco devices
    * oracle_tablespace: Fixed tablespace size/free space calculations
    * FIX: if/if64: omit check result on counter wrap if bandwidth traffic levels
      are used.

    Multisite:
    * Improve transaction handling and reload detection: user can have
      multiple action threads in parallel now
    * Sounds in views are now enabled per default. The new configuration
      variable enable_sounds can be set to False in multisite.mk in order
      to disable sounds.
    * Added filter for log state (UP,DOWN,OK,CRIT...) to all log views
    * New painter for normal and retry check interval (added to detail views)
    * Site filter shows "(local)" in case of non multi-site setup
    * Made "wato folder" columns sortable
    * Hiding site filter in multisite views in single site setups
    * Replaced "wato" sidebar snapin which mixed up WATO and status GUIs with
      the new "wato_foldertree" snapin which only links to the status views
      filtered by the WATO folder.
    * Added "Dashboard" section to views snapin which shows a list of all dashboards
    * FIX: Fixed auth problem when following logwatch icon links while using
      the form based auth
    * FIX: Fix problem with Umlaut in contact alias
    * FIX: Creating auth.php file on first login dialog based login to ensure
      it exists after login when it is first needed
    * Dashboard: link problem views to *unhandled* views (this was
      inconsistent)
    * Localization: Fixed detection of gettext template file when using the
      local/ hierarchy in OMD

    Mobile:
    * Improved sorting of views in main page
    * Fix: Use all the availiable space in header
    * Fix: Navigation with Android Hardwarekeys now working
    * Fix: Links to pnp4nagios now work better
    * Fix: Host and Service Icons now finger friendly
    * Fix: Corrected some buildin views

    WATO:
    * Removed IP-Address attribute from folders
    * Supporting localized tag titles
    * Using Username as default value for full names when editing users
    * Snapshot/Factory Reset is possible even with a broken config
    * Added error messages to user edit dialog to prevent notification problems
      caused by incomplete configuration
    * Activate Changes: Wato can also reload instead of restarting nagios
    * Replication: Can now handle replication sites which use the form based auth
    * Replication: Added option to ignore problems with the ssl certificates
                   used in ssl secured replications
    * WATO now supports configuring Check_MK clusters
    * FIX: Fixed missing folders in "move to" dropdown fields
    * FIX: Fixed "move to target folders" after CSV import
    * FIX: Fixed problem with duplicate extra_buttons when using the i18n of multiisite
    * FIX: Fixed problem with duplicate permissions when using the i18n of multiisite
    * FIX: Writing single host_contactgroups rules for each selected
      contactgroup in host edit dialog
    * FIX: Fixed wrong folder contacgroup related permissions in auth.php api
    * FIX: Fixed not up-to-date role permission data in roles_saved hook
    * FIX: Fixed duplicate custom columns in WATO after switching languages

    BI:
    * improve doc/treasures/check_bi_local.py: local check that creates
      Nagios services out of BI aggregates

    Livestatus:
    * ColumnHeaders: on is now able to switch column header on even if Stats:
      headers are used. Artifical header names stats_1, stats_2, etc. are
      begin used. Important: Use "ColumnHeaders: on" after Columns: and
      after Stats:.

1.1.13i2:
    Core, Setup, etc.:
    * cmk -I: accept host tags and cluster names

    Checks & Agents:
    * linux agent - ipmi: Creating directory of cache file if not exists
    * dell_powerconnect_cpu: renamed service from CPU to "CPU utilization", in
      order to be consistent with other checks

    Multisite:
    * Several cleanups to prevent css/js warning messages in e.g. Firefox
    * Made texts in selectable rows selectable again
    * Adding reschedule icon to all Check_MK based services. Clicks on these
      icons will simply trigger a reschedule of the Check_MK service
    * FIX: ship missing CSS files for mobile GUI
    * FIX: rename check_mk.js into checkmk.js in order to avoid browser
      caching problems during version update

    WATO:
    * Optimized wraps in host lists tag column
    * Bulk inventory: Remove leading pipe signs in progress bar on main
      folder inventory
    * NagVis auhtorization file generation is also executed on activate_changes
    * Implemented a new inclusion based API for using multisite permissions
      in other addons
    * Inventory of SNMP devices: force implicit full scan if no services
      are configured yet
    * FIX: Calling activate_changes hook also in distributed WATO setups
    * FIX: Fixed display bug in host tags drop down menu after POST of form
    * FIX: Fixed javascript errors when doing replication in distributed
      wato environments when not having the sidebar open
    * FIX: Fixed search form dependant attribute handling
    * FIX: Fixed search form styling issues
    * You can now move folders to other folders
    * FIX: Distributed WATO: Supressing site sync progress output written in
      the apache error log

1.1.13i1:
    Multisite:
    * New nifty sidebar snapin "Speed-O-Meter"
    * Implemented new cookie based login mechanism including a fancy login GUI
    * Implemented logout functionality for basic auth and the new cookie based auth
    * Implemented user profile management page for changing the user password and
      the default language (if available)
    * New filter for the (new) state in host/service alerts
    * New command for sending custom notifications
    * FIX: Fixed encoding problem when opening dashboard
    * New icon on a service whos host is in downtime
    * Only show most frequently used context buttons (configurable
      in multisite.mk via context_buttons_to_show)
    * Show icon if user has modified a view's filter settings
    * New config option debug_livestatus_queries, normal debug
      mode does not include this anymore
    * Icons with link to page URL at bottom of each page
    * Logwatch: Switched strings in logwatch to i18n strings
    * Logwatch: Fixed styling of context button when acknowleding log messages
    * Logwatch: Implemented overview page to show all problematic logfiles
    * Add Snapin page: show previews of all snapins
    * Add Snapin page: Trying to prevent dragging confusions by using other click event
    * New (hidden) button for reloading a snapin (left to the close button)
    * Automatically falling back to hardcoded default language if configured
    language is not available
    * Repair layout of Perf-O-Meter in single dataset layout
    * FIX: Fixed duplicate view plugin loading when using localized multisite
    * FIX: Host-/Servicegroup snapin: Showing group names when no alias is available
    * FIX: Removed double "/" from pnp graph image urls in views

    BI:
    * Host/Service elements are now iterable via FOREACH_HOST, e.g.
      (FOREACH_HOST, ['server'], ALL_HOSTS, "$HOST$", "Kernel" ),
    * FIX: Assuming host states is possible again (exception: list index "3")

    WATO:
    * Evolved to full featured monitoring configuration tool!
    * Major internal code cleanup
    * Hosts can now be created directly in folders. The concept of host lists
      has been dropped (see migration notes!)
    * Configuration of global configuration variables of Check_MK via WATO
    * Configuration of main.mk rules
    * Configuration of Nagios objects and attributes
    * Configuration of users and roles
    * Configuration of host tags
    * Distributed WATO: replication of the configuration to slaves and peers
    * Added missing API function update_host_attributes() to change the
      attributes of a host
    * Added API function num_hosts_in_folder() to count the number of hosts
      below the given folder
    * Added option to download "latest" snapshot
    * extra_buttons can now register a function to gather the URL to link to
    * Implemented NagVis Authorisation management using WATO users/permissions

    Livestatus:
    * Experimental feature: livecheck -> super fast active check execution
      by making use of external helper processes. Set livecheck=PATH_TO_bin/livecheck
      in nagios.cfg where you load Livestatus. Optional set num_livecheck_helpers=NUM
      to set number of processes. Nagios will not fork() anymore for check exection.
    * New columns num_hosts and num_services in status table
    * New aggregation functions suminv and avginv (see Documentation)

    Core, Setup, etc.:
    * New configuration variable static_checks[] (used by WATO)
    * New configuration variable checkgroup_parameters (mainly for WATO)
    * check_submission defaults now to "file" (was "pipe")
    * Added pre-configured notification via cmk --notify
    * Drop RRA-configuration files for PNP4Nagios completely
    * New configuration variable ping_levels for configuring parameters
      for the host checks.
    * cmk --notify: new macros $MONITORING_HOST$, $OMD_ROOT$ and $OMD_SITE$
    * make ping_levels also apply to PING services for ping-only hosts
      (thanks to Bernhard Schmidt)

    Checks & Agents:
    * if/if64: new ruleset if_disable_if64_hosts, that force if on
      hosts the seem to support if64
    * Windows agent: new config variable "sections" in [global], that
      allows to configure which sections are being output.
    * Windows agent: in [logwatch] you can now configure which logfiles
      to process and which levels of messages to send.
    * Windows agent: new config variable "host" in all sections that
      restricts the folling entries to certain hosts.
    * Windows agent: finally implemented <<<mrpe>>. See check_mk.ini
      for examples.
    * Windows agent: do not execute *.txt and *.dir in <<<plugins>>> and
      <<<local>>>
    * Windows agent: make extensions to execute configurable (see
      example check_mk.ini)
    * Windows agent: agent now reuses TCP port even when taskkill'ed, so
      a system reboot is (hopefully) not neccessary anymore
    * Windows agent: section <<<df>>> now also outputs junctions (windows
      mount points). No external plugin is needed.
    * Windows agent: new section <<<fileinfo>>> for monitoring file sizes
      (and later possible ages)
    * logwatch: allow to classify messages based on their count (see
      man page of logwatch for details)
    * fileinfo: new check for monitoring age and size of files
    * heartbeat_crm: apply patches from Václav Ovsík, so that the check
      should work on Debian now.
    * ad_replication: added warninglevel
    * fsc_*: added missing scan functions
    * printer_alerts: added further state codes (thanks to Matthew Stew)
    * Solaris agent: changed shell to /usr/bin/bash (fixes problems with LC_ALL=C)

1.1.12p7:
    Multisite:
    * FIX: detail view of host was missing column headers
    * FIX: fix problem on IE with background color 'white'
    * FIX: fix hitting enter in host search form on IE
    * FIX: fix problem in ipmi_sensors perfometer

    Checks & Agents:
    * FIX: fixed man pages of h3c_lanswitch_sensors and statgrab_cpu
    * FIX: netapp_volumes: added raid4 as allowed state (thanks to Michaël Coquard)

    Livestatus
    * FIX: fix type column in 'GET columns' for dict-type columns (bug found
      by Gerhard Lausser)

1.1.12p6:
    Checks & Agents:
    * FIX: lnx_if: remove debug output (left over from 1.1.12p5)

1.1.12p5:
    Multisite:
    * FIX: fix hitting enter in Quicksearch on IE 8
    * FIX: event/log views: reverse sorting, so that newest entries
      are shown first
    * FIX: fix dashboard dashlet background on IE
    * FIX: fix row highlight in status GUI on IE 7/8
    * FIX: fix row highlight after status page reload
    * FIX: single dataset layout honors column header settings
    * FIX: quote '#' in PNP links (when # is contained in services)
    * FIX: quote '#' in PNP image links also
    * FIX: add notifications to host/service event view

    Checks & Agents:
    * FIX: lnx_if: assume interfaces as up if ethtool is missing or
      not working but interface has been used since last reboot. This
      fixes the problem where interface are not found by inventory.
    * FIX: snmp_uptime: handels alternative timeformat
    * FIX: netapp_*: scan functions now detect IBM versions of firmware
    * FIX: bluecoat_diskcpu: repair scan function
    * FIX: mem.vmalloc: fix default levels (32 and 64 was swapped)
    * FIX: smart: make levels work (thanks to Bernhard Schmidt)
    * FIX: PNP template if if/if64: reset LC_ALL, avoids syntax error
    * FIX: dell_powerconnect_cpu: handle sporadic incomplete output
      from SNMP agent

1.1.12p4:
    Multisite:
    * FIX: sidebar snapin Hostgroups and Servicegroups sometimes
           failed with non-existing "available_views".
    * FIX: Fix host related WATO context button links to point to the hosts site
    * FIX: Fixed view editor redirection to new view after changing the view_name
    * FIX: Made icon painter usable when displaying hostgroup rows
    * Logwatch: Switched strings in logwatch to i18n strings
    * Logwatch: Fixed styling of context button when acknowleding log messages
    * Logwatch: Implemented overview page to show all problematic logfiles

    WATO:
    * FIX: add missing icon_csv.png
    * FIX: WATO did not write values of custom macros to extra_host_conf definitions

1.1.12p3:
    Core, Setup, etc.:
    * FIX: really suppress precompiling on PING-only hosts now

1.1.12p2:
    Core, Setup, etc.:
    * FIX: fix handling of empty suboids
    * FIX: do not create precomiled checks for host without Check_MK services

    Checks & Agents:
    * FIX: mem.win: Default levels now works, check not always OK
    * FIX: blade_health: fix OID specification
    * FIX: blade_bays: fix naming of item and man page

    Multisite:
    * FIX: Fixed styling of view header in older IE browsers
    * FIX: Do not show WATO button in views if WATO is disabled
    * FIX: Remove WATO Folder filter if WATO is disabled
    * FIX: Snapin 'Performance': fix text align for numbers
    * FIX: Disallow setting downtimes that end in the past
    * FIX: Fix links to downtime services in dashboard
    * FIX: Fix popup help of reschedule icon

1.1.12p1:
    Core, Setup, etc.:
    * FIX: fix aggregate_check_mk (Summary host agent status)

    Checks & Agents:
    * FIX: mk_oracle now also detects XE databases
    * FIX: printer_alerts: handle 0-entries of Brother printers
    * FIX: printer_supply: fix Perf-O-Meter if no max known
    * FIX: Added id parameter to render_statistics() method to allow more than
      one pie dashlet for host/service stats
    * FIX: drbd: fixed inventory functions
    * FIX: printer_supply: handle output of Brother printers
    * FIX: ps.perf PNP template: show memory usage per process and not
      summed up. This is needed in situations where one process forks itself
      in irregular intervals and rates but you are interested just in the
      memory usage of the main process.

    Multisite:
    * FIX: finally fixed long-wanted "NagStaMon create hundreds
      of Apache processes" problem!
    * FIX: query crashed when sorting after a join columns without
      an explicit title.
    * FIX: filter for WATO file/folder was not always working.
    * Added filter for hard services states to search and service
      problems view
    * FIX: dashboard problem views now ignore notification period,
      just as tactical overview and normal problem views do
    * FIX: Loading dashboard plugins in dashboard module


1.1.12:
    Checks & Agents:
    * dell_powerconnect_*: final fixed, added PNP-templates
    * ps.perf: better error handling in PNP template

    Multisite:
    * Dashboard: fix font size of service statistics table
    * Dashboard: insert links to views into statistics
    * Dashboard: add links to PNP when using PNP graphs

1.1.12b2:
    Core, Setup, etc.:
    * FIX: fix crash with umlauts in host aliases
    * FIX: remove duplicate alias from Nagios config

    Checks & Agents:
    * services: better handling of invalid patterns
    * FIX: multipath: fix for another UUID format
    * AIX agent: fix implementation of thread count
    * blade_bays: detect more than 16 bays
    * statgrab_*: added missing inventory functions
    * FIX: fix smart.temp WARN/CRIT levels were off by one degree

    Multisite:
    * Remove Check_MK logo from default dashboard
    * Let dashboard use 10 more pixels right and bottom
    * FIX: do not show WATO icon if no WATO permission
    * Sidebar sitestatus: Sorting sites by sitealias
    * FIX: removed redundant calls of view_linktitle()

    WATO:
    * FIX: fix update of file/folder title after title property change

    Livestatus:
    * FIX: fix crash on imcomplete log lines (i.e. as
      as result of a full disk)
    * FIX: Livestatus-API: fix COMMAND via persistent connections


1.1.12b1:
    Core, Setup, etc.:
    * FIX: fix cmk -D on cluster hosts
    * Made profile output file configurable (Variable: g_profile_path)

    Checks & Agents:
    * FIX: j4p_performance: fix inventory functions
    * FIX: mk_oracle: fix race condition in cache file handling (agent data
      was missing sections in certain situations)
    * mrpe: make check cluster-aware and work as clustered_service
    * cups_queues: Run agent part only on directly on CUPS servers,
      not on clients
    * FIX: mbg_lantime_state: Fixed output UOM to really be miliseconds
    * FIX: ntp: Handling large times in "poll" column correctly
    * New check dmi_sysinfo to gather basic hardware information
    * New check bintec_info to gather the software version and serial number
    of bintec routers

    Multisite:
    * FIX: fix rescheduling of host check
    * FIX: fix exception when using status_host while local site is offline
    * FIX: Fixed not updating pnp graphs on dashboard in some browsers (like chrome)
    * FIX: fix URL-too-long in permissions page
    * FIX: fix permission computation
    * FIX: fixed sorting of service perfdata columns
    * FIX: fixed sorting of multiple joined columns in some cases
    * FIX: fixed some localisation strings
    * Cleanup permissions page optically, add comments for views and snapins
    * Added some missing i18n strings in general HTML functions
    * Added display_option "w" to disable limit messages and livestatus errors in views
    * Service Perfdata Sorters are sorting correctly now
    * Added "Administration" snapin to default sidebar
    * Tactical Overview: make link clickable even if count is zero
    * Minor cleanup in default dashboard
    * Dashboard: new dashlet attribute title_url lets you make a title into a link
    * Dashboard: make numbers match "Tactical Overview" snapin

    Livestatus:
    * Write messages after initialization into an own livestatus.log

    WATO:
    * FIX: "bulk move to" at the top of wato hostlists works again
    * FIX: IE<9: Fixed problem with checkbox events when editing a host
    * FIX: "move to" dropdown in IE9 works again

1.1.11i4:
    Core, Setup, etc.:
    * FIX: use hostgroups instead of host_groups in Nagios configuration.
      This fixes a problem with Shinken
    * --scan-parents: detected parent hosts are now tagged with 'ping', so
      that no agent will be contacted on those hosts

    Checks & Agents:
    * Added 4 new checks dell_powerconnect_* by Chris Bowlby
    * ipmi_sensors: correctly handle further positive status texts
      (thanks to Sebastian Talmon)
    * FIX: nfsmounts handles zero-sized volumes correctly
    * AIX agent now outputs the user and performance data in <<<ps>>>

    Multisite:
    * FIX: WATO filtered status GUIs did not update the title after changing
      the title of the file/folder in WATO
    * FIX: Removed new python syntax which is incompatible with old python versions
    * FIX: Made bulk inventory work in IE
    * FIX: Fixed js errors in IE when having not enough space on dashboard
    * FIX: fix error when using non-Ascii characters in view title
    * FIX: fix error on comment page caused by missing sorter
    * FIX: endless javascript when fetching pnp graphs on host/service detail pages
    * FIX: Not showing the action form in "try" mode of the view editor
    * FIX: Preventing up-then-over effect while loading the dashboard in firefox
    * Added missing i18n strings in command form and list of views
    * Views are not reloaded completely anymore. The data tables are reloaded
      on their own.
    * Open tabs in views do not prevent reloading the displayed data anymore
    * Added display_option "L" to enable/disable column title sortings
    * Sorting by joined columns is now possible
    * Added missing sorters for "service nth service perfdata" painters
    * Implemented row selection in views to select only a subset of shown data
      for actions
    * Sort titles in views can be enabled by clicking on the whole cells now
    * Submitting the view editor via ENTER key saves the view now instead of try mode
    * Host comments have red backgrounded rows when host is down
    * Implemented hook api to draw custom link buttons in views

    WATO:
    * Changed row selection in WATO to new row selection mechanism
    * Bulk action buttons are shown at the top of hostlists too when the lists
      have more than 10 list items
    * New function for backup and restore of the configuration

    Livestatus:
    * FIX: fix compile error in TableLog.cc by including stddef.h
    * FIX: tables comments and downtimes now honor AuthUser
    * Table log honors AuthUser for entries that belong to hosts
      (not for external commands, though. Sorry...)
    * FIX: fix Stats: sum/min/max/avg for columns of type time

1.1.11i3:
    Core, Setup, etc.:
    * FIX: allow host names to have spaces
    * --snmpwalk: fix missing space in case of HEX strings
    * cmk --restore: be aware of counters and cache being symbolic links
    * do_rrd_update: direct RRD updates have completely been removed.
      Please use rrdcached in case of performance problems.
    * install_nagios.sh has finally been removed (was not maintained anyway).
      Please use OMD instead.
    * Inventory functions now only take the single argument 'info'. The old
      style FUNC(checkname, info) is still supported but deprecated.
    * Show datasource program on cmk -D
    * Remove .f12 compile helper files from agents directory
    * Output missing sections in case of "WARNING - Only __ output of __..."
    * Remove obsolete code of snmp_info_single
    * Remove 'Agent version (unknown)' for SNMP-only hosts
    * Options --version, --help, --man, --list-checks and --packager now
      work even with errors in the configuration files
    * Minor layout fix in check man-pages

    Checks & Agents:
    * FIX: hr_mem: take into account cache and buffers
    * FIX: printer_pages: workaround for trailing-zero bug in HP Jetdirect
    * mk_logwatch: allow to set limits in processing time and number of
      new log messages per log file
    * Windows Agent: Now supports direct execution of powershell scripts
    * local: PNP template now supports multiple performance values
    * lnx_if: make lnx_if the default interface check for Linux
    * printer_supply: support non-Ascii characters in items like
      "Resttonerbehälter". You need to define snmp_character_encodings in main.mk
    * mem.win: new dedicated memory check for Windows (see Migration notes)
    * hr_mem: added Perf-O-Meter
    * Renamed all temperature checks to "Temperature %s". Please
      read the migration notes!
    * df and friends: enabled trend performance data per default. Please
      carefully read the migration notes!
    * diskstat: make summary mode the default behavious (one check per host)

    MK Livestatus:
    * WaitObject: allow to separate host name and service with a semicolon.
      That makes host names containing spaces possible.
    * Better error messages in case of unimplemented operators

    Multisite:
    * FIX: reschedule now works for host names containing spaces
    * FIX: correctly sort log views in case of multi site setups
    * FIX: avoid seven broken images in case of missing PNP graphs
    * FIX: Fixed javascript errors when opening dashboard in IE below 9
    * FIX: Views: Handling deprecated value "perpage" for option
      column_headers correctly
    * FIX: Fixed javascript error when saving edited views without sidebar
    * FIX: Showing up PNP hover menus above perfometers
    * Host/Service Icon column is now modularized and can be extended using
      the multisite_icons list.
    * New sorters for time and line number of logfile entries
    * Bookmarks snapin: save relative URLs whenever possible
    * Man-Pages of Check_MK checks shown in Multisite honor OMD's local hierarchy
    * nicer output of substates, translate (!) and (!!) into HTML code
    * new command for clearing modified attributes (red cross, green checkmark)
    * Perf-O-Meters: strip away arguments from check_command (e.g.
      "check-foo!17!31" -> "check-foo").
    * Added several missing i18n strings in view editor
    * Views can now be sorted by the users by clicking on the table headers.
      The user sort options are not persisted.
    * Perf-O-Meters are now aware if there really is a PNP graph

    WATO:
    * Show error message in case of empty inventory due to agent error
    * Commited audit log entries are now pages based on days
    * Added download link to download the WATO audit log in CSV format

1.1.11i2:
    Core, Setup, etc.:
    * FIX: sort output of cmk --list-hosts alphabetically
    * FIX: automatically remove leading and trailing space from service names
      (this fixes a problem with printer_pages and an empty item)
    * Great speed up of cmk -N/-C/-U/-R, especially when number of hosts is
      large.
    * new main.mk option delay_precompile: if True, check_mk will skip Python
      precompilation during cmk -C or cmk -R, but will do this the first
      time the host is checked.  This speeds up restarts. Default is False.
      Nagios user needs write access in precompiled directory!
    * new config variable agent_ports, allowing to specify the agent's
      TCP port (default is 6556) on a per-host basis.
    * new config variable snmp_ports, allowing to specify the UDP port
      to used with SNMP, on a per-host basis.
    * new config variable dyndns_hosts. Hosts listed in this configuration
      list (compatible to bulkwalk_hosts) use their hostname as IP address.

    Checks & Agents:
    * FIX: AIX agent: output name of template in case of MRPE
    * FIX: cisco_temp: skip non-present sensors at inventory
    * FIX: apc_symmetra: fix remaining runtime calculation (by factor 100)
    * FIX: Added PNP-template for winperf_phydisk
    * FIX: if64: fix UNKNOWN in case of non-unique ifAlias
    * FIX: lnx_if/if/if64: ignore percentual traffic levels on NICs without
           speed information.
    * FIX: cisco_temp_perf: add critical level to performance data
    * FIX: windows agent: hopefully fix case with quotes in directory name
    * FIX: printer_supply: fixed logic of Perf-O-Meter (mixed up crit with ok)
    * FIX: Solaris agent: reset localization to C, fixes problems with statgrab
    * FIX: blade_*: fix SNMP scan function for newer firmwares (thanks to Carlos Peón)
    * snmp_uptime, snmp_info: added scan functions. These checks will now
      always be added. Please use ingored_checktypes to disable, if non needed.
    * brocade_port: check for Brocade FC ports has been rewritten with
      lots of new features.
    * AIX agent now simulates <<<netctr>>> output (by Jörg Linge)
    * mbg_lantime_state: Handling refclock offsets correctly now; Changed
      default thresholds to 5/10 refclock offset
    * brocade_port: parameter for phystate, opstate and admstate can now
      also be lists of allowed states.
    * lnx_if: treat interfaces without information from ethtool as
      softwareLoopback interface. The will not be found by inventory now.
    * vbox_guest: new check for checking guest additions of Linux virtual box hosts
    * if/if64: Fixed bug in operstate detection when using old tuple based params
    * if/if64: Fixed bug in operstate detection when using tuple of valid operstates
    * mk_oracle: Added caching of results to prevent problems with long
    running SQL queries. Cache is controlled by CACHE_MAXAGE var which is preset to
    120 seconds
    * mk_oracle: EXCLUDE_<sid>=ALL or EXCLUDE_<sid>=oracle_sessions can be
    used to exclude specific checks now
    * mk_oracle: Added optional configuration file to configure the new options
    * j4p_performance agent plugin: Supports basic/digest auth now
    * New checks j4p_performance.threads and j4p_performance.uptime which
      track the number of threads and the uptime of a JMX process
    * j4p_performance can fetch app and servlet specific status data. Fetching
      the running state, number of sessions and number of requests now. Can be
      extended via agent configuration (j4p.cfg).
    * Added some preflight checks to --scan-parents code
    * New checks netapp_cluster, netapp_vfiler for checking NetAPP filer
      running as cluster or running vfilers.
    * megaraid_pdisks: Better handling of MegaCli output (Thanks to Bastian Kuhn)
    * Windows: agent now also sends start type (auto/demand/disabled/boot/system)
    * Windows: inventory_services now allowes regexes, depends and state/start type
      and also allows host tags.

    Multisite:
    * FIX: make non-Ascii characters in services names work again
    * FIX: Avoid exceptions in sidebar on Nagios restart
    * FIX: printer_supply perfometer: Using white font for black toners
    * FIX: ipmi: Skipping items with invalid data (0.000 val, "unspecified" unit) in summary mode
    * FIX: ipmi: Improved output formating in summary mode
    * FIX: BI - fixed wrong variable in running_on aggregation function
    * FIX: "view_name" variable missing error message when opening view.py
      while using the "BI Aggregation Groups" and "Hosts" snapins in sidebar
    * FIX: Fixed styling of form input elements in IE + styling improvements
    * FIX: Fixed initial folding state on page loading on pages with multiple foldings opened
    * Introduced basic infrastructure for multilanguage support in Multisite
    * Make 'Views' snapin foldable
    * Replace old main view by dashboard
    * Sidebar: Snapins can register for a triggered reload after a nagios
      restart has been detected. Check interval is 30 seconds for now.
    * Quicksearch snapin: Reloads host lists after a detected nagios restart.
    * New config directory multisite.d/ - similar to conf.d/
    * great speed up of HTML rendering
    * support for Python profiling (set profile = True in multisite.mk, profile
      will be in var/check_mk/web)
    * WATO: Added new hook "active-changes" which calls the registered hosts
      with a dict of "dirty" hosts
    * Added column painter for host contacts
    * Added column painters for contact groups, added those to detail views
    * Added filters for host and service contact groups
    * Detail views of host/service now show contacts
    * Fix playing of sounds: All problem views now have play_sounds activated,
      all other deactivated.
    * Rescheduling of Check_MK: introduce a short sleep of 0.7 sec. This increases
      the chance of the passive services being updated before the repaint.
    * Added missing i18n strings in filter section of view editor
    * Added filter and painter for the contact_name in log table
    * Added several views to display the notification logs of Nagios

    WATO:
    * Configration files can now be administered via the WEB UI
      (config_files in multisite.mk is obsolete)
    * Snapin is tree-based and foldable
    * Bulk operation on host lists (inventory, tags changed, etc)
    * Easy search operation in host lists
    * Dialog for global host search
    * Services dialog now tries to use cached data. On SNMP hosts
      no scan will be done until new button "Full Scan" is pressed.

    BI:
    * FIX: Fixed displaying of host states (after i18n introduction)h
    * FiX: Fixed filter for aggregation group
    * FIX: Fixed assumption button for services with non-Ascii-characters

    MK Livestatus:
    * FIX: fix compile problem on Debian unstable (Thanks to Sven Velt)
    * Column aggregation (Stats) now also works for perf_data
    * New configuration variable data_encoding and full UTF-8 support.
    * New column contact_groups in table hosts and services (thanks to
      Matthew Kent)
    * New headers Negate:, StatsNegate: and WaitConditionNegate:

1.1.11i1:
    Core, Setup, etc.:
    * FIX: Avoid duplicate SNMP scan of checktypes containing a period
    * FIX: honor ignored_checktypes also on SNMP scan
    * FIX: cmk -II also refreshes cluster checks, if all nodes are specified
    * FIX: avoid floating points with 'e' in performance data
    * FIX: cmk -D: drop obsolete (and always empty) Notification:
    * FIX: better handling of broken checks returning empty services
    * FIX: fix computation of weight when averaging
    * FIX: fix detection of missing OIDs (led to empty lines)
    * SNMP scan functions can now call oid(".1.3.6.1.4.1.9.9.13.1.3.1.3.*")
      That will return the *first* OID beginning with .1.3.6.1.4.1.9.9.13.1.3.1.3
    * New config option: Set check_submission = "file" in order to write
      check result files instead of using Nagios command pipe (safes
      CPU ressources)
    * Agent simulation mode (for internal use and check development)
    * Call snmpgetnext with the option -Cf (fixes some client errors)
    * Call snmp(bulk)walk always with the option -Cc (fixes problems in some
      cases where OIDs are missing)
    * Allow merging of dictionary based check parameters
    * --debug now implies -v
    * new option --profile: creates execution profile of check_mk itself
    * sped up use of stored snmp walks
    * find configuration file in subdirectories of conf.d also
    * check_mk_templates.cfg: make check-mk-ping take arguments

    Multisite:
    * FIX: Display limit-exceeded message also in multi site setups
    * FIX: Tactical Overview: fix unhandled host problems view
    * FIX: customlinks snapin: Suppressing exception when no links configured
    * FIX: webservice: suppress livestatus errors in multi-site setups
    * FIX: install missing example icons in web/htdocs/images/icons
    * FIX: Nagios-Snapin: avoid duplicate slash in URL
    * FIX: custom_style_sheet now also honored by sidebar
    * FIX: ignore case when sorting groups in ...groups snapin
    * FIX: Fixed handling of embedded graphs to support the changes made to
    * FIX: avoid duplicate import of plugins in OMD local installation
    the PNP webservice
    * FIX: Added host_is_active and host_flapping columns for NagStaMon views
    * Added snmp_uptime, uptime and printer_supply perfometers
    * Allow for displaying service data in host tables
    * View editor foldable states are now permament per user
    * New config variable filter_columns (default is 2)

    BI:
    * Added new component BI to Multisite.

    WATO:
    * FIX: fix crash when saving services after migration from old version
    * Allow moving hosts from one to another config file

    Checks & Agents:
    * FIX: hr_mem: ignore devices that report zero memory
    * FIX: cisco_power: fix syntax error in man page (broke also Multisite)
    * FIX: local: fixed search for custom templates PNP template
    * FIX: if/if64: always generate unique items (in case ifAlias is used)
    * FIX: ipmi: fix ugly ouput in case of warning and error
    * FIX: vms_df: fix, was completely broken due to conversion to df.include
    * FIX: blade_bays: add missing SNMP OIDs (check was always UNKNOWN)
    * FIX: df: fix layout problems in PNP template
    * FIX: df: fix trend computation (thanks to Sebastian Talmon)
    * FIX: df: fix status in case of critical trend and warning used
    * FIX: df: fix display of trend warn/crit in PNP-graph
    * FIX: cmctc: fix inventory in case of incomplete entries
    * FIX: cmctc: add scan function
    * FIX: ucd_cpu_load and ucd_cpu_util: make scan function find Rittal
    * FIX: ucd_cpu_util: fix check in case of missing hi, si and st
    * FIX: mk_logwatch: improve implementation in order to save RAM
    * FIX: mk_oracle: Updated tablespace query to use 'used blocks' instead of 'user blocks'
    * FIX: mk_oracle: Fixed computation for TEMP table spaces
    * FIX: bluecoat_sensors: Using scale parameter provided by the host for reported values
    * FIX: fjdarye60_devencs, fjdarye60_disks.summary: added snmp scan functions
    * FIX: decru_*: added snmp scan functions
    * FIX: heartbeat_rscstatus handles empty agent output correctly
    * FIX: hp_procurve_cpu: fix synatx error in man page
    * FIX: hp_procurve_memory: fix syntax error in man page
    * FIX: fc_brocade_port_detailed: fix PNP template in MULTIPLE mode
    * FIX: ad_replication.bat only generates output on domain controllers now.
           This is useful to prevent checks on non DC hosts (Thanks to Alex Greenwood)
    * FIX: cisco_temp_perf: handle sensors without names correctly
    * printer_supply: Changed order of tests. When a printer reports -3 this
      is used before the check if maxlevel is -2.
    * printer_supply: Skipping inventory of supplies which have current value
    and maxlevel both set to -2.
    * cisco_locif: The check has been removed. Please switch to if/if64
      has not the index 1
    * cisco_temp/cisco_temp_perf: scan function handles sensors not beginning
      with index 1
    * df: split PNP graphs for growth/trend into two graphs
    * omd_status: new check for checking status of OMD sites
    * printer_alerts: Added new check for monitoring alert states reported by
      printers using the PRINTER-MIB
    * diskstat: rewritten check: now show different devices, r+w in one check
    * canon_pages: Added new check for monitoring processed pages on canon
    printer/multi-function devices
    * strem1_sensors: added check to monitor sensors attached to Sensatorinc EM1 devices
    * windows_update: Added check to monitor windows update states on windows
      clients. The check monitors the number of pending updates and checks if
      a reboot is needed after updates have been installed.
    * lnx_if: new check for Linux NICs compatible with if/if64 replacing
      netif.* and netctr.
    * if/if64: also output performance data if operstate not as expected
    * if/if64: scan function now also detects devices where the first port
    * if/if64: also show perf-o-meter if speed is unknown
    * f5_bigip_pool: status of F5 BIP/ip load balancing pools
    * f5_bigip_vserver: status of F5 BIP/ip virtual servers
    * ipmi: new configuration variable ipmi_ignored_sensors (see man page)
    * hp_procurve_cpu: rename services description to CPU utilization
    * ipmi: Linux agent now (asynchronously) caches output of ipmitool for 20 minutes
    * windows: agent has new output format for performance counters
    * winperf_process.util: new version of winperf.cpuusage supporting new agent
    * winperf_system.diskio: new version of winperf.diskstat supporting new agent
    * winperf_msx_queues: new check for MS Exchange message queues
    * winperf_phydisk: new check compatible with Linux diskstat (Disk IO per device!)
    * smart.temp/smart.stats: added new check for monitoring health of HDDs
      using S.M.A.R.T
    * mcdata_fcport: new check for ports of MCData FC Switches
    * hp_procurve_cpu: add PNP template
    * hp_procurve_cpu: rename load to utilization, rename service to CPU utilizition
    * df,df_netapp,df_netapp32,hr_fs,vms_df: convert to mergeable dictionaries
    * mbg_lantime_state,mbg_lantime_refclock: added new checks to monitor
      Meinberg LANTIME GPS clocks

    Livestatus:
    * Updated Perl API to version 0.74 (thanks to Sven Nierlein)

1.1.10:
    Core, Setup, etc.:
    * --flush now also deletes all autochecks

    Checks & Agents:
    * FIX: hr_cpu: fix inventory on 1-CPU systems (thanks to Ulrich Kiermayr)


1.1.10b2:
    Core, Setup, etc.:
    * FIX: setup.sh on OMD: fix paths for cache and counters
    * FIX: check_mk -D did bail out if host had no ip address
    * cleanup: all OIDs in checks now begin with ".1.3.6", not "1.3.6"

    WATO:
    * FIX: Fixed bug that lost autochecks when using WATO and cmk -II together

    Checks & Agents:
    * Added check man pages for systemtime, multipath, snmp_info, sylo,
      ad_replication, fsc_fans, fsc_temp, fsc_subsystems
    * Added SNMP uptime check which behaves identical to the agent uptime check


1.1.10b1:
    Core, Setup, etc.:
    * FIX: do not assume 127.0.0.1 as IP address for usewalk_hosts if
      they are not SNMP hosts.
    * FIX: precompile: make sure check includes are added before actual
      checks
    * FIX: setup.sh: do not prepend current directory to url_prefix
    * FIX: output agent version also for mixed (tcp|snmp) hosts
    * RPM: use BuildArch: noarch in spec file rather than as a command
      line option (thanks to Ulrich Kiermayr)
    * setup.sh: Allow to install Check_MK into existing OMD site (>= 0.46).
      This is still experimental!

    Checks & Agents:
    * FIX: Windows agent: fix output of event ID of log messages
    * FIX: if/if64: output speed correctly (1.50MB/s instead of 1MB/s)
    * FIX: drbd now handles output of older version without an ep field
    * FIX: repaired df_netapp32
    * FIX: Added SNMP scan function of df_netapp and df_netapp32
    * FIX: repaired apc_symmetra (was broken due to new option -Ot
      for SNMP)
    * FIX: df, hr_fs and other filesystem checks: fix bug if using
      magic number. levels_low is now honored.
    * FIX: scan function avoids hr_cpu and ucd_cpu_utilization
      at the same time
    * FIX: HP-UX agent: fixed output of df for long mount points
      (thanks to Claas Rockmann-Buchterkirche)
    * FIX: df_netapp/32: fixed output of used percentage (was always
      0% due to integer division)
    * FIX: fixed manual of df (magic_norm -> magic_normsize)
    * FIX: removed filesystem_trend_perfdata. It didn't work. Use
      now df-parameter "trend_perfdata" (see new man page of df)
    * FIX: cisco_temp_perf: fix return state in case of WARNING (was 0 = OK)
    * FIX: repair PNP template for df when using trends
    * FIX: cisco_qos: fix WATO exception (was due to print command in check)
    * FIX: check_mk check: fixed template for execution time
    * FIX: blade_health, fc_brocade_port_detailed removed debug outputs
    * FIX: netapp_volumes: The check handled 64-bit aggregates correctly
    * FIX: netapp_volumes: Fixed snmp scan function
    * FIX: blade_*: Fixed snmp scan function
    * FIX: nfsmount: fix exception in check in case of 'hanging'
    * systemtime: new simple check for time synchronization on Windows
      (needs agent update)
    * Added Perf-O-Meter for non-df filesystem checks (e.g. netapp)
    * hp_proliant_*: improve scan function (now just looks for "proliant")

    Multisite:
    * FIX: fix json/python Webservice

1.1.9i9:
    Core, Setup, etc.:
    * FIX: check_mk_templates.cfg: add missing check_period for hosts
      (needed for Shinken)
    * FIX: read *.include files before checks. Fixes df_netapp not finding
      its check function
    * FIX: inventory checks on SNMP+TCP hosts ignored new TCP checks
    * local.mk: This file is read after final.mk and *not* backup up
      or restored
    * read all files in conf.d/*.mk in alphabetical order now.
    * use snmp commands always with -Ot: output time stamps as UNIX epoch
      (thanks to Ulrich Kiermayr)

    Checks & Agents:
    * ucd_cpu_load: new check for CPU load via UCD SNMP agent
    * ucd_cpu_util: new check for CPU utilization via UCD SNMP agent
    * steelhead_status: new check for overall health of Riverbed Steelhead appliance
    * steelhead_connections: new check for Riverbed Steelhead connections
    * df, df_netapp, df_netapp32, hr_fs, vms_df: all filesystem checks now support
      trends. Please look at check manpage of df for details.
    * FIX: heartbeat_nodes: Fixed error handling when node is active but at least one link is dead
    * 3ware_units: Handling INITIALIZING state as warning now
    * FIX: 3ware_units: Better handling of outputs from different tw_cli versions now
    * FIX: local: PNP template for local now looks in all template directories for
      specific templates (thanks to Patrick Schaaf)

    Multisite:
    * FIX: fix "too many values to unpack" when editing views in single layout
      mode (such as host or service detail)
    * FIX: fix PNP icon in cases where host and service icons are displayed in
      same view (found by Wolfgang Barth)
    * FIX: Fixed view column editor forgetting pending changes to other form
           fields
    * FIX: Customlinks snapin persists folding states again
    * FIX: PNP timerange painter option field takes selected value as default now
    * FIX: Fixed perfometer styling in single dataset layouts
    * FIX: Tooltips work in group headers now
    * FIX: Catching exceptions caused by unset bandwidth in interface perfometer

    WATO:
    * FIX: fix problem with vanishing services on Windows. Affected were services
      containing colons (such as fs_C:/).

    Livestatus:
    * FIX: fix most compiler warnings (thanks to patch by Sami Kerola)
    * FIX: fix memory leak. The leak caused increasing check latency in some
      situations

1.1.9i8:
    Multisite:
    * New "web service" for retrieving data from views as JSON or
      Python objects. This allows to connect with NagStaMon
      (requires patch in NagStaMon). Simply add &output_format=json
      or &output_format=python to your view URL.
    * Added two builtin views for NagStaMon.
    * Acknowledgement of problem now has checkboxes for sticky,
      send notification and persisten comment
    * Downtimes: allow to specify fixed/flexible downtime
    * new display_options d/D for switching on/off the tab "Display"
    * Improved builtin views for downtimes
    * Bugfix: Servicegroups can be searched with the quicksearch snapin using
      the 'sg:' prefix again

    WATO:
    * Fixed problem appearing at restart on older Python version (RH)

1.1.9i7:
    Core, Setup, etc.:
    * Fix crash on Python 2.4 (e.g. RedHat) with fake_file
    * Fixed clustering of SNMP hosts
    * Fix status output of Check_MK check in mixed cluster setups

    Checks & Agents:
    * PNP templates for if/if64: fix bugs: outgoing packets had been
      same as incoming, errors and discards were swapped (thanks to
      Paul Freeman)
    * Linux Agent: Added suport for vdx and xvdx volumes (KVM+Virtio, XEN+xvda)

    Multisite:
    * Fix encoding problem when host/service groups contain non-ascii
      characters.

    WATO:
    * Fix too-long-URL problem in cases of many services on one host


1.1.9i6:
    INCOMPATIBLE CHANGES:
    * Removed out-dated checks blade_misc, ironport_misc and snia_sml. Replaced
      with dummy checks begin always UNKNOWN.

    Core, Setup, etc.:
    * cmk -D: show ip address of host
    * Fix SNMP inventory find snmp misc checks inspite of negative scan function
    * Fix output of MB and GB values (fraction part was zero)

    Checks & Agents:
    * megaraid_ldisks: remove debug output
    * fc_brocade_port: hide on SNMP scan, prefer fc_brocade_port_detailed
    * fc_brocade_port_detailed: improve scan function, find more devices
    * New agent for HP-UX
    * hpux_cpu: new check for monitoring CPU load average on HP-UX
    * hpux_if: New check for monitoring NICs on HP-UX (compatible to if/if64)
    * hpux_multipath: New check for monitoring Multipathing on HP-UX
    * hpux_lvm: New check for monitoring LVM mirror state on HP-UX
    * hpux_serviceguard: new check for monitoring HP-UX Serviceguard
    * drbd: Fixed var typo which prevented inventory of drbd general check
      (Thanks to Andreas Behler)
    * mk_oracle: new agent plugin for monitoring ORACLE (currently only
      on Linux and HP-UX, but easily portable to other Unices)
    * oracle_sessions: new check for monitoring the current number of active
      database sessions.
    * oracle_logswitches: new check for monitoring the number of logswitches
      of an ORACLE instances in the last 60 minutes.
    * oracle_tablespaces: new check for monitoring size, state and autoextension
      of ORACLE tablespaces.
    * h3c_lanswitch_cpu: new check for monitoring CPU usage of H3C/HP/3COM switches
    * h3c_lanswitch_sensors: new check for monitoring hardware sensors of H3C/HP/3COM switches
    * superstack3_sensors: new check for monitoring hardware sensors of 3COM Superstack 3 switches

    Multisite:
    * Fixed aligns/widths of snapin contents and several small styling issues
    * Fixed links and border-styling of host matrix snapin
    * Removed jQuery hover menu and replaced it with own code

1.1.9i5:
    Multisite:
    * custom notes: new macros $URL_PREFIX$ and $SITE$, making
      multi site setups easier
    * new intelligent logwatch icon, using url_prefix in multi site
      setups


1.1.9i4:
    Core, Setup, etc.:
    * added missing 'register 0' to host template
    * setup: fix creation of symlink cmk if already existing

    Multisite:
    * New reschedule icon now also works for non-local sites.
    * painter options are now persisted on a per-user-base
    * new optional column for displaying host and service comments
      (not used in shipped views but available in view editor)

    Livestatus:
    * Check for buffer overflows (replace strcat with strncat, etc.)
    * Reduce number of log messages (reclassify to debug)

    Checks & Agents:
    * apc_symmetra: handle empty SNMP variables and treat as 0.


1.1.9i3:
    INCOMPATIBLE CHANGES:
    * You need a current version of Livestatus for Multisite to work!
    * Multisite: removed (undocumented) view parameters show_buttons and show_controls.
      Please use display_options instead.
    * Finally removed deprecated filesystem_levels. Please use check_parameters instead.
    * Livestatus: The StatsGroupBy: header is still working but now deprecated.
      Please simply use Columns: instead. If your query contains at least one Stats:-
      header than Columns: has the meaning of the old StatsGroupBy: header

    Core, Setup, etc.:
    * Create alias 'cmk' for check_mk in bin/ (easier typing)
    * Create alias 'mkp' for check_mk -P in bin/ (easier typing)

    Multisite:
    * Each column can now have a tooltip showing another painter (e.g.
      show the IP address of a host when hovering over its name)
    * Finally show host/services icons from the nagios value "icon_image".
      Put your icon files in /usr/share/check_mk/web/htdocs/images/icons.
      OMD users put the icons into ~/local/share/check_mk/web/htdocs/images/icons.
    * New automatic PNP-link icons: These icons automatically appear, if
      the new livestatus is configured correctly (see below).
    * new view property "hidebutton": allow to hide context button to a view.
    * Defaults views 'Services: OK', 'Services: WARN, etc. do now not create
      context buttons (cleans up button bar).
    * new HTML parameter display_options, which allows to switch off several
      parts of the output (e.g. the HTML header, external links, etc).
    * View hoststatus: show PNP graph of host (usually ping stats)
    * new tab "Display": here the user can choose time stamp
      display format and PNP graph ranges
    * new column "host_tags", showing the Check_MK host tags of a host
    * new datasource "alert_stats" for computing alert statistics
    * new view "Alert Statistics" showing alert statistics for all hosts
      and services
    * Sidebar: Fixed snapin movement to the bottom of the snapin list in Opera
    * Sidebar: Fixed scroll position saving in Opera
    * Fixed reloading button animation in Chrome/IE (Changed request to async mode)
    * Sidebar: Removed scrollbars of in older IE versions and IE8 with compat mode
    * Sidebar: Fixed scrolling problem in IE8 with compat mode (or maybe older IE versions)
      which broke the snapin titles and also the tactical overview table
    * Sidebar: Fixed bulletlist positioning
    * Sidebar: The sidebar quicksearch snapin is case insensitive again
    * Fixed header displaying on views when the edit button is not shown to the user
    * View pages are not refreshed when at least one form (Filter, Commands,
      Display Options) is open
    * Catching javascript errors when pages from other domain are opened in content frame
    * Columns in view editor can now be added/removed/moved easily

    Checks & Agents:
    * Fixed problem with OnlyFrom: in Linux agent (df didn't work properly)
    * cups_queues: fixed plugin error due to invalid import of datetime,
      converted other checks from 'from datetime import...' to 'import datetime'.
    * printer_supply: handle the case where the current value is missing
    * megaraid_ldisks: Fixed item detection to be compatible with different versions of megaraid
    * Linux Agent: Added new 3ware agent code to support multiple controllers
      (Re-inventory of 3ware checks needed due to changed check item names)

    Livestatus:
    * new column pnpgraph_present in table host and service. In order for this
      column to work you need to specify the base directory of the PNP graphs
      with the module option pnp_path=, e.g. pnp_path=/omd/sites/wato/var/pnp4nagios/perfdata
    * Allow more than one column for StatsGroupBy:
    * Do not use function is_contact_member_of_contactgroup anymore (get compatible
      with Nagios CVS)
    * Livestatus: log timeperiod transitions (active <-> inactive) into Nagios
      log file. This will enable us to create availability reports more simple
      in future.

    Multisite:
    * allow include('somefile.mk') in multisite.mk: Include other files.
      Paths not beginning with '/' are interpreted relative to the directory
      of multisite.mk

    Livestatus:
    * new columns services_with_info: similar to services_with_state but with
      the plugin output appended as additional tuple element. This tuple may
      grow in future so do not depend on its length!

1.1.9i2:
    Checks & Agents:
    * ibm_imm_health: fix inventory function
    * if/if64: fix average line in PNP-template, fix display of speed for 20MBit
      lines (e.g. Frame Relay)

    Multisite:
    * WATO: Fixed omd mode/site detection and help for /etc/sudoers
    * WATO: Use and show common log for pending changes
    * Sidebar Quicksearch: Now really disabling browser built-in completion
      dropdown selections

1.1.9i1:
    INCOMPATIBLE CHANGES:
    * TCP / SNMP: hosts using TCP and SNMP now must use the tags 'tcp'
      and 'snmp'. Hosts with the tag 'ping' will not inventorize any
      service. New configuration variable tcp_hosts.
    * Inventory: The call syntax for inventory has been simplified. Just
      call check_mk -I HOSTNAME now. Omit the "tcp" or "snmp". If you
      want to do inventory just for certain check types, type "check_mk --checks=snmp_info,if -I hostnames..."
      instead
    * perfdata_format now defaults to "pnp". Previous default was "standard".
      You might have to change that in main.mk if you are not using PNP (only
      relevant for MRPE checks)
    * inventory_check_severity defaults to 1 now (WARNING)
    * aggregation_output_format now defaults to "multiline"
    * Removed non_bulkwalk_hosts. You can use bulkwalk_hosts with NEGATE
      instead (see docu)
    * snmp_communites is now initialized with [], not with {}. It cannot
      be a dict any longer.
    * bulkwalk_hosts is now initizlized with []. You can do += here just
      as with all other rule variables.
    * Configuration check (-X) is now always done. It is now impossible to
      call any Check_MK action with an invalid configuration. This saves
      you against mistyped variables.
    * Check kernel: converted performance data from counters to rates. This
      fixes RRD problems (spikes) on reboots and also allows better access
      to the peformance data for the Perf-O-Meters.  Also changed service
      descriptions. You need to reinventurize the kernel checks. Your old
      RRDs will not be deleted, new ones will be created.
    * Multisite: parameters nagios_url, nagios_cgi_url and pnp_url are now
      obsolete. Instead the new parameter url_prefix is used (which must
      end with a /).

    Core, Setup, etc.:
    * Improve error handling: if hosts are monitored with SNMP *and* TCP,
      then after an error with one of those two agents checks from the
      other haven't been executed. This is fixed now. Inventory check
      is still not complete in that error condition.
    * Packages (MKP): Allow to create and install packages within OMD!
      Files are installed below ~/local/share/check_mk. No root permissions
      are neccessary
    * Inventory: Better error handling on invalid inventory result of checks
    * setup.sh: fix problem with missing package_info (only appears if setup
      is called from another directory)
    * ALL_SERVICES: Instead of [ "" ] you can now write ALL_SERVICES
    * debug_log: also output Check_MK version, check item and check parameters
    * Make sure, host has no duplicate service - this is possible e.g. by
      monitoring via agent and snmp in parallel. duplicate services will
      make Nagios reject the configuration.
    * --snmpwalk: do not translate anymore, use numbers. All checks work
      with numbers now anyway.
    * check_mk -I snmp will now try all checktypes not having an snmp scan
      function. That way all possible checks should be inventorized.
    * new variable ignored_checks: Similar to ignored_checktypes, but allows
      per-host configuration
    * allow check implementations to use common include files. See if/if64
      for an example
    * Better handling for removed checks: Removed exceptions in check_mk calls
      when some configured checks have been removed/renamed

    Checks & Agents:
    * Renamed check functions of imm_health check from test_imm to imm_health
      to have valid function and check names. Please remove remove from
      inventory and re-inventory those checks.
    * fc_brocade_port_detailed: allow to specify port state combinations not
      to be critical
    * megaraid_pdisks: Using the real enclosure number as check item now
    * if/if64: allow to configure averaging of traffic over time (e.g. 15 min)
      and apply traffic levels and averaged values. Also allow to specify relative
      traffic levels. Allow new parameter configuration via dictionary. Also
      allow to monitor unused ports and/or to ignore link status.
    * if/if64: Added expected interface speed to warning output
    * if/if64: Allow to ignore speed setting (set target speed to None)
    * wut_webtherm: handle more variants of WuT Webtherms (thanks to Lefty)
    * cisco_fan: Does not inventorize 'notPresent' sensors anymore. Improved output
    * cisco_power: Not using power source as threshold anymore. Improved output
    * cisco_fan: Does not inventorize 'notPresent' sensors anymore. Improved output
    * cisco_power: Not using power source as threshold anymore. Improved output
    * cisco_power: Excluding 'notPresent' devices from inventory now
    * cisco_temp_perf: Do not crash if device does not send current temperature
    * tcp_conn_stats: new check for monitoring number of current TCP connections
    * blade_*: Added snmp scan functions for better automatic inventory
    * blade_bays: Also inventorizes standby blades and has a little more
                  verbose output.
    * blade_blowers: Can handle responses without rpm values now. Improved output
    * blade_health: More detailed output on problems
    * blade_blades: Added new check for checking the health-, present- and
                    power-state of IBM Bladecenter blades
    * win_dhcp_pools: Several cleanups in check
    * Windows agent: allow restriction to ip addresses with only_hosts (like xinetd)
    * heartbeat_rscstatus: Catching empty output from agent correctly
    * tcp_conn_stats: Fixed inventory function when no conn stats can be inventoried
    * heartbeat_nodes: fix Linux agent for hostname with upper case letters (thanks to
            Thorsten Robers)
    * heartbeat_rscstatus: Catching empty output from agent correctly
    * heartbeat_rscstatus: Allowing a list as expected state to expect multiple OK states
    * win_dhcp_pools agent plugin: Filtering additional error message on
      systems without dhcp server
    * j4p_performance: Added experimental agent plugin fetching data via
      jmx4perl agent (does not need jmx4perl on Nagios)
    * j4p_performance.mem: added new experimental check for memory usage via JMX.
    * if/if64: added Perf-O-Meter for Multisite
    * sylo: fix performance data: on first execution (counter wrap) the check did
      output only one value instead of three. That lead to an invalid RRD.
    * Cleaned up several checks to meet the variable naming conventions
    * drbd: Handling unconfigured drbd devices correctly. These devices are
      ignored during nventory
    * printer_supply: In case of OKI c5900 devices the name of the supply units ins not
      unique. The color of the supply unit is reported in a dedicated OID and added to the
      check item name to have a unique name now.
    * printer_supply: Added simple pnp template to have better graph formating for the check results
    * check_mk.only_from: new check for monitoring the IP address access restriction of the
      agent. The current Linux and Windows agents provide this information.
    * snmp_info check: Recoded not to use snmp_info_single anymore
    * Linux Agent: Fixed <<<cpu>>> output on SPARC machines with openSUSE
    * df_netapp/df_netapp32: Made check inventory resistant against empty size values
    * df_netapp32: Added better detection for possible 32bit counter wrap
    * fc_brocade_port_detailed: Made check handle phystate "noSystemControlAccessToSlot" (10)
      The check also handles unknown states better now
    * printer_supply: Added new parameter "printer_supply_some_remaining_status" to
      configure the reported state on small remaining capacity.
    * Windows agent: .vbs scripts in agents plugins/ directory are executed
      automatically with "cscript.exe /Nologo" to prevent wrong file handlers
    * aironet_clients: Only counting clients which don't have empty values for strength
    * statgrab_disk: Fixed byte calculation in plugin output
    * statgrab_disk: Added inventory function
    * 3ware_disks: Ignoring devices in state NOT-PRESENT during inventory

    Multisite:
    * The custom open/close states of custom links are now stored for each
      user
    * Setting doctype in sidebar frame now
    * Fixed invalid sidebar css height/width definition
    * Fixed repositioning the sidebar scroll state after refreshing the page
    * Fixed mousewheel scrolling in opera/chrome
    * Fixed resize bug on refresh in chrome
    * New view for all services of a site
    * Sidebar snapin site_status: make link target configurable
    * Multisite view "Recently changed services": sort newest first
    * Added options show_header and show_controls to remove the page headers
      from views
    * Cool: new button for an immediate reschedule of a host or service
      check: the view is redisplayed exactly at the point of time when
      Nagios has finished the check. This makes use of MK Livestatus'
      unique waiting feature.

   Livestatus:
    * Added no_more_notifications and check_flapping_recovery_notification
      fields to host table and no_more_notifications field to service table.
      Thanks to Matthew Kent

1.1.8:
    Core, Setup, etc.:
    * setup.sh: turn off Python debugging
    * Cleaned up documentation directory
    * cluster host: use real IP address for host check if cluster has
      one (e.g. service IP address)

    Checks & Agents:
    * Added missing PNP template for check_mk-hr_cpu
    * hr_fs: inventory now ignores filesystem with size 0,
      check does not longer crash on filesystems with size 0
    * logwatch: Fixed typo in 'too many unacknowledged logs' error message
    * ps: fix bug: inventory with fixed user name now correctly puts
      that user name into the resulting check - not None.
    * ps: inventory with GRAB_USER: service description may contain
      %u. That will be replaced with the user name and thus makes the
      service description unique.
    * win_dhcp_pools: better handle invalid agent output
    * hp_proliant_psu: Fixed multiple PSU detection on one system (Thanks to Andreas Döhler)
    * megaraid_pdisks: Fixed coding error
    * cisco_fan: fixed check bug in case of critical state
    * nfsmounts: fix output (free and used was swapped), make output identical to df

    Livestatus:
    * Prohibit { and } in regular expressions. This avoids a segmentation
      fault caused by regcomp in glibc for certain (very unusual) regular
      expressions.
    * Table status: new columns external_command_buffer_slots,
      external_command_buffer_usage and external_command_buffer_max
      (this was implemented according to an idea and special request of
       Heinz Fiebig. Please sue him if this breaks anything for you. I was
       against it, but he thinks that it is absolutely neccessary to have
       this in version 1.1.8...)
    * Table status: new columns external_commands and external_commands_rate
      (also due to Mr. Fiebig - he would have quit our workshop otherwise...)
    * Table downtimes/comments: new column is_service

    Multisite:
    * Snapin Performance: show external command per second and usage and
      size of external command buffer
    * Downtimes view: Group by hosts and services - just like comments
    * Fix links for items containing + (e.g. service descriptionen including
      spaces)
    * Allow non-ASCII character in downtimes and comments
    * Added nagvis_base_url to multisite.mk example configuration
    * Filter for host/service groups: use name instead of alias if
      user has no permissions for groups

1.1.8b3:
    Core, Setup, etc.:
    * Added some Livestatus LQL examples to documentation
    * Removed cleanup_autochecks.py. Please use check_mk -u now.
    * RRA configuration for PNP: install in separate directory and do not
      use per default, since they use an undocumented feature of PNP.

    Checks & Agents:
    * postfix_mailq: Changed limit last 6 lines which includes all needed
		information
    * hp_proliant_temp/hp_proliant_fans: Fixed wrong variable name
    * hp_procurve_mem: Fixed wrong mem usage calculation
    * ad_replication: Works no with domain controller hostnames like DC02,DC02
    * aironet_client: fix crash on empty variable from SNMP output
    * 3ware_disks, 3ware_units: hopefully repaired those checks
    * added rudimentary agent for HP-UX (found in docs/)

    Multisite:
    * added Perf-O-Meter to "Problems of Host" view
    * added Perf-O-Meter to "All Services" view
    * fix bug with cleaning up persistent connections
    * Multisite now only fetches the available PNP Graphs of hosts/services
    * Quicksearch: limit number of items in dropdown to 80
      (configurable via quicksearch_dropdown_limit)
    * Views of hosts: make counts of OK/WARN/CRIT klickable, new views
      for services of host in a certain state
    * Multisite: sort context buttons in views alphabetically
    * Sidebar drag scrolling: Trying to compensate lost mouse events when
	leaving the sidebar frame while dragging

    Livestatus:
    * check for event_broker_options on start
    * Fix memory leakage caused by Filter: headers using regular expressions
    * Fix two memory leaks in logfile parser

1.1.8b2:
    Core, Setup, etc.:
    * Inventory: skip SNMP-only hosts on non-SNMP checktypes (avoids timeouts)
    * Improve error output for invalid checks

    Checks & Agents:
    * fix bug: run local and plugins also when spaces are in path name
      (such as C:\Program Files\Check_MK\plugins
    * mem.vmalloc: Do not create a check for 64 bit architectures, where
      vmalloc is always plenty
    * postfix_mailq: limit output to 1000 lines
    * multipath: handle output of SLES 11 SP1 better
    * if/if64: output operstatus in check output
    * if/if64: inventory now detects type 117 (gigabitEthernet) for 3COM
    * sylo: better handling of counter wraps.

    Multisite:
    * cleanup implementation of how user settings are written to disk
    * fix broken links in 'Edit view -> Try out' situation
    * new macros $HOSTNAME_LOWER$, $HOSTNAME_UPPER$ and $HOSTNAME_TITLE$ for
      custom notes

1.1.8b1:
    Core, Setup, etc.:
    * SNMPv3: allow privProtocol and privPassword to be specified (thanks
      to Josef Hack)
    * install_nagios.sh: fix problem with broken filenames produced by wget
    * install_nagios.sh: updated software to newest versions
    * install_nagios.sh: fix Apache configuration problem
    * install_nagios.sh: fix configuration vor PNP4Nagios 0.6.6
    * config generation: fix host check of cluster hosts
    * config generation: add missing contact groups for summary hosts
    * RPM package of agent: do not overwrite xinetd.d/check_mk, but install
      new version with .rpmnew, if admin has changed his one
    * legacy_checks: fix missing perfdata, template references where in wrong
      direction (thanks Daniel Nauck for his precise investigation)

    Checks & Agents:
    * New check imm_health by Michael Nieporte
    * rsa_health: fix bug: detection of WARNING state didn't work (was UNKNOWN
            instead)
    * check_mk_agent.solaris: statgrab now excludes filesystems. This avoids hanging
      in case of an NFS problem. Thanks to Divan Santana.
    * multipath: Handle new output of multipath -l (found on SLES11 SP1)
    * ntp: fix typo in variable ntp_inventory_mode (fixes inventory problem)
    * if64: improve output formatting of link speed
    * cisco_power: inventory function now ignores non-redundant power supplies
    * zpool_status: new check from Darin Perusich for Solaris zpools

    Multisite:
    * fix several UTF-8 problems: allow non-ascii characters in host names
      (must be UTF 8 encoded!)
    * improve compatibility with Python 2.3
    * Allow loading custom style sheet overriding Check_MK styles by setting
      custom_style_sheet in multisite.mk
    * Host icons show link to detail host, on summary hosts.
    * Fix sidebar problem: Master Control did not display data correctly
    * status_host: honor states even if sites hosting status hosts is disabled
      (so dead-detection works even if local site is disabled)
    * new config variable start_url: set url for welcome page
    * Snapin Quicksearch: if no host is matching, automatically search for
      services
    * Remove links to legacy Nagios GUI (can be added by user if needed)
    * Sidebar Quicksearch: fix several annoyances
    * Views with services of one host: add title with host name and status

    Livestatus:
    * fix memory leak: lost ~4K on memory on each StatsAnd: or StatsOr:
      header (found by Sven Nierlein)
    * fix invalid json output for empty responses (found by Sven Nierlein)
    * fix Stats: avg ___ for 0 matching elements. Output was '-nan' and is
      now '0.0'
    * fix output of floating point numbers: always use exponent and make
      sure a decimal point is contained (this makes JSON/Python detect
      the correct type)

1.1.7i5:
    Core, Setup, etc.:
    * SNMP: do not load any MIB files (speeds up snmpwalk a lot!)
    * legacy_checks: new config variable allowing creating classical
      non-Check_MK checks while using host tags and config options
    * check_mk_objects.cfg: beautify output, use tabs instead of spaces
    * check_mk -II: delete only specified checktypes, allow to reinventorize
      all hosts
    * New option -O, --reload: Does the same as -R, but reloads Nagios
      instead of restarting it.
    * SNMP: Fixed string detection in --snmpwalk calls
    * SNMP: --snmpwalk does walk the enterprises tree correctly now
    * SNMP: Fixed missing OID detection in SNMP check processing. There was a problem
      when the first column had OID gaps in the middle. This affected e.g. the cisco_locif check.
    * install_nagios.sh: correctly detect Ubuntu 10.04.1
    * Config output: make order of service deterministic
    * fix problem with missing default hostgroup

    Multisite:
    * Sidebar: Improved the quicksearch snapin. It can search for services,
      servicegroups and hostgroups now. Simply add a prefix "s:", "sg:" or "hg:"
      to search for other objects than hosts.
    * View editor: fix bug which made it impossible to add more than 10 columns
    * Service details: for Check_MK checks show description from check manual in
      service details
    * Notes: new column 'Custom notes' which allows customizable notes
      on a per host / per service base (see online docu for details)
    * Configuration: new variable show_livestatus_errors which can be set
      to False in order to hide error about unreachable sites
    * hiding views: new configuration variables hidden_views and visible_views
    * View "Service problems": hide problems of down or unreachable hosts. This
      makes the view consistant with "Tactical Overview"

    Checks & Agents:
    * Two new checks: akcp_sensor_humidity and akcp_sensor_temp (Thanks to Michael Nieporte)
    * PNP-template for kernel: show average of displayed range
    * ntp and ntp.time: Inventory now per default just creates checks for ntp.time (summary check).
      This is controlled by the new variable ntp_inventory_mode (see check manuals).
    * 3ware: Three new checks by Radoslav Bak: 3ware_disks, 3ware_units, 3ware_info
    * nvidia: agent now only queries GPUCoreTemp and GPUErrors. This avoids
      a vmalloc leakage of 32kB per call (bug in NVIDIA driver)
    * Make all SNMP based checks independent of standard MIB files
    * ad_replication: Fixed syntax errors and unhandled date output when
      not replicated yet
    * ifoperstatus: Allowing multiple target states as a list now
    * cisco_qos: Added new check to monitor traffic in QoS classes on Cisco routers
    * cisco_power: Added scan function
    * if64/if/cisco_qos: Traffic is displayed in variable byte scales B/s,KB/s,MB/s,GB/s
      depending on traffic amount.
    * if64: really using ifDescr with option if_inventory_uses_description = True
    * if64: Added option if_inventory_uses_alias to using ifAlias for the item names
    * if64/if: Fixed bug displaying the out traffic (Perfdata was ok)
    * if64/if: Added WARN/CRIT thresholds for the bandwidth usage to be given as rates
    * if64/if: Improved PNP-Templates
    * if64/if: The ifoperstatus check in if64/if can now check for multiple target states
    * if64/if: Removing all null bytes during hex string parsing (These signs Confuse nagios pipe)
    * Fixed hr_mem and hr_fs checks to work with new SNMP format
    * ups_*: Inventory works now on Riello UPS systems
    * ups_power: Working arround wrong implemented RFC in some Riello UPS systems (Fixing negative power
      consumption values)
    * FreeBSD Agent: Added sections: df mount mem netctr ipmitool (Thanks to Florian Heigl)
    * AIX: exclude NFS and CIFS from df (thanks to Jörg Linge)
    * cisco_locif: Using the interface index as item when no interface name or description are set

    Livestatus:
    * table columns: fix type of num_service_* etc.: was list, is now int (thanks to Gerhard Laußer)
    * table hosts: repair semantics of hard_state (thanks to Michael Kraus). Transition was one
      cycle to late in certain situations.

1.1.7i4:
    Core, Setup, etc.:
    * Fixed automatic creation of host contactgroups
    * templates: make PNP links work without rewrite

    Multisite:
    * Make page handler modular: this allows for custom pages embedded into
      the Multisite frame work and thus using Multisite for other tasks as
      well.
    * status_host: new state "waiting", if status host is still pending
    * make PNP links work without rewrite
    * Fix visibility problem: in multisite setups all users could see
      all objects.

1.1.7i3:
    Core, Setup, etc.:
    * Fix extra_nagios_conf: did not work in 1.1.7i2
    * Service Check_MK now displays overall processing time including
      agent communication and adds this as performance data
    * Fix bug: define_contactgroups was always assumed True. That led to duplicate
      definitions in case of manual definitions in Nagios

    Checks & Agents:
    * New Check: hp_proliant_da_phydrv for monitoring the state of physical disks
      in HP Proliant Servers
    * New Check: hp_proliant_mem for monitoring the state of memory modules in
      HP Proliant Servers
    * New Check: hp_proliant_psu for monitoring the state of power supplies in
      HP Proliant Servers
    * PNP-templates: fix several templates not working with MULTIPLE rrds
    * new check mem.vmalloc for monitoring vmalloc address space in Linux kernel.
    * Linux agent: add timeout of 2 secs to ntpq
    * wmic_process: make check OK if no matching process is found

    Livestatus:
    * Remove obsolete parameter 'accept_timeout'
    * Allow disabling idle_timeout and query_timeout by setting them to 0.

    Multisite:
    * logwatch page: wrap long log lines

1.1.7i2:
    Incompatible Changes:
    * Remove config option define_timeperiods and option --timeperiods.
      Check_MK does not longer define timeperiod definitions. Please
      define them manually in Nagios.
    * host_notification_period has been removed. Use host_extra_conf["notification_period"]
      instead. Same holds for service_notification_periods, summary_host_notification_periods
      and summary_service_notification_periods.
    * Removed modes -H and -S for creating config data. This now does
      the new option -N. Please set generate_hostconf = False if you
      want only services to be defined.

    Core, Setup, etc.:
    * New config option usewalk_hosts, triggers --usewalk during
      normal checking for selected hosts.
    * new option --scan-parents for automatically finding and
      configuring parent hosts (see online docu for details)
    * inventory check: put detailed list of unchecked items into long
      plugin output (to be seen in status details)
    * New configuration variable check_parameters, that allows to
      override default parameters set by inventory, without defining
      manual checks!

    Checks & Agents:
    * drbd: changed check parameters (please re-inventorize!)
    * New check ad_replication: Checks active directory replications
      of domain controllers by using repadm
    * New check postifx_mailq: Checks mailqueue lengths of postifx mailserves
    * New check hp_procurve_cpu: Checks the CPU load on HP Procurve switches
    * New check hp_procurve_mem: Checks the memory usage on HP Procurve switches
    * New check hp_procurve_sensors: Checks the health of PSUs, FANs and
      Temperature on HP Procurve switches
    * New check heartbeat_crm: Monitors the general state of heartbeat clusters
      using the CRM
    * New check heartbeat_crm_resources: Monitors the state of resources and nodes
      in heartbeat clusters using the CRM
    * *nix agents: output AgentOS: in header
    * New agent for FreeBSD: It is based on the linux agent. Most of the sections
      could not be ported easily so the FreeBSD agent provides information for less
      checks than the linux agent.
    * heartbeat_crm and heartbeat_crm.resources: Change handling of check parameters.
      Please reinvenurize and read the updated man page of those checks
    * New check hp_proliant_cpu: Check the physical state of CPUs in HP Proliant servers
    * New check hp_proliant_temp: Check the temperature sensors of HP Proliant servers
    * New check hp_proliant_fans: Check the FAN sensors of HP Proliant servers

    Multisite:
    * fix chown problem (when nagios user own files to be written
      by the web server)
    * Sidebar: Fixed snapin movement problem using older firefox
      than 3.5.
    * Sidebar: Fixed IE8 and Chrome snapin movement problems
    * Sidebar: Fixed IE problem where sidebar is too small
    * Multisite: improve performance in multi site environments by sending
      queries to sites in parallel
    * Multisite: improve performance in high latency situations by
      allowing persistent Livestatus connections (set "persist" : True
      in sites, use current Livestatus version)

    Livestatus:
    * Fix problems with in_*_period. Introduce global
      timeperiod cache. This also improves performance
    * Table timeperiods: new column 'in' which is 0/1 if/not the
      timeperiod is currently active
    * New module option idle_timeout. It sets the time in ms
      Livestatus waits for the next query. Default is 300000 ms (5 min).
    * New module option query_timeout. It limits the time between
      two lines of a query (in ms). Default is 10000 ms (10 sec).

1.1.7i1: Core, Setup, etc.:
    * New option -u for reordering autochecks in per-host-files
      (please refer to updated documentation about inventory for
       details)
    * Fix exception if check_mk is called without arguments. Show
      usage in that case.
    * install_nagios.sh: Updated to NagVis 1.5 and fixed download URL
    * New options --snmpwalk and --usewalk help implemeting checks
      for SNMP hardware which is not present
    * SNMP: Automatically detect missing entries. That fixes if64
      on some CISCO switches.
    * SNMP: Fix hex string detection (hopefully)
    * Do chown only if running as root (avoid error messages)
    * SNMP: SNMPv3 support: use 4-tuple of security level, auth protocol,
      security name and password instead of a string in snmp_communities
      for V3 hosts.
    * SNMP: Fixed hexstring detection on empty strings
    * New option -II: Is like -I, but removes all previous autochecks
      from inventorized hosts
    * install_nagios.sh: Fix detection of PNP4Nagios URL and URL of
      NagVis
    * Packager: make sanity check prohibiting creating of package files
      in Check MK's directories
    * install_nagios.sh: Support Ubuntu 10.04 (Thanks to Ben)

    Checks & Agents:
    * New check ntp.time: Similar to 'ntp' but only honors the system peer
      (that NTP peer where ntpq -p prints a *).
    * wmic_process: new check for ressource consumption of windows processes
    * Windows agent supports now plugins/ and local/ checks
    * [FIX] ps.perf now correctly detects extended performance data output
      even if number of matching processes is 0
    * renamed check cisco_3640_temp to cisco_temp, renamed cisco_temp
      to cisco_temp_perf, fixed snmp detection of those checks
    * New check hr_cpu - checking the CPU utilization via SNMP
    * New check hr_fs - checking filesystem usage via SNMP
    * New check hr_mem - checking memory usage via SNMP
    * ps: inventory now can configured on a per host / tag base
    * Linux: new check nvidia.temp for monitoring temperature of NVIDIA graphics card
    * Linux: avoid free-ipmi hanging forever on hardware that does not support IPMI
    * SNMP: Instead of an artificial index column, which some checks use, now
      the last component of the OID is used as index. That means that inventory
      will find new services and old services will become UNKNOWN. Please remove
      the outdated checks.
    * if: handle exception on missing OIDs
    * New checks hp_blade* - Checking health of HP BladeSystem Enclosures via SNMP
    * New check drbd - Checking health of drbd nodes
    * New SNMP based checks for printers (page counter, supply), contributed
      by Peter Lauk (many thanks!)
    * New check cups_queues: Checking the state of cups printer queues
    * New check heartbeat_nodes: Checking the node state and state of the links
      of heartbeat nodes
    * New check heartbeat_rscstatus: Checks the local resource status of
      a heartbeat node
    * New check win_dhcp_pools: Checks the usage of Windows DHCP Server lease pools
    * New check netapp_volumes: Checks on/offline-condition and states of netapp volumes

    Multisite:
    * New view showing all PNP graphs of services with the same description
    * Two new filters for host: notifications_enabled and acknowledged
    * Files created by the webserver (*.mk) are now created with the group
      configured as common group of Nagios and webserver. Group gets write
      permissions on files and directories.
    * New context view: all services of a host group
    * Fix problems with Umlauts (non-Ascii-characters) in performance data
    * New context view: all services of a host group
    * Sidebar snapins can now fetch URLs for the snapin content instead of
      building the snapin contents on their own.
    * Added new nagvis_maps snapin which displays all NagVis maps available
      to the user. Works with NagVis 1.5 and newer.

1.1.6:
    Core, Setup, etc.:
    * Service aggregation: new config option aggregation_output_format.
      Settings this to "multiline" will produce Nagios multiline output
      with one line for each individual check.

    Multisite:
    * New painter for long service plugin output (Currently not used
      by any builtin view)

    Checks & Agents:
    * Linux agent: remove broken check for /dev/ipmi0

1.1.6rc3:
    Core, Setup, etc.:
    * New option --donate for donating live host data to the community.
      Please refer to the online documentation for details.
    * Tactical Overview: Fixed refresh timeout typo
      (Was 16 mins instead of 10 secs)

    Livestatus:
    * Assume strings are UTF-8 encoded in Nagios. Convert from latin-1 only
      on invalid UTF-8 sequences (thanks to Alexander Yegorov)

    Multisite:
    * Correctly display non-ascii characters (fixes exception with 'ascii codec')
      (Please also update Livestatus to 1.1.6rc3)

1.1.6rc2:
    Multisite:
    * Fix bug in Master control: other sites vanished after klicking buttons.
      This was due to connection error detection in livestatus.py (Bug found
      by Benjamin Odenthal)
    * Add theme and baseurl to links to PNP (using features of new PNP4Nagios
      0.6.4)

    Core, Setup, etc.:
    * snmp: hopefully fix HEX/string detection now

    Checks & Agents:
    * md: fix inventory bug on resync=PENDING (Thanks to Darin Perusich)

1.1.6rc1:
    Multisite:
    * Repair Perf-O-Meters on webkit based browsers (e.g. Chrome, Safari)
    * Repair layout on IE7/IE8. Even on IE6 something is working (definitely
      not transparent PNGs though). Thanks to Lars.
    * Display host state correct if host is pending (painter "host with state")
    * Logfile: new filter for plugin output
    * Improve dialog flow when cloning views (button [EDIT] in views snapin)
    * Quicksearch: do not open search list if text did not change (e.g. Shift up),
      close at click into field or snapin.

    Core, Setup, etc.:
    * Included three patched from Jeff Dairiki dealing with compile flags
      and .gitignore removed from tarballs
    * Fix problem with clustered_services_of[]: services of one cluster
      appeared also on others
    * Packager: handle broken files in package dir
    * snmp handling: better error handling in cases where multiple tables
      are merged (e.g. fc_brocade_port_detailed)
    * snmp: new handling of unprintable strings: hex dumps are converted
      into binary strings now. That way all strings can be displayed and
      no information is lost - nevertheless.

    Checks & Agents:
    * Solaris agent: fixed rare df problems on Solaris 10, fix problem with test -f
      (thanks to Ulf Hoffmann)
    * Converted all PNP templates to format of 0.6.X. Dropped compatibility
      with 0.4.X.
    * Do not use ipmi-sensors if /dev/ipmi0 is missing. ipmi-sensors tries
      to fiddle around with /dev/mem in that case and miserably fails
      in some cases (infinite loop)
    * fjdary60_run: use new binary encoding of hex strings
    * if64: better error handling for cases where clients do not send all information
    * apc_symmetra: handle status 'smart boost' as OK, not CRITICAL

    Livestatus:
    * Delay starting of threads (and handling of socket) until Nagios has
      started its event loop. This prevents showing services as PENDING
      a short time during program start.

1.1.6b3:
    Multisite:
    * Quicksearch: hide complete host list if field is emptied via Backspace or Del.
      Also allow handle case where substring match is unique.

1.1.6b2:
    Core, Setup, etc.:
    * Packager: fix unpackaged files (sounds, etc)

    Multisite:
    * Complete new design (by Tobias Roeckl, Kopf & Herz)
    * New filters for last service check and last service state change
    * New views "Recently changed services" and "Unchecked services"
    * New page for adding sidebar snapins
    * Drag & Drop for sidebar snapins (thanks to Lars)
    * Grab & Move for sidebar scrolling (thanks to Lars)
    * Filter out summary hosts in most views.
    * Set browser refresh to 30 secs for most views
    * View host status: added a lot of missing information
    * View service status: also added information here
    * Make sure, enough columns can be selected in view editor
    * Allow user to change num columns and refresh directly in view
    * Get back to where you came after editing views
    * New sidebar snapin "Host Matrix"
    * New feature "status_host" for remote sites: Determine connection
      state to remote side by considering a certain host state. This
      avoids livestatus time outs to dead sites.
    * Sidebar snapin site status: fix reload problem
    * New Perf-O-Meters displaying service performance data
    * New snapin "Custom Links" where you easily configure your own
      links via multisite.mk (see example in new default config file)
    * Fixed problem when using only one site and that is not local

    Livestatus:
    * new statistics columns: log_messages and log_messages_rate
    * make statistics average algorithm more sluggish

1.1.5i3:
     Core, Setup, etc.:
     * New Check_MK packager (check_mk -P)

1.1.5i2:
     Core, Setup, etc.:
     * install_nagios.sh: add missing package php5-iconv for SLES11

     Checks & Agents:
     * if64: new SNMP check for network interfaces. Like if, but uses 64 bit
       counters of modern switches. You might need to configure bulkwalk_hosts.
     * Linux agent: option -d enabled debug output
     * Linux agent: fix ipmi-sensors cache corruption detection
     * New check for temperature on Cisco devices (cisco_3640_temp)
     * recompiled waitmax with dietlibc (fixed incompatibility issues
       on older systems)

     Multisite:
     * Filters for groups are negateable.

1.1.5i1:
     Checks & Agents:
     * uptime: new check for system uptime (Linux)
     * if: new SNMP check for network interfaces with very detailed traffic,
       packet and error statistics - PNP graphs included

     Multisite:
     * direct integration of PNP graphs into Multisite views
     * Host state filter: renamed HTML variables (collision with service state). You
       might need to update custom views using a filter on host states.
     * Tactical overview: exclude services of down hosts from problems, also exclude
       summary hosts
     * View host problems/service problems: exclude summary hosts, exclude services
       of down hosts
     * Simplified implementation of sidebar: sidebar is not any longer embeddeable.
     * Sidebar search: Added host site to be able to see the context links on
       the result page
     * Sidebar search: Hitting enter now closes the hint dropdown in all cases

1.1.5i0:
      Core, Setup, etc.:
      * Ship check-specific rra.cfg's for PNP4Nagios (save much IO and disk space)
      * Allow sections in agent output to apear multiple times
      * cleanup_autochecks.py: new option -f for directly activating new config
      * setup.sh: better detection for PNP4Nagios 0.6
      * snmpwalk: use option -Oa, inhibit strings to be output as hex if an umlaut
        is contained.

      Checks & Agents:
      * local: allow more than once performance value, separated by pipe (|)
      * ps.perf: also send memory and CPU usage (currently on Linux and Solaris)
      * Linux: new check for filesystems mount options
      * Linux: new very detailed check for NTP synchronization
      * ifoperstatus: inventory honors device type, per default only Ethernet ports
        will be monitored now
      * kernel: now inventory is supported and finds pgmajfault, processes (per/s)
        and context switches
      * ipmi_sensors: Suppress performance data for fans (save much IO/space)
      * dual_lan_check: fix problem which using MRPE
      * apc_symmetra: PNP template now uses MIN for capacity (instead of AVERAGE)
      * fc_brocade_port_detailed: PNP template now uses MAX instead of AVERAGE
      * kernel: fix text in PNP template
      * ipmi_sensors: fix timeout in agent (lead to missing items)
      * multipath: allow alias as item instead of uuid
      * caching agent: use /var/cache/check_mk as cache directory (instead of /etc/check_mk)
      * ifoperstatus: is now independent of MIB

      Multisite:
      * New column host painter with link to old Nagios services
      * Multisite: new configuration parameter default_user_role

      Livestatus:
      * Add missing LDFLAGS for compiling (useful for -g)

1.1.4:
      Summary:
      * A plentitude of problem fixes (including MRPE exit code bug)
      * Many improvements in new Multisite GUI
      * Stability and performance improvements in Livestatus

      Core, Setup, etc.:
      * Check_MK is looking for main.mk not longer in the current and home
        directory
      * install_nagios.sh: fix link to Check_MK in sidebar
      * install_nagios.sh: switch PNP to version 0.6.3
      * install_nagios.sh: better Apache-Config for Multisite setup
      * do not search main.mk in ~ and . anymore (brought only trouble)
      * clusters: new variable 'clustered_services_of', allowing for overlapping
         clusters (as proposed by Jörg Linge)
      * install_nagios.sh: install snmp package (needed for snmp based checks)
      * Fix ower/group of tarballs: set them to root/root
      * Remove dependency from debian agent package
      * Fixed problem with inventory when using clustered_services
      * tcp_connect_timeout: Applies now only for connect(), not for
        time of data transmission once a connection is established
      * setup.sh now also works for Icinga
      * New config parameter debug_log: set this to a filename in main.mk and you
        will get a debug log in case if 'invalid output from plugin...'
      * ping-only-hosts: When ping only hosts are summarized, remove Check_MK and
        add single PING to summary host.
      * Service aggregation: fix state relationship: CRIT now worse than UNKNOWN
      * Make extra_service_conf work also for autogenerated PING on ping-only-hosts
        (groups, contactgroups still missing)

      Checks & Agents:
      * mrpe in Linux agent: Fix bug introduced in 1.1.3: Exit status of plugins was
        not honored anymore (due to newline handling)
      * mrpe: allow for sending check_command to PNP4Nagios (see MRPE docu)
      * Logwatch GUI: fix problem on Python 2.4 (thanks to Lars)
      * multipath: Check is now less restrictive when parsing header lines with
        the following format: "<alias> (<id>)"
      * fsc_ipmi_mem_status: New check for monitoring memory status (e.g. ECC)
         on FSC TX-120 (and maybe other) systems.
      * ipmi_sensors in Linux agent: Fixed compatibility problem with new ipmi
        output. Using "--legacy-output" parameter with newer freeipmi versions now.
      * mrpe: fix output in Solaris agent (did never work)
      * IBM blade center: new checks for chassis blowers, mediatray and overall health
      * New caching agent (wrapper) for linux, supporting efficient fully redundant
        monitoring (please read notes in agents/check_mk_caching_agent)
      * Added new smbios_sel check for monitoring the System Event Log of SMBIOS.
      * fjdarye60_rluns: added missing case for OK state
      * Linux agent: The xinetd does not log each request anymore. Only
        failures are logged by xinetd now. This can be changed in the xinetd
	configuration files.
      * Check df: handle mountpoints containing spaces correctly
        (need new inventorization if you have mountpoints with spaces)
      * Check md on Linux: handle spare disks correctly
      * Check md on Linux: fix case where (auto-read-only) separated by space
      * Check md on Linux: exclude RAID 0 devices from inventory (were reported as critical)
      * Check ipmi: new config variable ipmi_ignore_nr
      * Linux agent: df now also excludes NFSv4
      * Wrote man-page for ipmi check
      * Check mrpe: correctly display multiline output in Nagios GUI
      * New check rsa_health for monitoring IBM Remote Supervisor Adapter (RSA)
      * snmp scan: suppress error messages of snmpget
      * New check: cpsecure_sessions for number of sessions on Content Security Gateway
      * Logwatch GUI: move acknowledge button to top, use Multisite layout,
         fix several layout problem, remove list of hosts
      * Check logwatch: limit maximum size of stored log messages (configurable
        be logwatch_max_filesize)
      * AIX agent: fix output of MRPE (state and description was swapped)
      * Linux agent: fixed computation of number of processors on S390
      * check netctr: add missing perfdata (was only sent on OK case)
      * Check sylo: New check for monitoring the sylo state

      Livestatus:
      * Table hosts: New column 'services' listing all services of that host
      * Column servicegroups:members: 'AuthUser' is now honored
      * New columns: hosts:services_with_state and servicegroups:members_with_state
      * New column: hostgroup:members_with_state
      * Columns hostgroup:members and hostgroup:members_with_state honor AuthUser
      * New rudimentary API for C++
      * Updates API for Python
      * Make stack size of threads configurable
      * Set stack size of threads per default o 64 KB instead of 8 MB
      * New header Localtime: for compensating time offsets of remote sites
      * New performance counter for fork rate
      * New columns for hosts: last_time_{up,down,unreachable}
      * New columns for services: last_time_{ok,warning,critical,unknown}
      * Columns with counts honor now AuthUser
      * New columns for hosts/services: modified_attributes{,_list}
      * new columns comments_with_info and downtimes_with_info
      * Table log: switch output to reverse chronological order!
      * Fix segfault on filter on comments:host_services
      * Fix missing -lsocket on Solaris
      * Add missing SUN_LEN (fixed compile problem on Solaris)
      * Separators: remote sanitiy check allowing separators to be equal
      * New output format "python": declares strings as UTF-8 correctly
      * Fix segault if module loaded without arguments

      Multisite:
      * Improved many builtin views
      * new builtin views for host- and service groups
      * Number of columns now configurable for each layout (1..50)
      * New layout "tiled"
      * New painters for lists of hosts and services in one column
      * Automatically compensate timezone offsets of remote sites
      * New datasources for downtimes and comments
      * New experimental datasource for log
      * Introduce limitation, this safes you from too large output
      * reimplement host- and service icons more intelligent
      * Output error messages from dead site in Multisite mode
      * Increase wait time for master control buttons from 4s to 10s
      * Views get (per-view) configurable browser automatic reload interval
      * Playing of alarm sounds (configurable per view)
      * Sidebar: fix bookmark deletion problem in bookmark snapin
      * Fixed problem with sticky debug
      * Improve pending services view
      * New column with icon with link to Nagios GUI
      * New icon showing items out of their notification period.
      * Multisite: fix bug in removing all downtimes
      * View "Hostgroups": fix color and table heading
      * New sidebar snapin "Problem hosts"
      * Tactical overview: honor downtimes
      * Removed filter 'limit'. Not longer needed and made problems
        with new auto-limitation.
      * Display umlauts from Nagios comments correctly (assuming Latin-1),
         inhibit entering of umlauts in new comments (fixes exception)
      * Switched sidebar from synchronous to asynchronous requests
      * Reduced complete reloads of the sidebar caused by user actions
      * Fix reload problem in frameset: Browser reload now only reloads
        content frames, not frameset.


1.1.3:

      Core, Setup, etc.:
      * Makefile: make sure all files are world readable
      * Clusters: make real host checks for clusters (using check_icmp with multiple IP addresses)
      * check_mk_templates: remove action_url from cluster and summary hosts (they have no performance data)
      * check_mk_template.cfg: fix typo in notes_url
      * Negation in binary conf lists via NEGATE (clustered_services, ingored_services,
	bulkwalk_hosts, etc).
      * Better handling of wrapping performance counters
      * datasource_programs: allow <HOST> (formerly only <IP>)
      * new config variable: extra_nagios_conf: string simply added to Nagios
        object configuration (for example for define command, etc.)
      * New option --flush: delete runtime data of some or all hosts
      * Abort installation if livestatus does not compile.
      * PNP4Nagios Templates: Fixed bug in template file detection for local checks
      * nagios_install.sh: Added support for Ubuntu 9.10
      * SNMP: handle multiline output of snmpwalk (e.g. Hexdumps)
      * SNMP: handle ugly error output of snmpwalk
      * SNMP: allow snmp_info to fetch multiple tables
      * check_mk -D: sort hostlist before output
      * check_mk -D: fix output: don't show aggregated services for non-aggregated hosts
      * check_mk_templates.cfg: fix syntax error, set notification_options to n

      Checks & Agents:
      * logwatch: fix authorization problem on web pages when acknowledging
      * multipath: Added unhandled multipath output format (UUID with 49 signs)
      * check_mk-df.php: Fix locale setting (error of locale DE on PNP 0.6.2)
      * Make check_mk_agent.linux executable
      * MRPE: Fix problems with quotes in commands
      * multipath: Fixed bug in output parser
      * cpu: fixed bug: apply level on 15min, not on 1min avg
      * New check fc_brocade_port_detailed
      * netctrl: improved handling of wrapped counters
      * winperf: Better handling of wrapping counters
      * aironet_client: New check for number of clients and signal
        quality of CISCO Aironet access points
      * aironet_errors: New check for monitoring CRC errors on
        CISCO Aironet access points
      * logwatch: When Agent does not send a log anymore and no local logwatch
                  file present the state will be UNKNOWN now (Was OK before).
      * fjdarye60_sum: New check for summary status of Fidary-E60 devices
      * fjdarye60_disks: New check for status of physical disks
      * fjdarye60_devencs: New check for status of device enclosures
      * fjdarye60_cadaps: New check for status of channel adapters
      * fjdarye60_cmods: New check for status of channel modules
      * fjdarye60_cmods_flash: New check for status of channel modules flash
      * fjdarye60_cmods_mem: New check for status of channel modules memory
      * fjdarye60_conencs: New check for status of controller enclosures
      * fjdarye60_expanders: New check for status of expanders
      * fjdarye60_inletthmls: New check for status of inlet thermal sensors
      * fjdarye60_thmls: New check for status of thermal sensors
      * fjdarye60_psus: New check for status of PSUs
      * fjdarye60_syscaps: New check for status of System Capacitor Units
      * fjdarye60_rluns: New check for RLUNs
      * lparstat_aix: New check by Joerg Linge
      * mrpe: Handles multiline output correctly (only works on Linux,
	      Agents for AIX, Solaris still need fix).
      * df: limit warning and critical levels to 50/60% when using a magic number
      * fc_brocade_port_detailed: allow setting levels on in/out traffic, detect
         baudrate of inter switch links (ISL). Display warn/crit/baudrate in
	 PNP-template

      MK Livestatus:
      * fix operators !~ and !~~, they didn't work (ever)
      * New headers for waiting (please refer to online documentation)
      * Abort on errors even if header is not fixed16
      * Changed response codes to better match HTTP
      * json output: handle tab and other control characters correctly
      * Fix columns host:worst_service_state and host:worst_service_hard_state
      * New tables servicesbygroup, servicesbyhostgroup and hostsbygroup
      * Allow to select columns with table prefix, e.g. host_name instead of name
        in table hosts. This does not affect the columns headers output by
	ColumnHeaders, though.
      * Fix invalid json output of group list column in tables hosts and services
      * Fix minor compile problem.
      * Fix hangup on AuthUser: at certain columns
      * Fix some compile problems on Solaris

      Multisite:
      * Replaced Multiadmin with Multisite.


1.1.2:
      Summary:
      * Lots of new checks
      * MK Livestatus gives transparent access to log files (nagios.log, archive/*.log)
      * Many bug fixes

      MK Livestatus:
      * Added new table "log", which gives you transparent access to the Nagios log files!
      * Added some new columns about Nagios status data to stable 'status'
      * Added new table "comments"
      * Added logic for count of pending service and hosts
      * Added several new columns in table 'status'
      * Added new columns flap_detection and obsess_over_services in table services
      * Fixed bug for double columns: filter truncated double to int
      * Added new column status:program_version, showing the Nagios version
      * Added new column num_services_pending in table hosts
      * Fixed several compile problems on AIX
      * Fixed bug: queries could be garbled after interrupted connection
      * Fixed segfault on downtimes:contacts
      * New feature: sum, min, max, avg and std of columns in new syntax of Stats:

      Checks & Agents:
      * Check ps: this check now supports inventory in a very flexible way. This simplifies monitoring a great number of slightly different processes such as with ORACLE or SAP.
      * Check 'md': Consider status active(auto-read-only) as OK
      * Linux Agent: fix bug in vmware_state
      * New Checks for APC Symmetra USV
      * Linux Agent: made <<<meminfo>>> work on RedHat 3.
      * New check ps.perf: Does the same as ps, but without inventory, but with performance data
      * Check kernel: fixed missing performance data
      * Check kernel: make CPU utilization work on Linux 2.4
      * Solaris agent: don't use egrep, removed some bashisms, output filesystem type zfs or ufs
      * Linux agent: fixed problem with nfsmount on SuSE 9.3/10.0
      * Check 'ps': fix incompability with old agent if process is in brackets
      * Linux agent: 'ps' now no longer supresses kernel processes
      * Linux agent: make CPU count work correctly on PPC-Linux
      * Five new checks for monitoring DECRU SANs
      * Some new PNP templates for existing checks that still used the default templates
      * AIX Agent: fix filesystem output
      * Check logwatch: Fix problem occuring at empty log lines
      * New script install_nagios.sh that does the same as install_nagios_on_lenny.sh, but also works on RedHat/CentOS 5.3.
      * New check using the output of ipmi-sensors from freeipmi (Linux)
      * New check for LSI MegaRAID disks and arrays using MegaCli (based on the driver megaraid_sas) (Linux)
      * Added section <<<cpu>>> to AIX and Solaris agents
      * New Check for W&T web thermograph (webthermometer)
      * New Check for output power of APC Symmetra USP
      * New Check for temperature sensors of APC Symmetra WEB/SNMP Management Card.
      * apc_symmetra: add remaining runtime to output
      * New check for UPS'es using the generic UPS-MIB (such as GE SitePro USP)
      * Fix bug in PNP-template for Linux NICs (bytes and megabytes had been mixed up).
      * Windows agent: fix bug in output of performance counters (where sometimes with , instead of .)
      * Windows agent: outputs version if called with 'version'

      Core, Setup, etc.:
      * New SNMP scan feature: -I snmp scans all SNMP checks (currently only very few checks support this, though)
      * make non-bulkwalk a default. Please edit bulkwalk_hosts or non_bulkwalk_hosts to change that
      * Improve setup autodetection on RedHat/CentOS.  Also fix problem with Apache config for Mutliadmin: On RedHat Check_MK's Apache conf file must be loaded after mod_python and was thus renamed to zzz_check_mk.conf.
      * Fix problem in Agent-RPM: mark xinetd-configfile with %config -> avoid data loss on update
      * Support PNP4Nagios 0.6.2
      * New setup script "install_nagios.sh" for installing Nagios and everything else on SLES11
      * New option define_contactgroups: will automatically create contactgroup definitions for Nagios

1.1.0:
      * Fixed problems in Windows agent (could lead
        to crash of agent in case of unusal Eventlog
	messages)
      * Fixed problem sind 1.0.39: recompile waitmax for
        32 Bit (also running on 64)
      * Fixed bug in cluster checks: No cache files
        had been used. This can lead to missing logfile
	messages.
      * Check kernel: allow to set levels (e.g. on
	pgmajfaults)
      * Check ps now allows to check for processes owned
        by a specific user (need update of Linux agent)
      * New configuration option aggregate_check_mk: If
        set to True, the summary hosts will show the
	status auf check_mk (default: False)
      * Check winperf.cpuusage now supports levels
        for warning and critical. Default levels are
	at 101 / 101
      * New check df_netapp32 which must be used
        for Netapps that do not support 64 bit
	counters. Does the same as df_netapp
      * Symlink PNP templates: df_netapp32 and
        df_netapp use same template as df
      * Fix bug: ifoperstatus does not produce performance
        data but said so.
      * Fix bug in Multiadmin: Sorting according to
        service states did not work
      * Fix two bugs in df_netapp: use 64 bit counters
        (32 counter wrap at 2TB filesystems) and exclude
       	snapshot filesystems with size 0 from inventory.
      * Rudimentary support for monitoring ESX: monitor
        virtual filesystems with 'vdf' (using normal df
	check of check_mk) and monitor state of machines
	with vcbVmName -s any (new check vmware_state).
      * Fixed bug in MRPE: check failed on empty performance
        data (e.g. from check_snmp: there is emptyness
        after the pipe symbol sometimes)
      * MK Livestatus is now multithreaded an can
        handle up to 10 parallel connections (might
        be configurable in a future version).
      * mk_logwatch -d now processes the complete logfile
        if logwatch.state is missing or not including the
	file (this is easier for testing)
      * Added missing float columns to Livestatus.
      * Livestatus: new header StatsGroupBy:
      * First version with "Check_MK Livestatus Module"!
        setup.sh will compile, install and activate
	Livestatus per default now. If you do not want
	this, please disable it by entering <tt>no</tt>,
	when asked by setup.
      * New Option --paths shows all installation, config
        and data paths of Check_mk and Nagios
      * New configuration variable define_hostgroups and
        define service_groups allow you to automatically
        create host- and service groups - even with aliases.
      * Multiadmin has new filter for 'active checks enabled'.
      * Multiadmin filter for check_command is now a drop down list.
      * Dummy commands output error message when passive services
        are actively checked (by accident)
      * New configuration option service_descriptions allows to
        define customized service descriptions for each check type
      * New configuration options extra_host_conf, extra_summary_host_conf
        and extra_service_conf allow to define arbitrary Nagios options
	in host and service defitions (notes, icon_image, custom variables,
        etc)
      * Fix bug: honor only_hosts also at option -C


1.0.39:
      * New configuration variable only_hosts allows
	you to limit check_mk to a subset of your
	hosts (for testing)
      * New configuration parameter mem_extended_perfdata
	sends more performance data on Linux (see
	check manual for details)
      * many improvements of Multiadmin web pages: optionally
	filter out services which are (not) currently in downtime
	(host or service itself), optionally (not) filter out summary
	hosts, show host status (down hosts), new action
	for removing all scheduled downtimes of a service.
	Search results will be refreshed every 90 seconds.
	Choose between two different sorting orders.
	Multadmin now also supports user authentication
      * New configuration option define_timeperiods, which
	allows to create Nagios timeperiod definitions.
	This also enables the Multiadmin tools to filter
	out services which are currently not in their
	notification interval.
      * NIC check for Linux (netctr.combined) now supports
	checking of error rates
      * fc_brocade_port: New possibility of monitoring
	CRC errors and C3 discards
      * Fixed bug: snmp_info_single was missing
        in precompiled host checks

1.0.38:
      * New: check_mk's multiadmin tool (Python based
	web page). It allows mass administration of
	services (enable/disable checks/notifications,
	acknowledgements, downtimes). It does not need
	Nagios service- or host groups but works with
	a freeform search.
      * Remove duplicate <?php from the four new
	PNP templates of 1.0.37.
      * Linux Agent: Kill hanging NFS with signal 9
	(signal 15 does not always help)
      * Some improvements in autodetection. Also make
	debug mode: ./autodetect.py: This helps to
	find problems in autodetection.
      * New configuration variables generate_hostconf and
	generate_dummy_commands, which allows to suppress
	generation of host definitions for Nagios, or
	dummy commands, resp.
      * Now also SNMP based checks use cache files.
      * New major options --backup and --restore for
	intelligent backup and restore of configuration
	and runtime data
      * New variable simulation_mode allows you to dry
	run your Nagios with data from another installation.
      * Fixed inventory of Linux cpu.loads and cpu.threads
      * Fixed several examples in checks manpages
      * Fixed problems in install_nagios_on_lenny.sh
      * ./setup.sh now understands option --yes: This
        will not output anything except error messages
	and assumes 'yes' to all questions
      * Fix missing 'default.php' in templates for
	local

1.0.37:
      * IMPORTANT: Semantics of check "cpu.loads" has changed.
	Levels are now regarded as *per CPU*. That means, that
	if your warning level is at 4.0 on a 2 CPU machine, then
	a level of 8.0 is applied.
      * On check_mk -v now also ouputs version of check_mk
      * logfile_patterns can now contain host specific entries.
	Please refer to updated online documentation for details.
      * Handling wrapping of performance counters. 32 and 64 bit
	counters should be autodetected and handled correctly.
	Counters wrapping over twice within one check cycle
	cannot be handled, though.
      * Fixed bug in diskstat: Throughput was computed twice
	too high, since /proc/diskstats counts in sectors (512 Bytes)
	not in KB
      * The new configuration variables bulkwalk_hosts and
	non_bulkwalk_hosts, that allow 	to specify, which hosts
	support snmpbulkwalk (which is
	faster than snmpwalk) and which not. In previos versions,
	always bulk walk was used, but some devices do not support
	that.
      * New configuration variable non_aggregated_hosts allows
	to exclude hosts generally from service aggregation.
      * New SNMP based check for Rittal CMC TC
	(ComputerMultiControl-TopConcept) Temperature sensors
      * Fixed several problems in autodetection of setup
      * Fixed inventory check: exit code was always 0
	for newer Python versions.
      * Fixed optical problem in check manual pages with
	newer version of less.
      * New template check_mk-local.php that tries to
	find and include service name specific templates.
	If none is found, default.php will be used.
      * New PNP templates check_mk-kernel.php for major page
	faults, context switches and process creation
      * New PNP template for cpu.threads (Number of threads)
      * Check nfsmounts now detects stale NFS handles and
	triggers a warning state in that case

1.0.36:
      * New feature of Linux/UNIX Agent: "MRPE" allows
	you to call Nagios plugins by the agent. Please
	refer to online documentation for details.
      * Fix bug in logwatch.php: Logfiles names containing spaces
	now work.
      * Setup.sh now automatically creates cfg_dir if
	none found in nagios.cfg (which is the case for the
	default configuration of a self compiled Nagios)
      * Fix computation of CPU usage for VMS.
      * snmp_hosts now allows config-list syntax. If you do
	not define snmp_hosts at all, all hosts with tag
	'snmp' are considered to be SNMP hosts. That is
	the new preferred way to do it. Please refer
	to the new online documentation.
      * snmp_communities now also allows config-list syntax
	and is compatible to datasource_programs. This allows
	to define different SNMP communities by making use
	of host tags.
      * Check ifoperstatus: Monitoring of unused ports is
	now controlled via ifoperstatus_monitor_unused.
      * Fix problem in Windows-Agent with cluster filesystems:
	temporarily non-present cluster-filesystems are ignored by
	the agent now.
      * Linux agent now supports /dev/cciss/d0d0... in section
	<<<diskstat>>>
      * host configuration for Nagios creates now a variable
	'name host_$HOSTNAME' for each host. This allows
	you to add custom Nagios settings to specific hosts
	in a quite general way.
      * hosts' parents can now be specified with the
	variable 'parents'. Please look at online documentation
	for details.
      * Summary hosts now automatically get their real host as a
	parent. This also holds for summary cluster hosts.
      * New option -X, --config-check that checks your configuration
	for invalid variables. You still can use your own temporary
	variables if you prefix them with an underscore.
	IMPORTANT: Please check your configuration files with
	this option. The check may become an implicit standard in
	future versions.
      * Fixed problem with inventory check on older Python
	versions.
      * Updated install_nagios_on_lenny.sh to Nagios version
	3.2.0 and fixed several bugs.

1.0.35:
      * New option -R/--restart that does -S, -H and -C and
	also restarts Nagios, but before that does a Nagios
	config check. If that fails, everything is rolled
	back and Nagios keeps running with the old configuration.
      * PNP template for PING which combines RTA and LOSS into
	one graph.
      * Host check interval set to 1 in default templates.
      * New check for hanging NFS mounts (currently only
	on Linux)
      * Changed check_mk_templates.cfg for PING-only hosts:
	No performance data is processed for the PING-Check
	since the PING data is already processed via the
	host check (avoid duplicate RRDs)
      * Fix broken notes_url for logwatch: Value from setup.sh
	was ignored and always default value taken.
      * Renamed config variable mknagios_port to agent_port
	(please updated main.mk if you use that variable)
      * Renamed config variable mknagios_min_version to
	agent_min_version (update main.mk if used)
      * Renamed config variable mknagios_autochecksdir to
	autochecksdir (update main.mk if used)
      * configuration directory for Linux/UNIX agents is
	now configurable (default is /etc/check_mk)
      * Add missing configuration variable to precompiled
	checks (fix problem when using clusters)
      * Improved multipath-check: Inventory now determines
	current number of paths. And check output is more
	verbose.
      * Mark config files as config files in RPM. RPM used
	to overwrite main.mk on update!

1.0.34:
      * Ship agents for AIX and SunOS/Solaris (beta versions).
      * setup script now autodetects paths and settings of your
	running Nagios
      * Debian package of check_mk itself is now natively build
	with paths matching the prepackaged Nagios on Debian 5.0
      * checks/df: Fix output of check: percentage shown in output
	did include reserved space for root where check logic did
	not. Also fix logic: account reserved space as used - not
	as avail.
      * checks/df: Exclude filesystems with size 0 from inventory.
      * Fix bug with host tags in clusters -> precompile did not
	work.
      * New feature "Inventory Check": Check for new services. Setting
	inventory_check_interval=120 in main.mk will check for new services
	every 2 hours on each host. Refer to online documentation
	for more details.
      * Fixed bug: When agent sends invalid information or check
	has bug, check_mk now handles this gracefully
      * Fixed bug in checks/diskstat and in Linux agent. Also
	IDE disks are found. The inventory does now work correctly
	if now disks are found.
      * Determine common group of Apache and Nagios at setup.
	Auto set new variable www_group which replaces logwatch_groupid.
	Fix bug: logwatch directories are now created with correct
	ownership when check_mk is called manually as root.
      * Default templates: notifications options for hosts and
	services now include also recovery, flapping and warning
	events.
      * Windows agent: changed computation of RAM and SWAP usage
	(now we assume that "totalPageFile" includes RAM *and*
	SWAP).
      * Fix problem with Nagios configuration files: remove
	characters Nagios considers as illegal from service
	descriptions.
      * Processing of performance data (check_icmp) for host
        checks and PING-only-services now set to 1 in default
	templates check_mk_templates.cfg.
      * New SNMP checks for querying FSC ServerView Agent: fsc_fans,
	fsc_temp and fsc_subsystems. Successfully tested with agents
	running	on Windows and Linux.
      * RPM packaged agent tested to be working on VMWare ESX 4.0
	(simply install RPM package with rpm -i ... and open port
	in firewall with "esxcfg-firewall -o 6556,tcp,in,check_mk")
      * Improve handling of cache files: inventory now uses cache
	files only if they are current and if the hosts are not
	explicitely specified.

1.0.33:
      * Made check_mk run on Python 2.3.4 (as used in CentOS 4.7
	und RedHat 4.7).
      * New option -M that prints out manual pages of checks.
	Only a few check types are documented yet, but more will
	be following.
      * Package the empty directory /usr/lib/check_mk_agent/plugins
	and ../local into the RPM and DEB package of the agent
      * New feature: service_dependencies. check_mk lets you comfortably
	create Nagios servicedependency definitions for you and also
	supports them by executing the checks in an optimal order.
      * logwatch.php: New button for hiding the context messages.
	This is a global setting for all logfiles and its state is
	stored in a cookie.

1.0.32:
      * IMPORTANT: Configuration variable datasource_programs is now
        analogous to that of host_groups. That means: the order of
        program and hostlist must be swapped!
      * New option --fake-dns, useful for tests with non-existing
	hosts.
      * Massive speed improvement for -S, -H and -C
      * Fixed bug in inventory of clusters: Clustered services where
	silently dropped (since introduction of host tags). Fixed now.
      * Fixed minor bug in inventory: Suppress DNS lookup when using
	--no-tcp
      * Fixed bug in cluster handling: Missing function strip_tags()
	in check_mk_base.py was eliminated.
      * Changed semantics of host_groups, summary_host_groups,
	host_contactgroups, and summary_host_groups for clusters.
	Now the cluster names will be relevant, not
	the names of the nodes. This allows the cluster hosts to
	have different host/contactgroups than the nodes. And it is more
	consistent with other parts of the configuration.
      * Fixed bug: datasource_programs on cluster nodes did not work
	when precompiling

1.0.31:
      * New option -D, --dump that dumps all configuration information
	about one, several or all hosts
	New config variables 'ignored_checktypes' and 'ignored_services',
        which allow to include certain checktypes in general or
        some services from some hosts from inventory
      * Config variable 'clustered_services' now has the same semantics
	as ignored_checktypes and allows to make it host dependent.
      * Allow magic tags PHYSICAL_HOSTS, CLUSTER_HOSTS and ALL_HOSTS at
	all places, where lists of hosts are expected (except checks).
	This fixes various problems that arise when using all_hosts at
	those places:
	  * all_hosts might by changed by another file in conf.d
	  * all_hosts does not contain the cluster hosts
      * Config file 'final.mk' is read after all other config files -
	if it exists. You can put debug code there that prints the
	contents of your variables.
      * Use colored output only, if stdout is a tty. If you have
	problems with colors, then you can pipe the output
	through cat or less
      * Fixed bug with host tags: didn't strip off tags when
	processing configuration lists (occurs when using
	custom host lists)
      * mk_logwatch is now aware of inodes of logfiles. This
	is important for fast rotating files: If the inode
	of a logfile changes between two checks mk_logwatch
	assumes that the complete content is new, even if
	the new file is longer than the old one.
      * check_mk makes sure that you do not have duplicate
	hosts in all_hosts or clusters.

1.0.30:
      * Windows agent now automatically monitors all existing
	event logs, not only "System" and "Application".

1.0.29:
      * Improved default Nagios configuration file:
	added some missing templates, enter correct URLs
	asked at setup time.
      * IMPORANT: If you do not use the new default
	Nagios configuration file you need to rename
	the template for aggregated services (summary
	services) to check_mk_summarizes (old name
	was 'check_mk_passive-summary'). Aggregated
	services are *always* passive and do *never*
	have performance data.
      * Hopefully fixed CPU usage output on multi-CPU
	machines
      * Fixed Problem in Windows Agent: Eventlog monitoring
	does now also work, if first record has not number 1
	(relevant for larger/older eventlogs)
      * Fixed bug in administration.html: Filename for Nagios
	must be named check_mk.cfg and *not* main.mk. Nagios
	does not read files without the suffix .cfg.
      * magic factor for df, that allows to automatgically
        adapt levels for very big or very small filesystems.
      * new concept of host tags simplyfies configuration.
      * IMPORTANT: at all places in the configuration where
	lists of hosts are used those are not any longer
	interpreted as regular expressions. Hostnames
	must match exactly. Therefore the list [ "" ] does
	not any longer represent the list of all hosts.
	It is a bug now. Please write all_hosts instead
	of [ "" ]. The semantics for service expressions
	has not changed.
      * Fixed problem with logwatch.php: Begin with
	<?php, not with <?. This makes some older webservers
	happy.
      * Fixed problem in check ipmi: Handle corrupt output
	from agent
      * Cleaned up code, improved inline documentation
      * Fixed problem with vms_df: default_filesystem_levels,
	filesystem_levels and df magic number now are used
	for df, vms_df and df_netapp together. Works now also
	when precompiled.

1.0.28:
      * IMPORTANT: the config file has been renamed from
	check_mk.cfg to main.mk. This has been suggested
	by several of my customers in order to avoid
	confusion with Nagios configuration files. In addition,
	all check_mk's configuration file have to end in
	'.mk'. This also holds for the autochecks. The
	setup.sh script will automatically rename all relevant
	files. Users of RPM or DEB installations have to remove
	the files themselves - sorry.
      * Windows agent supports eventlogs. Current all Warning
        and Error messages from 'System' and 'Application' are
        being sent to check_mk. Events can be filtered on the
	Nagios host.
      * Fixed bug: direct RRD update didn't work. Should now.
      * Fixed permission problems when run as root.
      * Agent is expected to send its version in <<<check_mk>>>
	now (not any longer in <<<mknagios>>>
      * Fixed bug in Windows agent. Performance counters now output
	correct values
      * Change checks/winperf: Changed 'ops/sec' into MB/s.
	That measures read and write disk throughput
	(now warn/crit levels possible yet)
      * new SNMP check 'ifoperstatus' for checking link
        of network interfaces via SNMP standard MIB
      * translated setup script into english
      * fixed bug with missing directories in setup script
      * made setup script's output nicer, show version information
      * NEW: mk_logwatch - a new plugin for the linux/UNIX agent
	for watching logfiles
      * Better error handling with Nagios pipe
      * Better handling of global error: make check_mk return
	CRIT, when no data can retrieved at all.
      * Added missing template 'check_mk_pingonly' in sample
	Nagios config file (is needed for hosts without checks)

1.0.27:
      * Ship source code of windows agent
      * fix several typos
      * fix bug: option --list-hosts did not work
      * fix bug: precompile "-C" did not work because
	of missing extension .py
      * new option -U,--update: It combines -S, -H and
	-U and writes the Nagios configuration into a
	file (not to stdout).
      * ship templates for PNP4Nagios matching most check_mk-checks.
	Standard installation path is /usr/share/check_mk/pnp-templates

1.0.26:
      -	Changed License to GNU GPL Version 2
      * modules check_mk_admin and check_mk_base are both shipped
	uncompiled.
      * source code of windows agent togehter with Makefile shipped
	with normal distribution
      * checks/md now handles rare case where output of /proc/mdstat
	shows three lines per array

1.0.25:
      * setup skript remembers paths

1.0.24:
      * fixed bug with precompile: Version of Agent was always 0

1.0.23:
      * fixed bug: check_config_variables was missing in precompiled
	files
      * new logwatch agent in Python plus new logwatch-check that
	handles both the output from the old and the new agent

1.0.22:
      * Default timeout for TCP transfer increased from 3.0 to 60.0
      * Windows agent supports '<<<mem>>>' that is compatible with Linux
      * Windows agents performance counters output fixed
      * Windows agent can now be cross-compiled with mingw on Linux
      * New checktype winperf.cpuusage that retrieves the percentage
	of CPU usage from windows (still has to be tested on Multi-CPU
	machine)
      * Fixed bug: logwatch_dir and logwatch_groupid got lost when
	precompiling.
      * arithmetic for CPU usage on VMS multi-CPU machines changed

1.0.21:
      * fixed bug in checks/df: filesystem levels did not work
	with precompiled checks

1.0.20:
      * new administration guide in doc/
      * fixed bug: option -v now works independent of order
      * fixed bug: in statgrab_net: variable was missing (affected -C)
      * fixed bug: added missing variables, imported re (affected -C)
      * check ipmi: new option ipmi_summarize: create only one check for all sensors
      * new pnp-template for ipmi summarized ambient temperature

1.0.19:
      * Monitoring of Windows Services
      * Fixed bug with check-specific default parameters
      * Monitoring of VMS (agent not included yet)
      * Retrieving of data via an external programm (e.g. SSH/RSH)
      * setup.sh does not overwrite check_mk.cfg but installs
	the new default file as check_mk.cfg-1.0.19
      * Put hosts into default hostgroup if none is configured<|MERGE_RESOLUTION|>--- conflicted
+++ resolved
@@ -11,11 +11,8 @@
     * 2567 FIX: jolokia_metrics: fixed crash if agent output is missing memory metrics
     * 2577 FIX: printer_input, printer_output: Fix exception on Brother NC-340h
     * 2554 FIX: oracle_recovery_status: Fixed exception when files have no checkpoints
-<<<<<<< HEAD
+    * 2568 FIX: apache_status: fixed computation of bytes and requests per second...
     * 2557 FIX: cmciii_lcp_airin cmciii_lcp_airout cmciii_lcp_waterin cmciii_lcp_waterout: Fixed exception parsing data from some devices
-=======
-    * 2568 FIX: apache_status: fixed computation of bytes and requests per second...
->>>>>>> 1cdb7048
 
     Multisite:
     * 2509 FIX: Logwatch: Fixed exception when deleting a specific logfile on multiple hosts
