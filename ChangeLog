--- conflicted
+++ resolved
@@ -18,12 +18,9 @@
             NOTE: Please refer to the migration notes!
     * 1174 rms200_temp: New Temperature check for RMS200 Devices
     * 1175 dell_idrac_disks: New Check for Harddisks using Dell iDrac
-<<<<<<< HEAD
-    * 1006 printer_pages: add Perf-O-Meter and PNP template
-=======
     * 0644 adva_fsp_if: instead of lower warning and critical levels check now supports lower and upper levels
             NOTE: Please refer to the migration notes!
->>>>>>> 6b91597f
+    * 1006 printer_pages: add Perf-O-Meter and PNP template
     * 1051 FIX: tcp_conn_stats: fix missing performance data...
     * 1142 FIX: winperf_ts_sessions: fix computation, check has never really worked
     * 1090 FIX: zfsget: fixed exception which happened on incomplete zfs entries
