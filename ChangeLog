--- conflicted
+++ resolved
@@ -40,12 +40,9 @@
                  new param average: average the values over the given minute
                  new param post can now be configured via int and float, now
                                 supports percentage values
-<<<<<<< HEAD
     * logwatch.ec: Added optional spooling to the check to prevent dataloss
       when processing of current lines needs more time than max execution time
-=======
     * mounts: ignore multiple occurrances of the same device
->>>>>>> 13a80c77
     
     Livestatus:
     * Table statehist: Improved detection of vanished hosts and services.
