--- conflicted
+++ resolved
@@ -31,11 +31,8 @@
     * 2754 FIX: ipmitool: Killing asynchronous ipmitool call after 300 seconds...
     * 2755 FIX: apc_symmetra: Check is handling missing data more robust now
     * 2783 FIX: esx_vsphere_datastores: fixed crash when no provisioning levels were set
-<<<<<<< HEAD
+    * 2761 FIX: check_http: Fixed handling of multiple strings given as "Strings to expect in server response"
     * 2786 FIX: agent_netapp: now able to monitor more than 20 instances of a given type, e.g. volumes or interfaces...
-=======
-    * 2761 FIX: check_http: Fixed handling of multiple strings given as "Strings to expect in server response"
->>>>>>> 236e36d6
 
     Multisite:
     * 2670 FIX: Fix problem that no site is configured when user has deleted only site...
