--- conflicted
+++ resolved
@@ -21,11 +21,8 @@
     * 1071 FIX: oracle_rman_backups: Only inventorize ARCHIVELOG / DB FULL / DB INCR entries...
     * 0195 FIX: fc_port: Check temporary disabled cause of problems with automatic detection...
             NOTE: Please refer to the migration notes!
-<<<<<<< HEAD
     * 1152 FIX: mk-job: The check now captures currently running jobs and their start time...
-=======
     * 0198 FIX: cisco_temp_sensor: Removed dicey detection for temperature value....
->>>>>>> edcd7dea
 
     Multisite:
     * 1066 Implemented Dashboard Designer...
