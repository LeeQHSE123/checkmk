<<<<<<< HEAD
1.1.11i4
    Multisite:
    * Open tabs in views do not prevent reloading the displayed data anymore
=======
1.1.11i4:
    Multisite:
    * FIX: WATO filtered status GUIs did not update the title after changing
      the title of the file/folder in WATO
>>>>>>> 9f8d033e

1.1.11i3:
    Core, Setup, etc.:
    * FIX: allow host names to have spaces
    * --snmpwalk: fix missing space in case of HEX strings
    * cmk --restore: be aware of counters and cache being symbolic links
    * do_rrd_update: direct RRD updates have completely been removed.
      Please use rrdcached in case of performance problems.
    * install_nagios.sh has finally been removed (was not maintained anyway).
      Please use OMD instead.
    * Inventory functions now only take the single argument 'info'. The old
      style FUNC(checkname, info) is still supported but deprecated.
    * Show datasource program on cmk -D
    * Remove .f12 compile helper files from agents directory
    * Output missing sections in case of "WARNING - Only __ output of __..."
    * Remove obsolete code of snmp_info_single
    * Remove 'Agent version (unknown)' for SNMP-only hosts
    * Options --version, --help, --man, --list-checks and --packager now
      work even with errors in the configuration files
    * Minor layout fix in check man-pages

    Checks & Agents:
    * FIX: hr_mem: take into account cache and buffers
    * FIX: printer_pages: workaround for trailing-zero bug in HP Jetdirect
    * mk_logwatch: allow to set limits in processing time and number of
      new log messages per log file
    * Windows Agent: Now supports direct execution of powershell scripts
    * local: PNP template now supports multiple performance values
    * lnx_if: make lnx_if the default interface check for Linux
    * printer_supply: support non-Ascii characters in items like
      "Resttonerbehälter". You need to define snmp_character_encodings in main.mk
    * mem.win: new dedicated memory check for Windows (see Migration notes)
    * hr_mem: added Perf-O-Meter
    * Renamed all temperature checks to "Temperature %s". Please
      read the migration notes!
    * df and friends: enabled trend performance data per default. Please
      carefully read the migration notes!
    * diskstat: make summary mode the default behavious (one check per host)

    MK Livestatus:
    * WaitObject: allow to separate host name and service with a semicolon.
      That makes host names containing spaces possible.
    * Better error messages in case of unimplemented operators

    Multisite:
    * FIX: reschedule now works for host names containing spaces
    * FIX: correctly sort log views in case of multi site setups
    * FIX: avoid seven broken images in case of missing PNP graphs
    * FIX: Fixed javascript errors when opening dashboard in IE below 9
    * FIX: Views: Handling deprecated value "perpage" for option
      column_headers correctly
    * FIX: Fixed javascript error when saving edited views without sidebar
    * FIX: Showing up PNP hover menus above perfometers
    * Host/Service Icon column is now modularized and can be extended using
      the multisite_icons list.
    * New sorters for time and line number of logfile entries
    * Bookmarks snapin: save relative URLs whenever possible
    * Man-Pages of Check_MK checks shown in Multisite honor OMD's local hierarchy
    * nicer output of substates, translate (!) and (!!) into HTML code
    * new command for clearing modified attributes (red cross, green checkmark)
    * Perf-O-Meters: strip away arguments from check_command (e.g.
      "check-foo!17!31" -> "check-foo").
    * Added several missing i18n strings in view editor
    * Views can now be sorted by the users by clicking on the table headers.
      The user sort options are not persisted.
    * Views are not reloaded completely anymore. The data tables are reloaded
      on their own.
    * Perf-O-Meters are now aware if there really is a PNP graph

    WATO:
    * Show error message in case of empty inventory due to agent error
    * Commited audit log entries are now pages based on days
    * Added download link to download the WATO audit log in CSV format

1.1.11i2:
    Core, Setup, etc.:
    * FIX: sort output of cmk --list-hosts alphabetically
    * FIX: automatically remove leading and trailing space from service names
      (this fixes a problem with printer_pages and an empty item)
    * Great speed up of cmk -N/-C/-U/-R, especially when number of hosts is
      large.
    * new main.mk option delay_precompile: if True, check_mk will skip Python 
      precompilation during cmk -C or cmk -R, but will do this the first 
      time the host is checked.  This speeds up restarts. Default is False.
      Nagios user needs write access in precompiled directory!
    * new config variable agent_ports, allowing to specify the agent's
      TCP port (default is 6556) on a per-host basis.
    * new config variable snmp_ports, allowing to specify the UDP port
      to used with SNMP, on a per-host basis.
    * new config variable dyndns_hosts. Hosts listed in this configuration
      list (compatible to bulkwalk_hosts) use their hostname as IP address.
    
    Checks & Agents:
    * FIX: AIX agent: output name of template in case of MRPE
    * FIX: cisco_temp: skip non-present sensors at inventory
    * FIX: apc_symmetra: fix remaining runtime calculation (by factor 100)
    * FIX: Added PNP-template for winperf_phydisk
    * FIX: if64: fix UNKNOWN in case of non-unique ifAlias
    * FIX: lnx_if/if/if64: ignore percentual traffic levels on NICs without
           speed information.
    * FIX: cisco_temp_perf: add critical level to performance data
    * FIX: windows agent: hopefully fix case with quotes in directory name
    * FIX: printer_supply: fixed logic of Perf-O-Meter (mixed up crit with ok)
    * FIX: Solaris agent: reset localization to C, fixes problems with statgrab
    * FIX: blade_*: fix SNMP scan function for newer firmwares (thanks to Carlos Peón)
    * snmp_uptime, snmp_info: added scan functions. These checks will now
      always be added. Please use ingored_checktypes to disable, if non needed.
    * brocade_port: check for Brocade FC ports has been rewritten with
      lots of new features.
    * AIX agent now simulates <<<netctr>>> output (by Jörg Linge)
    * mbg_lantime_state: Handling refclock offsets correctly now; Changed
      default thresholds to 5/10 refclock offset
    * brocade_port: parameter for phystate, opstate and admstate can now
      also be lists of allowed states.
    * lnx_if: treat interfaces without information from ethtool as
      softwareLoopback interface. The will not be found by inventory now.
    * vbox_guest: new check for checking guest additions of Linux virtual box hosts
    * if/if64: Fixed bug in operstate detection when using old tuple based params
    * if/if64: Fixed bug in operstate detection when using tuple of valid operstates
    * mk_oracle: Added caching of results to prevent problems with long
    running SQL queries. Cache is controlled by CACHE_MAXAGE var which is preset to
    120 seconds 
    * mk_oracle: EXCLUDE_<sid>=ALL or EXCLUDE_<sid>=oracle_sessions can be
    used to exclude specific checks now
    * mk_oracle: Added optional configuration file to configure the new options
    * j4p_performance agent plugin: Supports basic/digest auth now
    * New checks j4p_performance.threads and j4p_performance.uptime which
      track the number of threads and the uptime of a JMX process
    * j4p_performance can fetch app and servlet specific status data. Fetching
      the running state, number of sessions and number of requests now. Can be
      extended via agent configuration (j4p.cfg).
    * Added some preflight checks to --scan-parents code
    * New checks netapp_cluster, netapp_vfiler for checking NetAPP filer 
      running as cluster or running vfilers.
    * megaraid_pdisks: Better handling of MegaCli output (Thanks to Bastian Kuhn)
    * Windows: agent now also sends start type (auto/demand/disabled/boot/system)
    * Windows: inventory_services now allowes regexes, depends and state/start type
      and also allows host tags.

    Multisite:
    * FIX: make non-Ascii characters in services names work again
    * FIX: Avoid exceptions in sidebar on Nagios restart
    * FIX: printer_supply perfometer: Using white font for black toners
    * FIX: ipmi: Skipping items with invalid data (0.000 val, "unspecified" unit) in summary mode
    * FIX: ipmi: Improved output formating in summary mode
    * FIX: BI - fixed wrong variable in running_on aggregation function
    * FIX: "view_name" variable missing error message when opening view.py
      while using the "BI Aggregation Groups" and "Hosts" snapins in sidebar
    * FIX: Fixed styling of form input elements in IE + styling improvements
    * FIX: Fixed initial folding state on page loading on pages with multiple foldings opened
    * Introduced basic infrastructure for multilanguage support in Multisite
    * Make 'Views' snapin foldable
    * Replace old main view by dashboard
    * Sidebar: Snapins can register for a triggered reload after a nagios
      restart has been detected. Check interval is 30 seconds for now.
    * Quicksearch snapin: Reloads host lists after a detected nagios restart.
    * New config directory multisite.d/ - similar to conf.d/
    * great speed up of HTML rendering
    * support for Python profiling (set profile = True in multisite.mk, profile
      will be in var/check_mk/web)
    * WATO: Added new hook "active-changes" which calls the registered hosts
      with a dict of "dirty" hosts
    * Added column painter for host contacts
    * Added column painters for contact groups, added those to detail views
    * Added filters for host and service contact groups
    * Detail views of host/service now show contacts
    * Fix playing of sounds: All problem views now have play_sounds activated,
      all other deactivated.
    * Rescheduling of Check_MK: introduce a short sleep of 0.7 sec. This increases
      the chance of the passive services being updated before the repaint.
    * Added missing i18n strings in filter section of view editor
    * Added filter and painter for the contact_name in log table
    * Added several views to display the notification logs of Nagios

    WATO:
    * Configration files can now be administered via the WEB UI
      (config_files in multisite.mk is obsolete)
    * Snapin is tree-based and foldable
    * Bulk operation on host lists (inventory, tags changed, etc)
    * Easy search operation in host lists
    * Dialog for global host search
    * Services dialog now tries to use cached data. On SNMP hosts
      no scan will be done until new button "Full Scan" is pressed.

    BI:
    * FIX: Fixed displaying of host states (after i18n introduction)h
    * FiX: Fixed filter for aggregation group
    * FIX: Fixed assumption button for services with non-Ascii-characters

    MK Livestatus:
    * FIX: fix compile problem on Debian unstable (Thanks to Sven Velt)
    * Column aggregation (Stats) now also works for perf_data
    * New configuration variable data_encoding and full UTF-8 support.
    * New column contact_groups in table hosts and services (thanks to
      Matthew Kent)
    * New headers Negate:, StatsNegate: and WaitConditionNegate:

1.1.11i1:
    Core, Setup, etc.:
    * FIX: Avoid duplicate SNMP scan of checktypes containing a period
    * FIX: honor ignored_checktypes also on SNMP scan
    * FIX: cmk -II also refreshes cluster checks, if all nodes are specified
    * FIX: avoid floating points with 'e' in performance data
    * FIX: cmk -D: drop obsolete (and always empty) Notification:
    * FIX: better handling of broken checks returning empty services
    * FIX: fix computation of weight when averaging
    * FIX: fix detection of missing OIDs (led to empty lines) 
    * SNMP scan functions can now call oid(".1.3.6.1.4.1.9.9.13.1.3.1.3.*")
      That will return the *first* OID beginning with .1.3.6.1.4.1.9.9.13.1.3.1.3
    * New config option: Set check_submission = "file" in order to write
      check result files instead of using Nagios command pipe (safes
      CPU ressources)
    * Agent simulation mode (for internal use and check development)
    * Call snmpgetnext with the option -Cf (fixes some client errors)
    * Call snmp(bulk)walk always with the option -Cc (fixes problems in some
      cases where OIDs are missing)
    * Allow merging of dictionary based check parameters
    * --debug now implies -v
    * new option --debug: creates execution profile of check_mk itself
    * sped up use of stored snmp walks
    * find configuration file in subdirectories of conf.d also
    * check_mk_templates.cfg: make check-mk-ping take arguments

    Multisite:
    * FIX: Display limit-exceeded message also in multi site setups
    * FIX: Tactical Overview: fix unhandled host problems view
    * FIX: customlinks snapin: Suppressing exception when no links configured
    * FIX: webservice: suppress livestatus errors in multi-site setups
    * FIX: install missing example icons in web/htdocs/images/icons
    * FIX: Nagios-Snapin: avoid duplicate slash in URL
    * FIX: custom_style_sheet now also honored by sidebar
    * FIX: ignore case when sorting groups in ...groups snapin
    * FIX: Fixed handling of embedded graphs to support the changes made to
    * FIX: avoid duplicate import of plugins in OMD local installation
    the PNP webservice
    * FIX: Added host_is_active and host_flapping columns for NagStaMon views
    * Added snmp_uptime, uptime and printer_supply perfometers
    * Allow for displaying service data in host tables
    * View editor foldable states are now permament per user
    * New config variable filter_columns (default is 2)

    BI:
    * Added new component BI to Multisite.

    WATO:
    * FIX: fix crash when saving services after migration from old version
    * Allow moving hosts from one to another config file

    Checks & Agents:
    * FIX: hr_mem: ignore devices that report zero memory
    * FIX: cisco_power: fix syntax error in man page (broke also Multisite)
    * FIX: local: fixed search for custom templates PNP template
    * FIX: if/if64: always generate unique items (in case ifAlias is used)
    * FIX: ipmi: fix ugly ouput in case of warning and error
    * FIX: vms_df: fix, was completely broken due to conversion to df.include
    * FIX: blade_bays: add missing SNMP OIDs (check was always UNKNOWN)
    * FIX: df: fix layout problems in PNP template
    * FIX: df: fix trend computation (thanks to Sebastian Talmon)
    * FIX: df: fix status in case of critical trend and warning used
    * FIX: df: fix display of trend warn/crit in PNP-graph
    * FIX: cmctc: fix inventory in case of incomplete entries
    * FIX: cmctc: add scan function
    * FIX: ucd_cpu_load and ucd_cpu_util: make scan function find Rittal
    * FIX: ucd_cpu_util: fix check in case of missing hi, si and st
    * FIX: mk_logwatch: improve implementation in order to save RAM
    * FIX: mk_oracle: Updated tablespace query to use 'used blocks' instead of 'user blocks'
    * FIX: mk_oracle: Fixed computation for TEMP table spaces
    * FIX: bluecoat_sensors: Using scale parameter provided by the host for reported values
    * FIX: fjdarye60_devencs, fjdarye60_disks.summary: added snmp scan functions
    * FIX: decru_*: added snmp scan functions
    * FIX: heartbeat_rscstatus handles empty agent output correctly
    * FIX: hp_procurve_cpu: fix synatx error in man page
    * FIX: hp_procurve_memory: fix syntax error in man page
    * FIX: fc_brocade_port_detailed: fix PNP template in MULTIPLE mode
    * FIX: ad_replication.bat only generates output on domain controllers now.
           This is useful to prevent checks on non DC hosts (Thanks to Alex Greenwood)
    * FIX: cisco_temp_perf: handle sensors without names correctly
    * printer_supply: Changed order of tests. When a printer reports -3 this
      is used before the check if maxlevel is -2.
    * printer_supply: Skipping inventory of supplies which have current value
    and maxlevel both set to -2.
    * cisco_locif: The check has been removed. Please switch to if/if64
      has not the index 1
    * cisco_temp/cisco_temp_perf: scan function handles sensors not beginning
      with index 1
    * df: split PNP graphs for growth/trend into two graphs
    * omd_status: new check for checking status of OMD sites
    * printer_alerts: Added new check for monitoring alert states reported by
      printers using the PRINTER-MIB
    * diskstat: rewritten check: now show different devices, r+w in one check
    * canon_pages: Added new check for monitoring processed pages on canon
    printer/multi-function devices
    * strem1_sensors: added check to monitor sensors attached to Sensatorinc EM1 devices
    * windows_update: Added check to monitor windows update states on windows
      clients. The check monitors the number of pending updates and checks if
      a reboot is needed after updates have been installed.
    * lnx_if: new check for Linux NICs compatible with if/if64 replacing 
      netif.* and netctr.
    * if/if64: also output performance data if operstate not as expected
    * if/if64: scan function now also detects devices where the first port
    * if/if64: also show perf-o-meter if speed is unknown
    * f5_bigip_pool: status of F5 BIP/ip load balancing pools
    * f5_bigip_vserver: status of F5 BIP/ip virtual servers
    * ipmi: new configuration variable ipmi_ignored_sensors (see man page)
    * hp_procurve_cpu: rename services description to CPU utilization
    * ipmi: Linux agent now (asynchronously) caches output of ipmitool for 20 minutes
    * windows: agent has new output format for performance counters
    * winperf_process.util: new version of winperf.cpuusage supporting new agent
    * winperf_system.diskio: new version of winperf.diskstat supporting new agent
    * winperf_msx_queues: new check for MS Exchange message queues
    * winperf_phydisk: new check compatible with Linux diskstat (Disk IO per device!)
    * smart.temp/smart.stats: added new check for monitoring health of HDDs
      using S.M.A.R.T
    * mcdata_fcport: new check for ports of MCData FC Switches
    * hp_procurve_cpu: add PNP template
    * hp_procurve_cpu: rename load to utilization, rename service to CPU utilizition
    * df,df_netapp,df_netapp32,hr_fs,vms_df: convert to mergeable dictionaries
    * mbg_lantime_state,mbg_lantime_refclock: added new checks to monitor 
      Meinberg LANTIME GPS clocks

    Livestatus:
    * Updated Perl API to version 0.74 (thanks to Sven Nierlein)

1.1.10:
    Core, Setup, etc.:
    * --flush now also deletes all autochecks 
    
    Checks & Agents:
    * FIX: hr_cpu: fix inventory on 1-CPU systems (thanks to Ulrich Kiermayr)


1.1.10b2:
    Core, Setup, etc.:
    * FIX: setup.sh on OMD: fix paths for cache and counters
    * FIX: check_mk -D did bail out if host had no ip address
    * cleanup: all OIDs in checks now begin with ".1.3.6", not "1.3.6"

    WATO:
    * FIX: Fixed bug that lost autochecks when using WATO and cmk -II together

    Checks & Agents:
    * Added check man pages for systemtime, multipath, snmp_info, sylo,
      ad_replication, fsc_fans, fsc_temp, fsc_subsystems
    * Added SNMP uptime check which behaves identical to the agent uptime check


1.1.10b1:
    Core, Setup, etc.:
    * FIX: do not assume 127.0.0.1 as IP address for usewalk_hosts if
      they are not SNMP hosts.
    * FIX: precompile: make sure check includes are added before actual
      checks
    * FIX: setup.sh: do not prepend current directory to url_prefix
    * FIX: output agent version also for mixed (tcp|snmp) hosts
    * RPM: use BuildArch: noarch in spec file rather than as a command
      line option (thanks to Ulrich Kiermayr)
    * setup.sh: Allow to install Check_MK into existing OMD site (>= 0.46).
      This is still experimental!

    Checks & Agents:
    * FIX: Windows agent: fix output of event ID of log messages
    * FIX: if/if64: output speed correctly (1.50MB/s instead of 1MB/s)
    * FIX: drbd now handles output of older version without an ep field
    * FIX: repaired df_netapp32
    * FIX: Added SNMP scan function of df_netapp and df_netapp32
    * FIX: repaired apc_symmetra (was broken due to new option -Ot 
      for SNMP)
    * FIX: df, hr_fs and other filesystem checks: fix bug if using
      magic number. levels_low is now honored.
    * FIX: scan function avoids hr_cpu and ucd_cpu_utilization
      at the same time
    * FIX: HP-UX agent: fixed output of df for long mount points
      (thanks to Claas Rockmann-Buchterkirche)
    * FIX: df_netapp/32: fixed output of used percentage (was always
      0% due to integer division)
    * FIX: fixed manual of df (magic_norm -> magic_normsize)
    * FIX: removed filesystem_trend_perfdata. It didn't work. Use
      now df-parameter "trend_perfdata" (see new man page of df)
    * FIX: cisco_temp_perf: fix return state in case of WARNING (was 0 = OK)
    * FIX: repair PNP template for df when using trends
    * FIX: cisco_qos: fix WATO exception (was due to print command in check)
    * FIX: check_mk check: fixed template for execution time
    * FIX: blade_health, fc_brocade_port_detailed removed debug outputs
    * FIX: netapp_volumes: The check handled 64-bit aggregates correctly
    * FIX: netapp_volumes: Fixed snmp scan function
    * FIX: blade_*: Fixed snmp scan function
    * FIX: nfsmount: fix exception in check in case of 'hanging'
    * systemtime: new simple check for time synchronization on Windows
      (needs agent update)
    * Added Perf-O-Meter for non-df filesystem checks (e.g. netapp)
    * hp_proliant_*: improve scan function (now just looks for "proliant")

    Multisite:
    * FIX: fix json/python Webservice

1.1.9i9:
    Core, Setup, etc.:
    * FIX: check_mk_templates.cfg: add missing check_period for hosts
      (needed for Shinken)
    * FIX: read *.include files before checks. Fixes df_netapp not finding
      its check function
    * FIX: inventory checks on SNMP+TCP hosts ignored new TCP checks
    * local.mk: This file is read after final.mk and *not* backup up
      or restored
    * read all files in conf.d/*.mk in alphabetical order now.
    * use snmp commands always with -Ot: output time stamps as UNIX epoch
      (thanks to Ulrich Kiermayr)

    Checks & Agents:
    * ucd_cpu_load: new check for CPU load via UCD SNMP agent
    * ucd_cpu_util: new check for CPU utilization via UCD SNMP agent
    * steelhead_status: new check for overall health of Riverbed Steelhead appliance
    * steelhead_connections: new check for Riverbed Steelhead connections
    * df, df_netapp, df_netapp32, hr_fs, vms_df: all filesystem checks now support
      trends. Please look at check manpage of df for details.
    * FIX: heartbeat_nodes: Fixed error handling when node is active but at least one link is dead
    * 3ware_units: Handling INITIALIZING state as warning now
    * FIX: 3ware_units: Better handling of outputs from different tw_cli versions now
    * FIX: local: PNP template for local now looks in all template directories for
      specific templates (thanks to Patrick Schaaf)

    Multisite:
    * FIX: fix "too many values to unpack" when editing views in single layout
      mode (such as host or service detail)
    * FIX: fix PNP icon in cases where host and service icons are displayed in 
      same view (found by Wolfgang Barth)
    * FIX: Fixed view column editor forgetting pending changes to other form
           fields
    * FIX: Customlinks snapin persists folding states again
    * FIX: PNP timerange painter option field takes selected value as default now
    * FIX: Fixed perfometer styling in single dataset layouts
    * FIX: Tooltips work in group headers now
    * FIX: Catching exceptions caused by unset bandwidth in interface perfometer

    WATO:
    * FIX: fix problem with vanishing services on Windows. Affected were services
      containing colons (such as fs_C:/).

    Livestatus:
    * FIX: fix most compiler warnings (thanks to patch by Sami Kerola)
    * FIX: fix memory leak. The leak caused increasing check latency in some
      situations
    
1.1.9i8:
    Multisite:
    * New "web service" for retrieving data from views as JSON or 
      Python objects. This allows to connect with NagStaMon 
      (requires patch in NagStaMon). Simply add &output_format=json
      or &output_format=python to your view URL.
    * Added two builtin views for NagStaMon.
    * Acknowledgement of problem now has checkboxes for sticky,
      send notification and persisten comment
    * Downtimes: allow to specify fixed/flexible downtime
    * new display_options d/D for switching on/off the tab "Display"
    * Improved builtin views for downtimes
    * Bugfix: Servicegroups can be searched with the quicksearch snapin using
      the 'sg:' prefix again

    WATO:
    * Fixed problem appearing at restart on older Python version (RH)

1.1.9i7:
    Core, Setup, etc.:
    * Fix crash on Python 2.4 (e.g. RedHat) with fake_file
    * Fixed clustering of SNMP hosts
    * Fix status output of Check_MK check in mixed cluster setups

    Checks & Agents:
    * PNP templates for if/if64: fix bugs: outgoing packets had been
      same as incoming, errors and discards were swapped (thanks to 
      Paul Freeman)
    * Linux Agent: Added suport for vdx and xvdx volumes (KVM+Virtio, XEN+xvda)

    Multisite:
    * Fix encoding problem when host/service groups contain non-ascii
      characters.

    WATO:
    * Fix too-long-URL problem in cases of many services on one host


1.1.9i6:
    INCOMPATIBLE CHANGES:
    * Removed out-dated checks blade_misc, ironport_misc and snia_sml. Replaced
      with dummy checks begin always UNKNOWN.

    Core, Setup, etc.:
    * cmk -D: show ip address of host 
    * Fix SNMP inventory find snmp misc checks inspite of negative scan function
    * Fix output of MB and GB values (fraction part was zero)

    Checks & Agents:
    * megaraid_ldisks: remove debug output
    * fc_brocade_port: hide on SNMP scan, prefer fc_brocade_port_detailed
    * fc_brocade_port_detailed: improve scan function, find more devices
    * New agent for HP-UX
    * hpux_cpu: new check for monitoring CPU load average on HP-UX
    * hpux_if: New check for monitoring NICs on HP-UX (compatible to if/if64)
    * hpux_multipath: New check for monitoring Multipathing on HP-UX
    * hpux_lvm: New check for monitoring LVM mirror state on HP-UX
    * hpux_serviceguard: new check for monitoring HP-UX Serviceguard
    * drbd: Fixed var typo which prevented inventory of drbd general check
      (Thanks to Andreas Behler)
    * mk_oracle: new agent plugin for monitoring ORACLE (currently only
      on Linux and HP-UX, but easily portable to other Unices)
    * oracle_sessions: new check for monitoring the current number of active
      database sessions.
    * oracle_logswitches: new check for monitoring the number of logswitches
      of an ORACLE instances in the last 60 minutes.
    * oracle_tablespaces: new check for monitoring size, state and autoextension
      of ORACLE tablespaces.
    * h3c_lanswitch_cpu: new check for monitoring CPU usage of H3C/HP/3COM switches
    * h3c_lanswitch_sensors: new check for monitoring hardware sensors of H3C/HP/3COM switches
    * superstack3_sensors: new check for monitoring hardware sensors of 3COM Superstack 3 switches

    Multisite:
    * Fixed aligns/widths of snapin contents and several small styling issues
    * Fixed links and border-styling of host matrix snapin
    * Removed jQuery hover menu and replaced it with own code

1.1.9i5:
    Multisite:
    * custom notes: new macros $URL_PREFIX$ and $SITE$, making 
      multi site setups easier
    * new intelligent logwatch icon, using url_prefix in multi site
      setups


1.1.9i4:
    Core, Setup, etc.:
    * added missing 'register 0' to host template
    * setup: fix creation of symlink cmk if already existing

    Multisite:
    * New reschedule icon now also works for non-local sites.
    * painter options are now persisted on a per-user-base
    * new optional column for displaying host and service comments
      (not used in shipped views but available in view editor)

    Livestatus:
    * Check for buffer overflows (replace strcat with strncat, etc.)
    * Reduce number of log messages (reclassify to debug)

    Checks & Agents:
    * apc_symmetra: handle empty SNMP variables and treat as 0.


1.1.9i3:
    INCOMPATIBLE CHANGES:
    * You need a current version of Livestatus for Multisite to work!
    * Multisite: removed (undocumented) view parameters show_buttons and show_controls.
      Please use display_options instead.
    * Finally removed deprecated filesystem_levels. Please use check_parameters instead.
    * Livestatus: The StatsGroupBy: header is still working but now deprecated.
      Please simply use Columns: instead. If your query contains at least one Stats:-
      header than Columns: has the meaning of the old StatsGroupBy: header

    Core, Setup, etc.:
    * Create alias 'cmk' for check_mk in bin/ (easier typing)
    * Create alias 'mkp' for check_mk -P in bin/ (easier typing) 

    Multisite:
    * Each column can now have a tooltip showing another painter (e.g.
      show the IP address of a host when hovering over its name)
    * Finally show host/services icons from the nagios value "icon_image".
      Put your icon files in /usr/share/check_mk/web/htdocs/images/icons.
      OMD users put the icons into ~/local/share/check_mk/web/htdocs/images/icons.
    * New automatic PNP-link icons: These icons automatically appear, if
      the new livestatus is configured correctly (see below). 
    * new view property "hidebutton": allow to hide context button to a view.
    * Defaults views 'Services: OK', 'Services: WARN, etc. do now not create
      context buttons (cleans up button bar).
    * new HTML parameter display_options, which allows to switch off several
      parts of the output (e.g. the HTML header, external links, etc).
    * View hoststatus: show PNP graph of host (usually ping stats)
    * new tab "Display": here the user can choose time stamp
      display format and PNP graph ranges
    * new column "host_tags", showing the Check_MK host tags of a host
    * new datasource "alert_stats" for computing alert statistics
    * new view "Alert Statistics" showing alert statistics for all hosts
      and services
    * Sidebar: Fixed snapin movement to the bottom of the snapin list in Opera
    * Sidebar: Fixed scroll position saving in Opera
    * Fixed reloading button animation in Chrome/IE (Changed request to async mode)
    * Sidebar: Removed scrollbars of in older IE versions and IE8 with compat mode
    * Sidebar: Fixed scrolling problem in IE8 with compat mode (or maybe older IE versions)
      which broke the snapin titles and also the tactical overview table
    * Sidebar: Fixed bulletlist positioning
    * Sidebar: The sidebar quicksearch snapin is case insensitive again
    * Fixed header displaying on views when the edit button is not shown to the user
    * View pages are not refreshed when at least one form (Filter, Commands,
      Display Options) is open
    * Catching javascript errors when pages from other domain are opened in content frame
    * Columns in view editor can now be added/removed/moved easily

    Checks & Agents:
    * Fixed problem with OnlyFrom: in Linux agent (df didn't work properly)
    * cups_queues: fixed plugin error due to invalid import of datetime,
      converted other checks from 'from datetime import...' to 'import datetime'.
    * printer_supply: handle the case where the current value is missing
    * megaraid_ldisks: Fixed item detection to be compatible with different versions of megaraid
    * Linux Agent: Added new 3ware agent code to support multiple controllers
      (Re-inventory of 3ware checks needed due to changed check item names)

    Livestatus:
    * new column pnpgraph_present in table host and service. In order for this
      column to work you need to specify the base directory of the PNP graphs
      with the module option pnp_path=, e.g. pnp_path=/omd/sites/wato/var/pnp4nagios/perfdata
    * Allow more than one column for StatsGroupBy:
    * Do not use function is_contact_member_of_contactgroup anymore (get compatible
      with Nagios CVS)
    * Livestatus: log timeperiod transitions (active <-> inactive) into Nagios
      log file. This will enable us to create availability reports more simple
      in future.

    Multisite:
    * allow include('somefile.mk') in multisite.mk: Include other files.
      Paths not beginning with '/' are interpreted relative to the directory
      of multisite.mk

    Livestatus:
    * new columns services_with_info: similar to services_with_state but with
      the plugin output appended as additional tuple element. This tuple may
      grow in future so do not depend on its length!

1.1.9i2:
    Checks & Agents:
    * ibm_imm_health: fix inventory function
    * if/if64: fix average line in PNP-template, fix display of speed for 20MBit
      lines (e.g. Frame Relay)

    Multisite:
    * WATO: Fixed omd mode/site detection and help for /etc/sudoers
    * WATO: Use and show common log for pending changes 
    * Sidebar Quicksearch: Now really disabling browser built-in completion
      dropdown selections
    
1.1.9i1:
    INCOMPATIBLE CHANGES:
    * TCP / SNMP: hosts using TCP and SNMP now must use the tags 'tcp'
      and 'snmp'. Hosts with the tag 'ping' will not inventorize any
      service. New configuration variable tcp_hosts.
    * Inventory: The call syntax for inventory has been simplified. Just
      call check_mk -I HOSTNAME now. Omit the "tcp" or "snmp". If you
      want to do inventory just for certain check types, type "check_mk --checks=snmp_info,if -I hostnames..."
      instead
    * perfdata_format now defaults to "pnp". Previous default was "standard".
      You might have to change that in main.mk if you are not using PNP (only
      relevant for MRPE checks)
    * inventory_check_severity defaults to 1 now (WARNING)
    * aggregation_output_format now defaults to "multiline"
    * Removed non_bulkwalk_hosts. You can use bulkwalk_hosts with NEGATE
      instead (see docu)
    * snmp_communites is now initialized with [], not with {}. It cannot
      be a dict any longer.
    * bulkwalk_hosts is now initizlized with []. You can do += here just
      as with all other rule variables.
    * Configuration check (-X) is now always done. It is now impossible to
      call any Check_MK action with an invalid configuration. This saves
      you against mistyped variables.
    * Check kernel: converted performance data from counters to rates. This
      fixes RRD problems (spikes) on reboots and also allows better access 
      to the peformance data for the Perf-O-Meters.  Also changed service 
      descriptions. You need to reinventurize the kernel checks. Your old
      RRDs will not be deleted, new ones will be created.
    * Multisite: parameters nagios_url, nagios_cgi_url and pnp_url are now
      obsolete. Instead the new parameter url_prefix is used (which must
      end with a /).

    Core, Setup, etc.:
    * Improve error handling: if hosts are monitored with SNMP *and* TCP,
      then after an error with one of those two agents checks from the
      other haven't been executed. This is fixed now. Inventory check
      is still not complete in that error condition.
    * Packages (MKP): Allow to create and install packages within OMD!
      Files are installed below ~/local/share/check_mk. No root permissions
      are neccessary
    * Inventory: Better error handling on invalid inventory result of checks
    * setup.sh: fix problem with missing package_info (only appears if setup
      is called from another directory)
    * ALL_SERVICES: Instead of [ "" ] you can now write ALL_SERVICES
    * debug_log: also output Check_MK version, check item and check parameters
    * Make sure, host has no duplicate service - this is possible e.g. by
      monitoring via agent and snmp in parallel. duplicate services will
      make Nagios reject the configuration.
    * --snmpwalk: do not translate anymore, use numbers. All checks work
      with numbers now anyway.
    * check_mk -I snmp will now try all checktypes not having an snmp scan
      function. That way all possible checks should be inventorized.
    * new variable ignored_checks: Similar to ignored_checktypes, but allows
      per-host configuration
    * allow check implementations to use common include files. See if/if64
      for an example
    * Better handling for removed checks: Removed exceptions in check_mk calls
      when some configured checks have been removed/renamed

    Checks & Agents:
    * Renamed check functions of imm_health check from test_imm to imm_health
      to have valid function and check names. Please remove remove from
      inventory and re-inventory those checks.
    * fc_brocade_port_detailed: allow to specify port state combinations not 
      to be critical
    * megaraid_pdisks: Using the real enclosure number as check item now
    * if/if64: allow to configure averaging of traffic over time (e.g. 15 min) 
      and apply traffic levels and averaged values. Also allow to specify relative
      traffic levels. Allow new parameter configuration via dictionary. Also
      allow to monitor unused ports and/or to ignore link status.
    * if/if64: Added expected interface speed to warning output
    * if/if64: Allow to ignore speed setting (set target speed to None)
    * wut_webtherm: handle more variants of WuT Webtherms (thanks to Lefty)
    * cisco_fan: Does not inventorize 'notPresent' sensors anymore. Improved output
    * cisco_power: Not using power source as threshold anymore. Improved output
    * cisco_fan: Does not inventorize 'notPresent' sensors anymore. Improved output
    * cisco_power: Not using power source as threshold anymore. Improved output
    * cisco_power: Excluding 'notPresent' devices from inventory now
    * cisco_temp_perf: Do not crash if device does not send current temperature
    * tcp_conn_stats: new check for monitoring number of current TCP connections
    * blade_*: Added snmp scan functions for better automatic inventory
    * blade_bays: Also inventorizes standby blades and has a little more
                  verbose output.
    * blade_blowers: Can handle responses without rpm values now. Improved output
    * blade_health: More detailed output on problems
    * blade_blades: Added new check for checking the health-, present- and
                    power-state of IBM Bladecenter blades
    * win_dhcp_pools: Several cleanups in check
    * Windows agent: allow restriction to ip addresses with only_hosts (like xinetd)
    * heartbeat_rscstatus: Catching empty output from agent correctly
    * tcp_conn_stats: Fixed inventory function when no conn stats can be inventoried
    * heartbeat_nodes: fix Linux agent for hostname with upper case letters (thanks to
            Thorsten Robers)
    * heartbeat_rscstatus: Catching empty output from agent correctly
    * heartbeat_rscstatus: Allowing a list as expected state to expect multiple OK states
    * win_dhcp_pools agent plugin: Filtering additional error message on
      systems without dhcp server
    * j4p_performance: Added experimental agent plugin fetching data via 
      jmx4perl agent (does not need jmx4perl on Nagios)
    * j4p_performance.mem: added new experimental check for memory usage via JMX.
    * if/if64: added Perf-O-Meter for Multisite
    * sylo: fix performance data: on first execution (counter wrap) the check did
      output only one value instead of three. That lead to an invalid RRD.
    * Cleaned up several checks to meet the variable naming conventions
    * drbd: Handling unconfigured drbd devices correctly. These devices are
      ignored during nventory
    * printer_supply: In case of OKI c5900 devices the name of the supply units ins not
      unique. The color of the supply unit is reported in a dedicated OID and added to the
      check item name to have a unique name now.
    * printer_supply: Added simple pnp template to have better graph formating for the check results
    * check_mk.only_from: new check for monitoring the IP address access restriction of the
      agent. The current Linux and Windows agents provide this information.
    * snmp_info check: Recoded not to use snmp_info_single anymore
    * Linux Agent: Fixed <<<cpu>>> output on SPARC machines with openSUSE
    * df_netapp/df_netapp32: Made check inventory resistant against empty size values
    * df_netapp32: Added better detection for possible 32bit counter wrap
    * fc_brocade_port_detailed: Made check handle phystate "noSystemControlAccessToSlot" (10)
      The check also handles unknown states better now
    * printer_supply: Added new parameter "printer_supply_some_remaining_status" to
      configure the reported state on small remaining capacity.
    * Windows agent: .vbs scripts in agents plugins/ directory are executed
      automatically with "cscript.exe /Nologo" to prevent wrong file handlers
    * aironet_clients: Only counting clients which don't have empty values for strength
    * statgrab_disk: Fixed byte calculation in plugin output
    * statgrab_disk: Added inventory function
    * 3ware_disks: Ignoring devices in state NOT-PRESENT during inventory

    Multisite:
    * The custom open/close states of custom links are now stored for each
      user
    * Setting doctype in sidebar frame now
    * Fixed invalid sidebar css height/width definition
    * Fixed repositioning the sidebar scroll state after refreshing the page
    * Fixed mousewheel scrolling in opera/chrome
    * Fixed resize bug on refresh in chrome
    * New view for all services of a site
    * Sidebar snapin site_status: make link target configurable
    * Multisite view "Recently changed services": sort newest first
    * Added options show_header and show_controls to remove the page headers
      from views
    * Cool: new button for an immediate reschedule of a host or service
      check: the view is redisplayed exactly at the point of time when
      Nagios has finished the check. This makes use of MK Livestatus'
      unique waiting feature.

   Livestatus:
    * Added no_more_notifications and check_flapping_recovery_notification
      fields to host table and no_more_notifications field to service table.
      Thanks to Matthew Kent

1.1.8:
    Core, Setup, etc.:
    * setup.sh: turn off Python debugging
    * Cleaned up documentation directory
    * cluster host: use real IP address for host check if cluster has
      one (e.g. service IP address)

    Checks & Agents:
    * Added missing PNP template for check_mk-hr_cpu
    * hr_fs: inventory now ignores filesystem with size 0,
      check does not longer crash on filesystems with size 0
    * logwatch: Fixed typo in 'too many unacknowledged logs' error message
    * ps: fix bug: inventory with fixed user name now correctly puts
      that user name into the resulting check - not None.
    * ps: inventory with GRAB_USER: service description may contain
      %u. That will be replaced with the user name and thus makes the
      service description unique.
    * win_dhcp_pools: better handle invalid agent output
    * hp_proliant_psu: Fixed multiple PSU detection on one system (Thanks to Andreas Döhler)
    * megaraid_pdisks: Fixed coding error
    * cisco_fan: fixed check bug in case of critical state
    * nfsmounts: fix output (free and used was swapped), make output identical to df

    Livestatus:
    * Prohibit { and } in regular expressions. This avoids a segmentation
      fault caused by regcomp in glibc for certain (very unusual) regular
      expressions.
    * Table status: new columns external_command_buffer_slots,
      external_command_buffer_usage and external_command_buffer_max
      (this was implemented according to an idea and special request of
       Heinz Fiebig. Please sue him if this breaks anything for you. I was
       against it, but he thinks that it is absolutely neccessary to have
       this in version 1.1.8...)
    * Table status: new columns external_commands and external_commands_rate
      (also due to Mr. Fiebig - he would have quit our workshop otherwise...)
    * Table downtimes/comments: new column is_service

    Multisite:
    * Snapin Performance: show external command per second and usage and
      size of external command buffer
    * Downtimes view: Group by hosts and services - just like comments
    * Fix links for items containing + (e.g. service descriptionen including
      spaces)
    * Allow non-ASCII character in downtimes and comments
    * Added nagvis_base_url to multisite.mk example configuration
    * Filter for host/service groups: use name instead of alias if 
      user has no permissions for groups

1.1.8b3:
    Core, Setup, etc.:
    * Added some Livestatus LQL examples to documentation
    * Removed cleanup_autochecks.py. Please use check_mk -u now.
    * RRA configuration for PNP: install in separate directory and do not
      use per default, since they use an undocumented feature of PNP.

    Checks & Agents:
    * postfix_mailq: Changed limit last 6 lines which includes all needed
		information
    * hp_proliant_temp/hp_proliant_fans: Fixed wrong variable name
    * hp_procurve_mem: Fixed wrong mem usage calculation
    * ad_replication: Works no with domain controller hostnames like DC02,DC02
    * aironet_client: fix crash on empty variable from SNMP output
    * 3ware_disks, 3ware_units: hopefully repaired those checks
    * added rudimentary agent for HP-UX (found in docs/)

    Multisite:
    * added Perf-O-Meter to "Problems of Host" view
    * added Perf-O-Meter to "All Services" view
    * fix bug with cleaning up persistent connections
    * Multisite now only fetches the available PNP Graphs of hosts/services
    * Quicksearch: limit number of items in dropdown to 80
      (configurable via quicksearch_dropdown_limit)
    * Views of hosts: make counts of OK/WARN/CRIT klickable, new views
      for services of host in a certain state
    * Multisite: sort context buttons in views alphabetically
    * Sidebar drag scrolling: Trying to compensate lost mouse events when
	leaving the sidebar frame while dragging

    Livestatus:
    * check for event_broker_options on start
    * Fix memory leakage caused by Filter: headers using regular expressions
    * Fix two memory leaks in logfile parser

1.1.8b2:
    Core, Setup, etc.:
    * Inventory: skip SNMP-only hosts on non-SNMP checktypes (avoids timeouts)
    * Improve error output for invalid checks
    
    Checks & Agents:
    * fix bug: run local and plugins also when spaces are in path name
      (such as C:\Program Files\Check_MK\plugins
    * mem.vmalloc: Do not create a check for 64 bit architectures, where
      vmalloc is always plenty
    * postfix_mailq: limit output to 1000 lines
    * multipath: handle output of SLES 11 SP1 better
    * if/if64: output operstatus in check output
    * if/if64: inventory now detects type 117 (gigabitEthernet) for 3COM
    * sylo: better handling of counter wraps.

    Multisite:
    * cleanup implementation of how user settings are written to disk
    * fix broken links in 'Edit view -> Try out' situation
    * new macros $HOSTNAME_LOWER$, $HOSTNAME_UPPER$ and $HOSTNAME_TITLE$ for
      custom notes

1.1.8b1:
    Core, Setup, etc.:
    * SNMPv3: allow privProtocol and privPassword to be specified (thanks
      to Josef Hack)
    * install_nagios.sh: fix problem with broken filenames produced by wget
    * install_nagios.sh: updated software to newest versions
    * install_nagios.sh: fix Apache configuration problem
    * install_nagios.sh: fix configuration vor PNP4Nagios 0.6.6
    * config generation: fix host check of cluster hosts
    * config generation: add missing contact groups for summary hosts
    * RPM package of agent: do not overwrite xinetd.d/check_mk, but install
      new version with .rpmnew, if admin has changed his one
    * legacy_checks: fix missing perfdata, template references where in wrong
      direction (thanks Daniel Nauck for his precise investigation)

    Checks & Agents:
    * New check imm_health by Michael Nieporte
    * rsa_health: fix bug: detection of WARNING state didn't work (was UNKNOWN
            instead)
    * check_mk_agent.solaris: statgrab now excludes filesystems. This avoids hanging
      in case of an NFS problem. Thanks to Divan Santana.
    * multipath: Handle new output of multipath -l (found on SLES11 SP1)
    * ntp: fix typo in variable ntp_inventory_mode (fixes inventory problem)
    * if64: improve output formatting of link speed
    * cisco_power: inventory function now ignores non-redundant power supplies
    * zpool_status: new check from Darin Perusich for Solaris zpools

    Multisite:
    * fix several UTF-8 problems: allow non-ascii characters in host names
      (must be UTF 8 encoded!)
    * improve compatibility with Python 2.3
    * Allow loading custom style sheet overriding Check_MK styles by setting
      custom_style_sheet in multisite.mk
    * Host icons show link to detail host, on summary hosts.
    * Fix sidebar problem: Master Control did not display data correctly
    * status_host: honor states even if sites hosting status hosts is disabled
      (so dead-detection works even if local site is disabled)
    * new config variable start_url: set url for welcome page
    * Snapin Quicksearch: if no host is matching, automatically search for
      services
    * Remove links to legacy Nagios GUI (can be added by user if needed)
    * Sidebar Quicksearch: fix several annoyances
    * Views with services of one host: add title with host name and status

    Livestatus:
    * fix memory leak: lost ~4K on memory on each StatsAnd: or StatsOr:
      header (found by Sven Nierlein)
    * fix invalid json output for empty responses (found by Sven Nierlein)
    * fix Stats: avg ___ for 0 matching elements. Output was '-nan' and is
      now '0.0'
    * fix output of floating point numbers: always use exponent and make
      sure a decimal point is contained (this makes JSON/Python detect
      the correct type)

1.1.7i5:
    Core, Setup, etc.:
    * SNMP: do not load any MIB files (speeds up snmpwalk a lot!)
    * legacy_checks: new config variable allowing creating classical
      non-Check_MK checks while using host tags and config options
    * check_mk_objects.cfg: beautify output, use tabs instead of spaces
    * check_mk -II: delete only specified checktypes, allow to reinventorize
      all hosts
    * New option -O, --reload: Does the same as -R, but reloads Nagios
      instead of restarting it.
    * SNMP: Fixed string detection in --snmpwalk calls
    * SNMP: --snmpwalk does walk the enterprises tree correctly now
    * SNMP: Fixed missing OID detection in SNMP check processing. There was a problem
      when the first column had OID gaps in the middle. This affected e.g. the cisco_locif check.
    * install_nagios.sh: correctly detect Ubuntu 10.04.1
    * Config output: make order of service deterministic
    * fix problem with missing default hostgroup

    Multisite:
    * Sidebar: Improved the quicksearch snapin. It can search for services, 
      servicegroups and hostgroups now. Simply add a prefix "s:", "sg:" or "hg:"
      to search for other objects than hosts.
    * View editor: fix bug which made it impossible to add more than 10 columns
    * Service details: for Check_MK checks show description from check manual in
      service details
    * Notes: new column 'Custom notes' which allows customizable notes
      on a per host / per service base (see online docu for details)
    * Configuration: new variable show_livestatus_errors which can be set
      to False in order to hide error about unreachable sites
    * hiding views: new configuration variables hidden_views and visible_views
    * View "Service problems": hide problems of down or unreachable hosts. This
      makes the view consistant with "Tactical Overview"

    Checks & Agents:
    * Two new checks: akcp_sensor_humidity and akcp_sensor_temp (Thanks to Michael Nieporte)
    * PNP-template for kernel: show average of displayed range
    * ntp and ntp.time: Inventory now per default just creates checks for ntp.time (summary check).
      This is controlled by the new variable ntp_inventory_mode (see check manuals).
    * 3ware: Three new checks by Radoslav Bak: 3ware_disks, 3ware_units, 3ware_info
    * nvidia: agent now only queries GPUCoreTemp and GPUErrors. This avoids
      a vmalloc leakage of 32kB per call (bug in NVIDIA driver)
    * Make all SNMP based checks independent of standard MIB files
    * ad_replication: Fixed syntax errors and unhandled date output when
      not replicated yet
    * ifoperstatus: Allowing multiple target states as a list now
    * cisco_qos: Added new check to monitor traffic in QoS classes on Cisco routers
    * cisco_power: Added scan function
    * if64/if/cisco_qos: Traffic is displayed in variable byte scales B/s,KB/s,MB/s,GB/s
      depending on traffic amount.
    * if64: really using ifDescr with option if_inventory_uses_description = True
    * if64: Added option if_inventory_uses_alias to using ifAlias for the item names
    * if64/if: Fixed bug displaying the out traffic (Perfdata was ok)
    * if64/if: Added WARN/CRIT thresholds for the bandwidth usage to be given as rates
    * if64/if: Improved PNP-Templates
    * if64/if: The ifoperstatus check in if64/if can now check for multiple target states
    * if64/if: Removing all null bytes during hex string parsing (These signs Confuse nagios pipe)
    * Fixed hr_mem and hr_fs checks to work with new SNMP format
    * ups_*: Inventory works now on Riello UPS systems
    * ups_power: Working arround wrong implemented RFC in some Riello UPS systems (Fixing negative power
      consumption values)
    * FreeBSD Agent: Added sections: df mount mem netctr ipmitool (Thanks to Florian Heigl)
    * AIX: exclude NFS and CIFS from df (thanks to Jörg Linge)
    * cisco_locif: Using the interface index as item when no interface name or description are set

    Livestatus:
    * table columns: fix type of num_service_* etc.: was list, is now int (thanks to Gerhard Laußer)
    * table hosts: repair semantics of hard_state (thanks to Michael Kraus). Transition was one
      cycle to late in certain situations.

1.1.7i4:
    Core, Setup, etc.:
    * Fixed automatic creation of host contactgroups
    * templates: make PNP links work without rewrite

    Multisite:
    * Make page handler modular: this allows for custom pages embedded into
      the Multisite frame work and thus using Multisite for other tasks as
      well.
    * status_host: new state "waiting", if status host is still pending
    * make PNP links work without rewrite
    * Fix visibility problem: in multisite setups all users could see
      all objects.

1.1.7i3:
    Core, Setup, etc.:
    * Fix extra_nagios_conf: did not work in 1.1.7i2
    * Service Check_MK now displays overall processing time including
      agent communication and adds this as performance data
    * Fix bug: define_contactgroups was always assumed True. That led to duplicate
      definitions in case of manual definitions in Nagios 

    Checks & Agents:
    * New Check: hp_proliant_da_phydrv for monitoring the state of physical disks
      in HP Proliant Servers
    * New Check: hp_proliant_mem for monitoring the state of memory modules in
      HP Proliant Servers
    * New Check: hp_proliant_psu for monitoring the state of power supplies in
      HP Proliant Servers
    * PNP-templates: fix several templates not working with MULTIPLE rrds
    * new check mem.vmalloc for monitoring vmalloc address space in Linux kernel.
    * Linux agent: add timeout of 2 secs to ntpq 
    * wmic_process: make check OK if no matching process is found

    Livestatus:
    * Remove obsolete parameter 'accept_timeout'
    * Allow disabling idle_timeout and query_timeout by setting them to 0.

    Multisite:
    * logwatch page: wrap long log lines

1.1.7i2:
    Incompatible Changes:
    * Remove config option define_timeperiods and option --timeperiods.
      Check_MK does not longer define timeperiod definitions. Please
      define them manually in Nagios.
    * host_notification_period has been removed. Use host_extra_conf["notification_period"]
      instead. Same holds for service_notification_periods, summary_host_notification_periods
      and summary_service_notification_periods.
    * Removed modes -H and -S for creating config data. This now does
      the new option -N. Please set generate_hostconf = False if you
      want only services to be defined.

    Core, Setup, etc.:
    * New config option usewalk_hosts, triggers --usewalk during
      normal checking for selected hosts.
    * new option --scan-parents for automatically finding and 
      configuring parent hosts (see online docu for details)
    * inventory check: put detailed list of unchecked items into long
      plugin output (to be seen in status details)
    * New configuration variable check_parameters, that allows to
      override default parameters set by inventory, without defining 
      manual checks!

    Checks & Agents:
    * drbd: changed check parameters (please re-inventorize!)
    * New check ad_replication: Checks active directory replications
      of domain controllers by using repadm
    * New check postifx_mailq: Checks mailqueue lengths of postifx mailserves
    * New check hp_procurve_cpu: Checks the CPU load on HP Procurve switches
    * New check hp_procurve_mem: Checks the memory usage on HP Procurve switches
    * New check hp_procurve_sensors: Checks the health of PSUs, FANs and
      Temperature on HP Procurve switches
    * New check heartbeat_crm: Monitors the general state of heartbeat clusters
      using the CRM
    * New check heartbeat_crm_resources: Monitors the state of resources and nodes
      in heartbeat clusters using the CRM
    * *nix agents: output AgentOS: in header
    * New agent for FreeBSD: It is based on the linux agent. Most of the sections
      could not be ported easily so the FreeBSD agent provides information for less
      checks than the linux agent.
    * heartbeat_crm and heartbeat_crm.resources: Change handling of check parameters.
      Please reinvenurize and read the updated man page of those checks
    * New check hp_proliant_cpu: Check the physical state of CPUs in HP Proliant servers
    * New check hp_proliant_temp: Check the temperature sensors of HP Proliant servers
    * New check hp_proliant_fans: Check the FAN sensors of HP Proliant servers

    Multisite:
    * fix chown problem (when nagios user own files to be written
      by the web server)
    * Sidebar: Fixed snapin movement problem using older firefox
      than 3.5.
    * Sidebar: Fixed IE8 and Chrome snapin movement problems
    * Sidebar: Fixed IE problem where sidebar is too small
    * Multisite: improve performance in multi site environments by sending
      queries to sites in parallel
    * Multisite: improve performance in high latency situations by
      allowing persistent Livestatus connections (set "persist" : True 
      in sites, use current Livestatus version)

    Livestatus:
    * Fix problems with in_*_period. Introduce global
      timeperiod cache. This also improves performance
    * Table timeperiods: new column 'in' which is 0/1 if/not the
      timeperiod is currently active
    * New module option idle_timeout. It sets the time in ms
      Livestatus waits for the next query. Default is 300000 ms (5 min).
    * New module option query_timeout. It limits the time between
      two lines of a query (in ms). Default is 10000 ms (10 sec).

1.1.7i1: Core, Setup, etc.:
    * New option -u for reordering autochecks in per-host-files
      (please refer to updated documentation about inventory for
       details)
    * Fix exception if check_mk is called without arguments. Show
      usage in that case.
    * install_nagios.sh: Updated to NagVis 1.5 and fixed download URL
    * New options --snmpwalk and --usewalk help implemeting checks
      for SNMP hardware which is not present
    * SNMP: Automatically detect missing entries. That fixes if64
      on some CISCO switches.
    * SNMP: Fix hex string detection (hopefully)
    * Do chown only if running as root (avoid error messages)
    * SNMP: SNMPv3 support: use 4-tuple of security level, auth protocol,
      security name and password instead of a string in snmp_communities
      for V3 hosts.
    * SNMP: Fixed hexstring detection on empty strings
    * New option -II: Is like -I, but removes all previous autochecks
      from inventorized hosts
    * install_nagios.sh: Fix detection of PNP4Nagios URL and URL of
      NagVis
    * Packager: make sanity check prohibiting creating of package files
      in Check MK's directories
    * install_nagios.sh: Support Ubuntu 10.04 (Thanks to Ben)
      
    Checks & Agents:
    * New check ntp.time: Similar to 'ntp' but only honors the system peer
      (that NTP peer where ntpq -p prints a *).
    * wmic_process: new check for ressource consumption of windows processes
    * Windows agent supports now plugins/ and local/ checks
    * [FIX] ps.perf now correctly detects extended performance data output
      even if number of matching processes is 0
    * renamed check cisco_3640_temp to cisco_temp, renamed cisco_temp
      to cisco_temp_perf, fixed snmp detection of those checks
    * New check hr_cpu - checking the CPU utilization via SNMP
    * New check hr_fs - checking filesystem usage via SNMP
    * New check hr_mem - checking memory usage via SNMP
    * ps: inventory now can configured on a per host / tag base
    * Linux: new check nvidia.temp for monitoring temperature of NVIDIA graphics card
    * Linux: avoid free-ipmi hanging forever on hardware that does not support IPMI
    * SNMP: Instead of an artificial index column, which some checks use, now
      the last component of the OID is used as index. That means that inventory
      will find new services and old services will become UNKNOWN. Please remove
      the outdated checks.
    * if: handle exception on missing OIDs
    * New checks hp_blade* - Checking health of HP BladeSystem Enclosures via SNMP
    * New check drbd - Checking health of drbd nodes
    * New SNMP based checks for printers (page counter, supply), contributed
      by Peter Lauk (many thanks!)
    * New check cups_queues: Checking the state of cups printer queues
    * New check heartbeat_nodes: Checking the node state and state of the links
      of heartbeat nodes
    * New check heartbeat_rscstatus: Checks the local resource status of
      a heartbeat node
    * New check win_dhcp_pools: Checks the usage of Windows DHCP Server lease pools
    * New check netapp_volumes: Checks on/offline-condition and states of netapp volumes 

    Multisite:
    * New view showing all PNP graphs of services with the same description
    * Two new filters for host: notifications_enabled and acknowledged
    * Files created by the webserver (*.mk) are now created with the group
      configured as common group of Nagios and webserver. Group gets write
      permissions on files and directories.
    * New context view: all services of a host group
    * Fix problems with Umlauts (non-Ascii-characters) in performance data
    * New context view: all services of a host group
    * Sidebar snapins can now fetch URLs for the snapin content instead of
      building the snapin contents on their own.
    * Added new nagvis_maps snapin which displays all NagVis maps available
      to the user. Works with NagVis 1.5 and newer.

1.1.6:
    Core, Setup, etc.:
    * Service aggregation: new config option aggregation_output_format.
      Settings this to "multiline" will produce Nagios multiline output
      with one line for each individual check.

    Multisite:
    * New painter for long service plugin output (Currently not used
      by any builtin view)

    Checks & Agents:
    * Linux agent: remove broken check for /dev/ipmi0

1.1.6rc3:
    Core, Setup, etc.:
    * New option --donate for donating live host data to the community.
      Please refer to the online documentation for details.
    * Tactical Overview: Fixed refresh timeout typo
      (Was 16 mins instead of 10 secs)

    Livestatus:
    * Assume strings are UTF-8 encoded in Nagios. Convert from latin-1 only
      on invalid UTF-8 sequences (thanks to Alexander Yegorov)

    Multisite:
    * Correctly display non-ascii characters (fixes exception with 'ascii codec')
      (Please also update Livestatus to 1.1.6rc3)

1.1.6rc2:
    Multisite:
    * Fix bug in Master control: other sites vanished after klicking buttons.
      This was due to connection error detection in livestatus.py (Bug found
      by Benjamin Odenthal)
    * Add theme and baseurl to links to PNP (using features of new PNP4Nagios
      0.6.4)

    Core, Setup, etc.:
    * snmp: hopefully fix HEX/string detection now

    Checks & Agents:
    * md: fix inventory bug on resync=PENDING (Thanks to Darin Perusich)

1.1.6rc1:
    Multisite:
    * Repair Perf-O-Meters on webkit based browsers (e.g. Chrome, Safari)
    * Repair layout on IE7/IE8. Even on IE6 something is working (definitely
      not transparent PNGs though). Thanks to Lars.
    * Display host state correct if host is pending (painter "host with state")
    * Logfile: new filter for plugin output
    * Improve dialog flow when cloning views (button [EDIT] in views snapin)
    * Quicksearch: do not open search list if text did not change (e.g. Shift up),
      close at click into field or snapin.

    Core, Setup, etc.:
    * Included three patched from Jeff Dairiki dealing with compile flags
      and .gitignore removed from tarballs
    * Fix problem with clustered_services_of[]: services of one cluster
      appeared also on others
    * Packager: handle broken files in package dir
    * snmp handling: better error handling in cases where multiple tables
      are merged (e.g. fc_brocade_port_detailed)
    * snmp: new handling of unprintable strings: hex dumps are converted
      into binary strings now. That way all strings can be displayed and
      no information is lost - nevertheless.
      
    Checks & Agents:
    * Solaris agent: fixed rare df problems on Solaris 10, fix problem with test -f
      (thanks to Ulf Hoffmann)
    * Converted all PNP templates to format of 0.6.X. Dropped compatibility
      with 0.4.X.
    * Do not use ipmi-sensors if /dev/ipmi0 is missing. ipmi-sensors tries
      to fiddle around with /dev/mem in that case and miserably fails
      in some cases (infinite loop)
    * fjdary60_run: use new binary encoding of hex strings
    * if64: better error handling for cases where clients do not send all information
    * apc_symmetra: handle status 'smart boost' as OK, not CRITICAL

    Livestatus:
    * Delay starting of threads (and handling of socket) until Nagios has
      started its event loop. This prevents showing services as PENDING 
      a short time during program start.

1.1.6b3:
    Multisite:
    * Quicksearch: hide complete host list if field is emptied via Backspace or Del.
      Also allow handle case where substring match is unique.

1.1.6b2:
    Core, Setup, etc.:
    * Packager: fix unpackaged files (sounds, etc)

    Multisite:
    * Complete new design (by Tobias Roeckl, Kopf & Herz)
    * New filters for last service check and last service state change
    * New views "Recently changed services" and "Unchecked services"
    * New page for adding sidebar snapins
    * Drag & Drop for sidebar snapins (thanks to Lars)
    * Grab & Move for sidebar scrolling (thanks to Lars)
    * Filter out summary hosts in most views.
    * Set browser refresh to 30 secs for most views
    * View host status: added a lot of missing information
    * View service status: also added information here
    * Make sure, enough columns can be selected in view editor
    * Allow user to change num columns and refresh directly in view
    * Get back to where you came after editing views
    * New sidebar snapin "Host Matrix"
    * New feature "status_host" for remote sites: Determine connection
      state to remote side by considering a certain host state. This
      avoids livestatus time outs to dead sites.
    * Sidebar snapin site status: fix reload problem
    * New Perf-O-Meters displaying service performance data
    * New snapin "Custom Links" where you easily configure your own
      links via multisite.mk (see example in new default config file)
    * Fixed problem when using only one site and that is not local

    Livestatus:
    * new statistics columns: log_messages and log_messages_rate
    * make statistics average algorithm more sluggish

1.1.5i3:
     Core, Setup, etc.:
     * New Check_MK packager (check_mk -P)

1.1.5i2:
     Core, Setup, etc.:
     * install_nagios.sh: add missing package php5-iconv for SLES11

     Checks & Agents:
     * if64: new SNMP check for network interfaces. Like if, but uses 64 bit
       counters of modern switches. You might need to configure bulkwalk_hosts.
     * Linux agent: option -d enabled debug output
     * Linux agent: fix ipmi-sensors cache corruption detection
     * New check for temperature on Cisco devices (cisco_3640_temp)
     * recompiled waitmax with dietlibc (fixed incompatibility issues
       on older systems)

     Multisite:
     * Filters for groups are negateable.

1.1.5i1:
     Checks & Agents:
     * uptime: new check for system uptime (Linux)
     * if: new SNMP check for network interfaces with very detailed traffic,
       packet and error statistics - PNP graphs included

     Multisite:
     * direct integration of PNP graphs into Multisite views
     * Host state filter: renamed HTML variables (collision with service state). You
       might need to update custom views using a filter on host states.
     * Tactical overview: exclude services of down hosts from problems, also exclude
       summary hosts
     * View host problems/service problems: exclude summary hosts, exclude services
       of down hosts
     * Simplified implementation of sidebar: sidebar is not any longer embeddeable.
     * Sidebar search: Added host site to be able to see the context links on
       the result page
     * Sidebar search: Hitting enter now closes the hint dropdown in all cases

1.1.5i0:
      Core, Setup, etc.:
      * Ship check-specific rra.cfg's for PNP4Nagios (save much IO and disk space)
      * Allow sections in agent output to apear multiple times
      * cleanup_autochecks.py: new option -f for directly activating new config
      * setup.sh: better detection for PNP4Nagios 0.6
      * snmpwalk: use option -Oa, inhibit strings to be output as hex if an umlaut
        is contained.

      Checks & Agents:
      * local: allow more than once performance value, separated by pipe (|)
      * ps.perf: also send memory and CPU usage (currently on Linux and Solaris)
      * Linux: new check for filesystems mount options
      * Linux: new very detailed check for NTP synchronization
      * ifoperstatus: inventory honors device type, per default only Ethernet ports
        will be monitored now
      * kernel: now inventory is supported and finds pgmajfault, processes (per/s)
        and context switches
      * ipmi_sensors: Suppress performance data for fans (save much IO/space)
      * dual_lan_check: fix problem which using MRPE
      * apc_symmetra: PNP template now uses MIN for capacity (instead of AVERAGE)
      * fc_brocade_port_detailed: PNP template now uses MAX instead of AVERAGE
      * kernel: fix text in PNP template
      * ipmi_sensors: fix timeout in agent (lead to missing items)
      * multipath: allow alias as item instead of uuid
      * caching agent: use /var/cache/check_mk as cache directory (instead of /etc/check_mk)
      * ifoperstatus: is now independent of MIB

      Multisite:
      * New column host painter with link to old Nagios services
      * Multisite: new configuration parameter default_user_role
      
      Livestatus:
      * Add missing LDFLAGS for compiling (useful for -g)

1.1.4:
      Summary:
      * A plentitude of problem fixes (including MRPE exit code bug)
      * Many improvements in new Multisite GUI
      * Stability and performance improvements in Livestatus

      Core, Setup, etc.:
      * Check_MK is looking for main.mk not longer in the current and home
        directory
      * install_nagios.sh: fix link to Check_MK in sidebar
      * install_nagios.sh: switch PNP to version 0.6.3
      * install_nagios.sh: better Apache-Config for Multisite setup
      * do not search main.mk in ~ and . anymore (brought only trouble) 
      * clusters: new variable 'clustered_services_of', allowing for overlapping
         clusters (as proposed by Jörg Linge)
      * install_nagios.sh: install snmp package (needed for snmp based checks)
      * Fix ower/group of tarballs: set them to root/root
      * Remove dependency from debian agent package    
      * Fixed problem with inventory when using clustered_services
      * tcp_connect_timeout: Applies now only for connect(), not for
        time of data transmission once a connection is established
      * setup.sh now also works for Icinga
      * New config parameter debug_log: set this to a filename in main.mk and you
        will get a debug log in case if 'invalid output from plugin...'
      * ping-only-hosts: When ping only hosts are summarized, remove Check_MK and
        add single PING to summary host.
      * Service aggregation: fix state relationship: CRIT now worse than UNKNOWN 
      * Make extra_service_conf work also for autogenerated PING on ping-only-hosts
        (groups, contactgroups still missing)

      Checks & Agents:
      * mrpe in Linux agent: Fix bug introduced in 1.1.3: Exit status of plugins was
        not honored anymore (due to newline handling)
      * mrpe: allow for sending check_command to PNP4Nagios (see MRPE docu)
      * Logwatch GUI: fix problem on Python 2.4 (thanks to Lars)
      * multipath: Check is now less restrictive when parsing header lines with
        the following format: "<alias> (<id>)"
      * fsc_ipmi_mem_status: New check for monitoring memory status (e.g. ECC)
         on FSC TX-120 (and maybe other) systems.
      * ipmi_sensors in Linux agent: Fixed compatibility problem with new ipmi
        output. Using "--legacy-output" parameter with newer freeipmi versions now.
      * mrpe: fix output in Solaris agent (did never work)
      * IBM blade center: new checks for chassis blowers, mediatray and overall health
      * New caching agent (wrapper) for linux, supporting efficient fully redundant
        monitoring (please read notes in agents/check_mk_caching_agent)
      * Added new smbios_sel check for monitoring the System Event Log of SMBIOS.
      * fjdarye60_rluns: added missing case for OK state
      * Linux agent: The xinetd does not log each request anymore. Only
        failures are logged by xinetd now. This can be changed in the xinetd
	configuration files.
      * Check df: handle mountpoints containing spaces correctly 
        (need new inventorization if you have mountpoints with spaces)
      * Check md on Linux: handle spare disks correctly
      * Check md on Linux: fix case where (auto-read-only) separated by space
      * Check md on Linux: exclude RAID 0 devices from inventory (were reported as critical)
      * Check ipmi: new config variable ipmi_ignore_nr
      * Linux agent: df now also excludes NFSv4
      * Wrote man-page for ipmi check
      * Check mrpe: correctly display multiline output in Nagios GUI
      * New check rsa_health for monitoring IBM Remote Supervisor Adapter (RSA)
      * snmp scan: suppress error messages of snmpget
      * New check: cpsecure_sessions for number of sessions on Content Security Gateway
      * Logwatch GUI: move acknowledge button to top, use Multisite layout,
         fix several layout problem, remove list of hosts
      * Check logwatch: limit maximum size of stored log messages (configurable
        be logwatch_max_filesize)
      * AIX agent: fix output of MRPE (state and description was swapped)
      * Linux agent: fixed computation of number of processors on S390
      * check netctr: add missing perfdata (was only sent on OK case)
      * Check sylo: New check for monitoring the sylo state
      
      Livestatus:
      * Table hosts: New column 'services' listing all services of that host
      * Column servicegroups:members: 'AuthUser' is now honored
      * New columns: hosts:services_with_state and servicegroups:members_with_state
      * New column: hostgroup:members_with_state
      * Columns hostgroup:members and hostgroup:members_with_state honor AuthUser
      * New rudimentary API for C++
      * Updates API for Python
      * Make stack size of threads configurable
      * Set stack size of threads per default o 64 KB instead of 8 MB
      * New header Localtime: for compensating time offsets of remote sites
      * New performance counter for fork rate
      * New columns for hosts: last_time_{up,down,unreachable}
      * New columns for services: last_time_{ok,warning,critical,unknown}
      * Columns with counts honor now AuthUser
      * New columns for hosts/services: modified_attributes{,_list}
      * new columns comments_with_info and downtimes_with_info
      * Table log: switch output to reverse chronological order!
      * Fix segfault on filter on comments:host_services
      * Fix missing -lsocket on Solaris
      * Add missing SUN_LEN (fixed compile problem on Solaris)
      * Separators: remote sanitiy check allowing separators to be equal
      * New output format "python": declares strings as UTF-8 correctly
      * Fix segault if module loaded without arguments

      Multisite:
      * Improved many builtin views
      * new builtin views for host- and service groups
      * Number of columns now configurable for each layout (1..50)
      * New layout "tiled"
      * New painters for lists of hosts and services in one column
      * Automatically compensate timezone offsets of remote sites
      * New datasources for downtimes and comments
      * New experimental datasource for log
      * Introduce limitation, this safes you from too large output
      * reimplement host- and service icons more intelligent
      * Output error messages from dead site in Multisite mode
      * Increase wait time for master control buttons from 4s to 10s
      * Views get (per-view) configurable browser automatic reload interval
      * Playing of alarm sounds (configurable per view)
      * Sidebar: fix bookmark deletion problem in bookmark snapin
      * Fixed problem with sticky debug
      * Improve pending services view
      * New column with icon with link to Nagios GUI
      * New icon showing items out of their notification period.
      * Multisite: fix bug in removing all downtimes
      * View "Hostgroups": fix color and table heading
      * New sidebar snapin "Problem hosts"
      * Tactical overview: honor downtimes
      * Removed filter 'limit'. Not longer needed and made problems
        with new auto-limitation.
      * Display umlauts from Nagios comments correctly (assuming Latin-1),
         inhibit entering of umlauts in new comments (fixes exception)
      * Switched sidebar from synchronous to asynchronous requests
      * Reduced complete reloads of the sidebar caused by user actions
      * Fix reload problem in frameset: Browser reload now only reloads
        content frames, not frameset.


1.1.3:

      Core, Setup, etc.:
      * Makefile: make sure all files are world readable
      * Clusters: make real host checks for clusters (using check_icmp with multiple IP addresses)
      * check_mk_templates: remove action_url from cluster and summary hosts (they have no performance data)
      * check_mk_template.cfg: fix typo in notes_url
      * Negation in binary conf lists via NEGATE (clustered_services, ingored_services,
	bulkwalk_hosts, etc).
      * Better handling of wrapping performance counters
      * datasource_programs: allow <HOST> (formerly only <IP>)
      * new config variable: extra_nagios_conf: string simply added to Nagios
        object configuration (for example for define command, etc.)
      * New option --flush: delete runtime data of some or all hosts
      * Abort installation if livestatus does not compile.
      * PNP4Nagios Templates: Fixed bug in template file detection for local checks
      * nagios_install.sh: Added support for Ubuntu 9.10
      * SNMP: handle multiline output of snmpwalk (e.g. Hexdumps)
      * SNMP: handle ugly error output of snmpwalk
      * SNMP: allow snmp_info to fetch multiple tables
      * check_mk -D: sort hostlist before output
      * check_mk -D: fix output: don't show aggregated services for non-aggregated hosts
      * check_mk_templates.cfg: fix syntax error, set notification_options to n

      Checks & Agents:
      * logwatch: fix authorization problem on web pages when acknowledging
      * multipath: Added unhandled multipath output format (UUID with 49 signs)
      * check_mk-df.php: Fix locale setting (error of locale DE on PNP 0.6.2)
      * Make check_mk_agent.linux executable
      * MRPE: Fix problems with quotes in commands
      * multipath: Fixed bug in output parser
      * cpu: fixed bug: apply level on 15min, not on 1min avg
      * New check fc_brocade_port_detailed
      * netctrl: improved handling of wrapped counters
      * winperf: Better handling of wrapping counters
      * aironet_client: New check for number of clients and signal
        quality of CISCO Aironet access points
      * aironet_errors: New check for monitoring CRC errors on
        CISCO Aironet access points
      * logwatch: When Agent does not send a log anymore and no local logwatch
                  file present the state will be UNKNOWN now (Was OK before).
      * fjdarye60_sum: New check for summary status of Fidary-E60 devices
      * fjdarye60_disks: New check for status of physical disks
      * fjdarye60_devencs: New check for status of device enclosures
      * fjdarye60_cadaps: New check for status of channel adapters
      * fjdarye60_cmods: New check for status of channel modules
      * fjdarye60_cmods_flash: New check for status of channel modules flash
      * fjdarye60_cmods_mem: New check for status of channel modules memory
      * fjdarye60_conencs: New check for status of controller enclosures
      * fjdarye60_expanders: New check for status of expanders
      * fjdarye60_inletthmls: New check for status of inlet thermal sensors
      * fjdarye60_thmls: New check for status of thermal sensors
      * fjdarye60_psus: New check for status of PSUs
      * fjdarye60_syscaps: New check for status of System Capacitor Units
      * fjdarye60_rluns: New check for RLUNs
      * lparstat_aix: New check by Joerg Linge
      * mrpe: Handles multiline output correctly (only works on Linux,
	      Agents for AIX, Solaris still need fix).
      * df: limit warning and critical levels to 50/60% when using a magic number
      * fc_brocade_port_detailed: allow setting levels on in/out traffic, detect
         baudrate of inter switch links (ISL). Display warn/crit/baudrate in
	 PNP-template

      MK Livestatus:
      * fix operators !~ and !~~, they didn't work (ever)
      * New headers for waiting (please refer to online documentation)
      * Abort on errors even if header is not fixed16
      * Changed response codes to better match HTTP
      * json output: handle tab and other control characters correctly
      * Fix columns host:worst_service_state and host:worst_service_hard_state
      * New tables servicesbygroup, servicesbyhostgroup and hostsbygroup
      * Allow to select columns with table prefix, e.g. host_name instead of name
        in table hosts. This does not affect the columns headers output by
	ColumnHeaders, though.
      * Fix invalid json output of group list column in tables hosts and services
      * Fix minor compile problem.
      * Fix hangup on AuthUser: at certain columns
      * Fix some compile problems on Solaris

      Multisite:
      * Replaced Multiadmin with Multisite.


1.1.2:
      Summary:
      * Lots of new checks
      * MK Livestatus gives transparent access to log files (nagios.log, archive/*.log)
      * Many bug fixes

      MK Livestatus:
      * Added new table "log", which gives you transparent access to the Nagios log files!
      * Added some new columns about Nagios status data to stable 'status'
      * Added new table "comments"
      * Added logic for count of pending service and hosts
      * Added several new columns in table 'status' 
      * Added new columns flap_detection and obsess_over_services in table services
      * Fixed bug for double columns: filter truncated double to int
      * Added new column status:program_version, showing the Nagios version
      * Added new column num_services_pending in table hosts
      * Fixed several compile problems on AIX
      * Fixed bug: queries could be garbled after interrupted connection
      * Fixed segfault on downtimes:contacts
      * New feature: sum, min, max, avg and std of columns in new syntax of Stats:

      Checks & Agents:
      * Check ps: this check now supports inventory in a very flexible way. This simplifies monitoring a great number of slightly different processes such as with ORACLE or SAP.
      * Check 'md': Consider status active(auto-read-only) as OK
      * Linux Agent: fix bug in vmware_state
      * New Checks for APC Symmetra USV
      * Linux Agent: made <<<meminfo>>> work on RedHat 3.
      * New check ps.perf: Does the same as ps, but without inventory, but with performance data
      * Check kernel: fixed missing performance data
      * Check kernel: make CPU utilization work on Linux 2.4
      * Solaris agent: don't use egrep, removed some bashisms, output filesystem type zfs or ufs
      * Linux agent: fixed problem with nfsmount on SuSE 9.3/10.0
      * Check 'ps': fix incompability with old agent if process is in brackets
      * Linux agent: 'ps' now no longer supresses kernel processes
      * Linux agent: make CPU count work correctly on PPC-Linux
      * Five new checks for monitoring DECRU SANs
      * Some new PNP templates for existing checks that still used the default templates
      * AIX Agent: fix filesystem output
      * Check logwatch: Fix problem occuring at empty log lines
      * New script install_nagios.sh that does the same as install_nagios_on_lenny.sh, but also works on RedHat/CentOS 5.3.
      * New check using the output of ipmi-sensors from freeipmi (Linux)
      * New check for LSI MegaRAID disks and arrays using MegaCli (based on the driver megaraid_sas) (Linux)
      * Added section <<<cpu>>> to AIX and Solaris agents
      * New Check for W&T web thermograph (webthermometer)
      * New Check for output power of APC Symmetra USP
      * New Check for temperature sensors of APC Symmetra WEB/SNMP Management Card.
      * apc_symmetra: add remaining runtime to output
      * New check for UPS'es using the generic UPS-MIB (such as GE SitePro USP)
      * Fix bug in PNP-template for Linux NICs (bytes and megabytes had been mixed up).
      * Windows agent: fix bug in output of performance counters (where sometimes with , instead of .)
      * Windows agent: outputs version if called with 'version'
      
      Core, Setup, etc.:
      * New SNMP scan feature: -I snmp scans all SNMP checks (currently only very few checks support this, though)
      * make non-bulkwalk a default. Please edit bulkwalk_hosts or non_bulkwalk_hosts to change that
      * Improve setup autodetection on RedHat/CentOS.  Also fix problem with Apache config for Mutliadmin: On RedHat Check_MK's Apache conf file must be loaded after mod_python and was thus renamed to zzz_check_mk.conf.
      * Fix problem in Agent-RPM: mark xinetd-configfile with %config -> avoid data loss on update
      * Support PNP4Nagios 0.6.2
      * New setup script "install_nagios.sh" for installing Nagios and everything else on SLES11
      * New option define_contactgroups: will automatically create contactgroup definitions for Nagios

1.1.0:
      * Fixed problems in Windows agent (could lead
        to crash of agent in case of unusal Eventlog
	messages)
      * Fixed problem sind 1.0.39: recompile waitmax for
        32 Bit (also running on 64)
      * Fixed bug in cluster checks: No cache files
        had been used. This can lead to missing logfile
	messages.
      * Check kernel: allow to set levels (e.g. on 
	pgmajfaults)
      * Check ps now allows to check for processes owned
        by a specific user (need update of Linux agent)
      * New configuration option aggregate_check_mk: If
        set to True, the summary hosts will show the
	status auf check_mk (default: False)
      * Check winperf.cpuusage now supports levels
        for warning and critical. Default levels are
	at 101 / 101
      * New check df_netapp32 which must be used
        for Netapps that do not support 64 bit 
	counters. Does the same as df_netapp
      * Symlink PNP templates: df_netapp32 and
        df_netapp use same template as df
      * Fix bug: ifoperstatus does not produce performance
        data but said so.
      * Fix bug in Multiadmin: Sorting according to
        service states did not work
      * Fix two bugs in df_netapp: use 64 bit counters
        (32 counter wrap at 2TB filesystems) and exclude
       	snapshot filesystems with size 0 from inventory.
      * Rudimentary support for monitoring ESX: monitor
        virtual filesystems with 'vdf' (using normal df
	check of check_mk) and monitor state of machines 
	with vcbVmName -s any (new check vmware_state).
      * Fixed bug in MRPE: check failed on empty performance
        data (e.g. from check_snmp: there is emptyness
        after the pipe symbol sometimes)
      * MK Livestatus is now multithreaded an can
        handle up to 10 parallel connections (might
        be configurable in a future version).
      * mk_logwatch -d now processes the complete logfile
        if logwatch.state is missing or not including the
	file (this is easier for testing)
      * Added missing float columns to Livestatus.
      * Livestatus: new header StatsGroupBy:
      * First version with "Check_MK Livestatus Module"!
        setup.sh will compile, install and activate
	Livestatus per default now. If you do not want
	this, please disable it by entering <tt>no</tt>,
	when asked by setup.
      * New Option --paths shows all installation, config
        and data paths of Check_mk and Nagios
      * New configuration variable define_hostgroups and
        define service_groups allow you to automatically
        create host- and service groups - even with aliases.
      * Multiadmin has new filter for 'active checks enabled'.
      * Multiadmin filter for check_command is now a drop down list.
      * Dummy commands output error message when passive services
        are actively checked (by accident)
      * New configuration option service_descriptions allows to
        define customized service descriptions for each check type
      * New configuration options extra_host_conf, extra_summary_host_conf
        and extra_service_conf allow to define arbitrary Nagios options
	in host and service defitions (notes, icon_image, custom variables,
        etc)
      * Fix bug: honor only_hosts also at option -C


1.0.39:
      * New configuration variable only_hosts allows
	you to limit check_mk to a subset of your
	hosts (for testing)
      * New configuration parameter mem_extended_perfdata
	sends more performance data on Linux (see 
	check manual for details)
      * many improvements of Multiadmin web pages: optionally 
	filter out services which are (not) currently in downtime
	(host or service itself), optionally (not) filter out summary
	hosts, show host status (down hosts), new action
	for removing all scheduled downtimes of a service.
	Search results will be refreshed every 90 seconds.
	Choose between two different sorting orders.
	Multadmin now also supports user authentication
      * New configuration option define_timeperiods, which
	allows to create Nagios timeperiod definitions.
	This also enables the Multiadmin tools to filter
	out services which are currently not in their
	notification interval.
      * NIC check for Linux (netctr.combined) now supports
	checking of error rates
      * fc_brocade_port: New possibility of monitoring
	CRC errors and C3 discards
      * Fixed bug: snmp_info_single was missing
        in precompiled host checks
	
1.0.38:
      * New: check_mk's multiadmin tool (Python based
	web page). It allows mass administration of
	services (enable/disable checks/notifications, 
	acknowledgements, downtimes). It does not need
	Nagios service- or host groups but works with
	a freeform search.
      * Remove duplicate <?php from the four new 
	PNP templates of 1.0.37.
      * Linux Agent: Kill hanging NFS with signal 9
	(signal 15 does not always help)
      * Some improvements in autodetection. Also make
	debug mode: ./autodetect.py: This helps to
	find problems in autodetection.
      * New configuration variables generate_hostconf and
	generate_dummy_commands, which allows to suppress
	generation of host definitions for Nagios, or 
	dummy commands, resp.
      * Now also SNMP based checks use cache files.
      * New major options --backup and --restore for
	intelligent backup and restore of configuration
	and runtime data
      * New variable simulation_mode allows you to dry
	run your Nagios with data from another installation.
      * Fixed inventory of Linux cpu.loads and cpu.threads
      * Fixed several examples in checks manpages
      * Fixed problems in install_nagios_on_lenny.sh
      * ./setup.sh now understands option --yes: This
        will not output anything except error messages
	and assumes 'yes' to all questions
      * Fix missing 'default.php' in templates for
	local
	
1.0.37:
      * IMPORTANT: Semantics of check "cpu.loads" has changed.
	Levels are now regarded as *per CPU*. That means, that
	if your warning level is at 4.0 on a 2 CPU machine, then 
	a level of 8.0 is applied.
      * On check_mk -v now also ouputs version of check_mk
      * logfile_patterns can now contain host specific entries.
	Please refer to updated online documentation for details.
      * Handling wrapping of performance counters. 32 and 64 bit
	counters should be autodetected and handled correctly.
	Counters wrapping over twice within one check cycle
	cannot be handled, though.
      * Fixed bug in diskstat: Throughput was computed twice
	too high, since /proc/diskstats counts in sectors (512 Bytes)
	not in KB
      * The new configuration variables bulkwalk_hosts and
	non_bulkwalk_hosts, that allow 	to specify, which hosts 
	support snmpbulkwalk (which is
	faster than snmpwalk) and which not. In previos versions,
	always bulk walk was used, but some devices do not support
	that.
      * New configuration variable non_aggregated_hosts allows
	to exclude hosts generally from service aggregation.
      * New SNMP based check for Rittal CMC TC 
	(ComputerMultiControl-TopConcept) Temperature sensors 
      * Fixed several problems in autodetection of setup
      * Fixed inventory check: exit code was always 0
	for newer Python versions.
      * Fixed optical problem in check manual pages with
	newer version of less.
      * New template check_mk-local.php that tries to
	find and include service name specific templates.
	If none is found, default.php will be used.
      * New PNP templates check_mk-kernel.php for major page
	faults, context switches and process creation
      * New PNP template for cpu.threads (Number of threads)
      * Check nfsmounts now detects stale NFS handles and
	triggers a warning state in that case

1.0.36:
      * New feature of Linux/UNIX Agent: "MRPE" allows
	you to call Nagios plugins by the agent. Please
	refer to online documentation for details.
      * Fix bug in logwatch.php: Logfiles names containing spaces
	now work.
      * Setup.sh now automatically creates cfg_dir if
	none found in nagios.cfg (which is the case for the
	default configuration of a self compiled Nagios)
      * Fix computation of CPU usage for VMS.
      * snmp_hosts now allows config-list syntax. If you do
	not define snmp_hosts at all, all hosts with tag
	'snmp' are considered to be SNMP hosts. That is 
	the new preferred way to do it. Please refer
	to the new online documentation.
      * snmp_communities now also allows config-list syntax
	and is compatible to datasource_programs. This allows
	to define different SNMP communities by making use
	of host tags.
      * Check ifoperstatus: Monitoring of unused ports is
	now controlled via ifoperstatus_monitor_unused.
      * Fix problem in Windows-Agent with cluster filesystems:
	temporarily non-present cluster-filesystems are ignored by
	the agent now.
      * Linux agent now supports /dev/cciss/d0d0... in section
	<<<diskstat>>>
      * host configuration for Nagios creates now a variable
	'name host_$HOSTNAME' for each host. This allows
	you to add custom Nagios settings to specific hosts
	in a quite general way.
      * hosts' parents can now be specified with the
	variable 'parents'. Please look at online documentation
	for details.
      * Summary hosts now automatically get their real host as a
	parent. This also holds for summary cluster hosts.
      * New option -X, --config-check that checks your configuration
	for invalid variables. You still can use your own temporary
	variables if you prefix them with an underscore.
	IMPORTANT: Please check your configuration files with
	this option. The check may become an implicit standard in
	future versions.
      * Fixed problem with inventory check on older Python 
	versions.
      * Updated install_nagios_on_lenny.sh to Nagios version
	3.2.0 and fixed several bugs.

1.0.35:
      * New option -R/--restart that does -S, -H and -C and
	also restarts Nagios, but before that does a Nagios
	config check. If that fails, everything is rolled
	back and Nagios keeps running with the old configuration.
      * PNP template for PING which combines RTA and LOSS into
	one graph.
      * Host check interval set to 1 in default templates.
      * New check for hanging NFS mounts (currently only
	on Linux)
      * Changed check_mk_templates.cfg for PING-only hosts:
	No performance data is processed for the PING-Check
	since the PING data is already processed via the
	host check (avoid duplicate RRDs)
      * Fix broken notes_url for logwatch: Value from setup.sh
	was ignored and always default value taken.
      * Renamed config variable mknagios_port to agent_port
	(please updated main.mk if you use that variable)
      * Renamed config variable mknagios_min_version to
	agent_min_version (update main.mk if used)
      * Renamed config variable mknagios_autochecksdir to 
	autochecksdir (update main.mk if used)
      * configuration directory for Linux/UNIX agents is
	now configurable (default is /etc/check_mk)
      * Add missing configuration variable to precompiled
	checks (fix problem when using clusters)
      * Improved multipath-check: Inventory now determines
	current number of paths. And check output is more
	verbose.
      * Mark config files as config files in RPM. RPM used
	to overwrite main.mk on update!
	
1.0.34:
      * Ship agents for AIX and SunOS/Solaris (beta versions).
      * setup script now autodetects paths and settings of your
	running Nagios
      * Debian package of check_mk itself is now natively build
	with paths matching the prepackaged Nagios on Debian 5.0
      * checks/df: Fix output of check: percentage shown in output
	did include reserved space for root where check logic did
	not. Also fix logic: account reserved space as used - not
	as avail.
      * checks/df: Exclude filesystems with size 0 from inventory.
      * Fix bug with host tags in clusters -> precompile did not
	work.
      * New feature "Inventory Check": Check for new services. Setting
	inventory_check_interval=120 in main.mk will check for new services
	every 2 hours on each host. Refer to online documentation
	for more details.
      * Fixed bug: When agent sends invalid information or check
	has bug, check_mk now handles this gracefully
      * Fixed bug in checks/diskstat and in Linux agent. Also
	IDE disks are found. The inventory does now work correctly
	if now disks are found.
      * Determine common group of Apache and Nagios at setup.
	Auto set new variable www_group which replaces logwatch_groupid.
	Fix bug: logwatch directories are now created with correct
	ownership when check_mk is called manually as root.
      * Default templates: notifications options for hosts and
	services now include also recovery, flapping and warning
	events.
      * Windows agent: changed computation of RAM and SWAP usage
	(now we assume that "totalPageFile" includes RAM *and*
	SWAP).
      * Fix problem with Nagios configuration files: remove
	characters Nagios considers as illegal from service
	descriptions.
      * Processing of performance data (check_icmp) for host
        checks and PING-only-services now set to 1 in default
	templates check_mk_templates.cfg.
      * New SNMP checks for querying FSC ServerView Agent: fsc_fans,
	fsc_temp and fsc_subsystems. Successfully tested with agents
	running	on Windows and Linux.
      * RPM packaged agent tested to be working on VMWare ESX 4.0 
	(simply install RPM package with rpm -i ... and open port 
	in firewall with "esxcfg-firewall -o 6556,tcp,in,check_mk")
      * Improve handling of cache files: inventory now uses cache
	files only if they are current and if the hosts are not
	explicitely specified.
	
1.0.33:
      * Made check_mk run on Python 2.3.4 (as used in CentOS 4.7
	und RedHat 4.7). 
      * New option -M that prints out manual pages of checks.
	Only a few check types are documented yet, but more will
	be following.
      * Package the empty directory /usr/lib/check_mk_agent/plugins
	and ../local into the RPM and DEB package of the agent
      * New feature: service_dependencies. check_mk lets you comfortably
	create Nagios servicedependency definitions for you and also
	supports them by executing the checks in an optimal order.
      * logwatch.php: New button for hiding the context messages.
	This is a global setting for all logfiles and its state is
	stored in a cookie.
	
1.0.32:
      * IMPORTANT: Configuration variable datasource_programs is now
        analogous to that of host_groups. That means: the order of
        program and hostlist must be swapped!
      * New option --fake-dns, useful for tests with non-existing
	hosts.
      * Massive speed improvement for -S, -H and -C
      * Fixed bug in inventory of clusters: Clustered services where
	silently dropped (since introduction of host tags). Fixed now.
      * Fixed minor bug in inventory: Suppress DNS lookup when using
	--no-tcp
      * Fixed bug in cluster handling: Missing function strip_tags()
	in check_mk_base.py was eliminated.
      * Changed semantics of host_groups, summary_host_groups,
	host_contactgroups, and summary_host_groups for clusters. 
	Now the cluster names will be relevant, not
	the names of the nodes. This allows the cluster hosts to
	have different host/contactgroups than the nodes. And it is more
	consistent with other parts of the configuration.
      * Fixed bug: datasource_programs on cluster nodes did not work
	when precompiling

1.0.31:
      * New option -D, --dump that dumps all configuration information
	about one, several or all hosts
	New config variables 'ignored_checktypes' and 'ignored_services',
        which allow to include certain checktypes in general or
        some services from some hosts from inventory
      * Config variable 'clustered_services' now has the same semantics
	as ignored_checktypes and allows to make it host dependent.
      * Allow magic tags PHYSICAL_HOSTS, CLUSTER_HOSTS and ALL_HOSTS at
	all places, where lists of hosts are expected (except checks).
	This fixes various problems that arise when using all_hosts at
	those places:
	  * all_hosts might by changed by another file in conf.d
	  * all_hosts does not contain the cluster hosts
      * Config file 'final.mk' is read after all other config files -
	if it exists. You can put debug code there that prints the
	contents of your variables.
      * Use colored output only, if stdout is a tty. If you have
	problems with colors, then you can pipe the output
	through cat or less
      * Fixed bug with host tags: didn't strip off tags when
	processing configuration lists (occurs when using
	custom host lists)
      * mk_logwatch is now aware of inodes of logfiles. This
	is important for fast rotating files: If the inode
	of a logfile changes between two checks mk_logwatch
	assumes that the complete content is new, even if
	the new file is longer than the old one.
      * check_mk makes sure that you do not have duplicate
	hosts in all_hosts or clusters.

1.0.30:
      * Windows agent now automatically monitors all existing
	event logs, not only "System" and "Application".

1.0.29:
      * Improved default Nagios configuration file:
	added some missing templates, enter correct URLs
	asked at setup time.
      * IMPORANT: If you do not use the new default 
	Nagios configuration file you need to rename
	the template for aggregated services (summary
	services) to check_mk_summarizes (old name
	was 'check_mk_passive-summary'). Aggregated
	services are *always* passive and do *never*
	have performance data.
      * Hopefully fixed CPU usage output on multi-CPU
	machines
      * Fixed Problem in Windows Agent: Eventlog monitoring
	does now also work, if first record has not number 1
	(relevant for larger/older eventlogs)
      * Fixed bug in administration.html: Filename for Nagios
	must be named check_mk.cfg and *not* main.mk. Nagios
	does not read files without the suffix .cfg. 
      * magic factor for df, that allows to automatgically 
        adapt levels for very big or very small filesystems.
      * new concept of host tags simplyfies configuration.
      * IMPORTANT: at all places in the configuration where
	lists of hosts are used those are not any longer
	interpreted as regular expressions. Hostnames
	must match exactly. Therefore the list [ "" ] does
	not any longer represent the list of all hosts.
	It is a bug now. Please write all_hosts instead
	of [ "" ]. The semantics for service expressions
	has not changed.
      * Fixed problem with logwatch.php: Begin with
	<?php, not with <?. This makes some older webservers
	happy.
      * Fixed problem in check ipmi: Handle corrupt output
	from agent
      * Cleaned up code, improved inline documentation
      * Fixed problem with vms_df: default_filesystem_levels,
	filesystem_levels and df magic number now are used
	for df, vms_df and df_netapp together. Works now also
	when precompiled.
	
1.0.28:
      * IMPORTANT: the config file has been renamed from
	check_mk.cfg to main.mk. This has been suggested
	by several of my customers in order to avoid 
	confusion with Nagios configuration files. In addition,
	all check_mk's configuration file have to end in
	'.mk'. This also holds for the autochecks. The 
	setup.sh script will automatically rename all relevant
	files. Users of RPM or DEB installations have to remove
	the files themselves - sorry.
      * Windows agent supports eventlogs. Current all Warning
        and Error messages from 'System' and 'Application' are
        being sent to check_mk. Events can be filtered on the
	Nagios host.
      * Fixed bug: direct RRD update didn't work. Should now.
      * Fixed permission problems when run as root.
      * Agent is expected to send its version in <<<check_mk>>>
	now (not any longer in <<<mknagios>>>
      * Fixed bug in Windows agent. Performance counters now output
	correct values
      * Change checks/winperf: Changed 'ops/sec' into MB/s.
	That measures read and write disk throughput
	(now warn/crit levels possible yet)
      * new SNMP check 'ifoperstatus' for checking link
        of network interfaces via SNMP standard MIB
      * translated setup script into english
      * fixed bug with missing directories in setup script
      * made setup script's output nicer, show version information
      * NEW: mk_logwatch - a new plugin for the linux/UNIX agent
	for watching logfiles
      * Better error handling with Nagios pipe
      * Better handling of global error: make check_mk return
	CRIT, when no data can retrieved at all.
      * Added missing template 'check_mk_pingonly' in sample
	Nagios config file (is needed for hosts without checks)
	
1.0.27:
      * Ship source code of windows agent
      * fix several typos
      * fix bug: option --list-hosts did not work
      * fix bug: precompile "-C" did not work because
	of missing extension .py
      * new option -U,--update: It combines -S, -H and
	-U and writes the Nagios configuration into a
	file (not to stdout).
      * ship templates for PNP4Nagios matching most check_mk-checks.
	Standard installation path is /usr/share/check_mk/pnp-templates
	
1.0.26:
      -	Changed License to GNU GPL Version 2
      * modules check_mk_admin and check_mk_base are both shipped
	uncompiled.
      * source code of windows agent togehter with Makefile shipped
	with normal distribution
      * checks/md now handles rare case where output of /proc/mdstat
	shows three lines per array

1.0.25:
      * setup skript remembers paths

1.0.24:
      * fixed bug with precompile: Version of Agent was always 0

1.0.23:
      * fixed bug: check_config_variables was missing in precompiled
	files
      * new logwatch agent in Python plus new logwatch-check that
	handles both the output from the old and the new agent

1.0.22:
      * Default timeout for TCP transfer increased from 3.0 to 60.0
      * Windows agent supports '<<<mem>>>' that is compatible with Linux
      * Windows agents performance counters output fixed
      * Windows agent can now be cross-compiled with mingw on Linux
      * New checktype winperf.cpuusage that retrieves the percentage
	of CPU usage from windows (still has to be tested on Multi-CPU
	machine)
      * Fixed bug: logwatch_dir and logwatch_groupid got lost when
	precompiling. 
      * arithmetic for CPU usage on VMS multi-CPU machines changed

1.0.21:
      * fixed bug in checks/df: filesystem levels did not work
	with precompiled checks

1.0.20:
      * new administration guide in doc/
      * fixed bug: option -v now works independent of order
      * fixed bug: in statgrab_net: variable was missing (affected -C)
      * fixed bug: added missing variables, imported re (affected -C)
      * check ipmi: new option ipmi_summarize: create only one check for all sensors
      * new pnp-template for ipmi summarized ambient temperature
 
1.0.19:
      * Monitoring of Windows Services
      * Fixed bug with check-specific default parameters
      * Monitoring of VMS (agent not included yet)
      * Retrieving of data via an external programm (e.g. SSH/RSH)
      * setup.sh does not overwrite check_mk.cfg but installs
	the new default file as check_mk.cfg-1.0.19
      * Put hosts into default hostgroup if none is configured<|MERGE_RESOLUTION|>--- conflicted
+++ resolved
@@ -1,13 +1,8 @@
-<<<<<<< HEAD
 1.1.11i4
-    Multisite:
-    * Open tabs in views do not prevent reloading the displayed data anymore
-=======
-1.1.11i4:
     Multisite:
     * FIX: WATO filtered status GUIs did not update the title after changing
       the title of the file/folder in WATO
->>>>>>> 9f8d033e
+    * Open tabs in views do not prevent reloading the displayed data anymore
 
 1.1.11i3:
     Core, Setup, etc.:
