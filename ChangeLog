1.2.7i1:
    Core & Setup:
    * 1759 Packed RPM and DEB agent packages are now shipped with normal Check_MK package...
    * 1228 Linux Agent: Now supports systemd...
    * 1791 FIX: Fix problem where many bogus RRD files for Check_MK service would be created...
    * 1792 FIX: Fix path to special agents in case of manual installation
    * 1797 FIX: Fix incomplete configuration during checking when using CMC...
    * 1832 FIX: Fix "global name 'splitted' is not defined" in bulk inventory...
    * 1808 FIX: Fixed broken nagios config when using RBN without a host defined...
    * 1842 FIX: Rewrote implementation of service discovery (formerly inventory)...
    * 1869 FIX: Deleting outdated persisted agent sections now
    * 1919 FIX: cmk --snmpwalk: continue if one of the OIDs to walk fails
    * 1880 FIX: inventory_processes rules can now be configured without setting levels...
    * 1882 FIX: Fixed exception "filesystem_levels" not defined when compiling config for nagios
    * 1977 FIX: Dramatically reduced size of Check_MK check helper processes...
    * 1982 FIX: Fixed exception during checking regular checking when having checks without discovery function
    * 2012 FIX: Piggyback hostname translation can now deal correctly with umlauts
    * 2014 FIX: Fixed different issues running Check_MK on CentOS 5.x
    * 2037 FIX: Inventorize piggy back data even if access to normal agent fails
    * 2016 FIX: Fixed service discovery / monitoring on hosts which have only piggyback data (e.g. ESX VMs)...
    * 2089 FIX: Debug mode shows details about errors in autochecks as expected now
    * 2093 FIX: Fixed handling of check_mk commandline parameter "-c"

    Checks & Agents:
    * 1665 agent_netapp: New special agent for NetApp monitoring via Web-API...
    * 1782 msexch_replhealth: new check for monitoring health of MS Exchange DAG
    * 1458 msexch_dag.contentindex, msexch_dag.copyqueue, msexch_dag.dbcopy: new checks for MS Exchange Mailbox Servers in a DAG...
    * 1207 services: Check can now be configured with additional names for matching...
    * 1786 casa_cpu_mem, casa_cpu_temp, casa_cpu_util, casa_fan, casa_power: support more devices, also C100G
    * 1787 docsis_channels_upstream, docsis_channels_downstream: now also support CASA 100G
    * 1519 etherbox.temp: Now supports lower levels, output configurable to Celsius, Fahrenheit or Kelvin...
            NOTE: Please refer to the migration notes!
    * 1520 hwg_temp: Now uses new temperature ruleset, allows lower levels and alternate output units....
            NOTE: Please refer to the migration notes!
    * 1521 carel_sensors: Now uses new Temperature WATO-Rule...
            NOTE: Please refer to the migration notes!
    * 1459 netscaler_cpu: new check to monitor the CPUs of Citrix Netscaler Appliances
    * 1460 df_netscaler: new check to monitor filesystem usage on Citrix Netscaler devices
    * 1820 mem.linux: new dedicated check for Linux memory management...
            NOTE: Please refer to the migration notes!
    * 1831 diskstat: detect multipath devices and handle them instead of the physical paths...
    * 1462 netscaler_ha: new check to monitor the HA state of Citrix Netscaler appliances
    * 1838 emc_datadomain_mtree: New check for EMC Datadomain MTrees...
    * 1464 netscaler_mem: new check to monitor the memory usage of Citrix Netscaler Appliances
    * 1822 oracle_undostat: rule for non space error count...
    * 1823 mk_oracle_crs: compatibility against CRS 10.2 + 11.1...
    * 1825 oracle_recovery_status: backupcheck for user managed backups...
    * 1826 oracle_dataguard_stats: New rule for apply_lag_min, removed default rule...
    * 1807 check_mail: Added new check to check IMAP/POP3 login (incl. forwarding of mails to event console)...
    * 1841 fileinfo, fileinfo.groups: new parameter for selecting ranges of the time of the day...
    * 1668 Interface groups: Can create groups out of interface item names...
    * 1669 mrpe program check_16bit_program.cc: Monitors 16 bit programs on windows...
    * 1849 netscaler_dnsrates: new check for DNS statistics of Citrix Netscaler Loadbalancers
    * 1850 netscaler_health.fan, netscaler_health.psus, netscaler_health.temp: new checks to monitor the health of Citrix Netscaler Loadbalancers
    * 1214 ups_bat_temp,ups_capacity,ups_in_freq,ups_in_voltage,ups_out_load,ups_out_voltage: Checks now detect more UPS Devices...
    * 1523 lnx_thermal: Now supports setting levels...
            NOTE: Please refer to the migration notes!
    * 1670 winperf_processor: fixed invalid check values on counter wrap...
    * 1524 kentix_temp: Now supports setting levels...
            NOTE: Please refer to the migration notes!
    * 1525 viprinet_temp: Now uses new Temperature WATO rule...
            NOTE: Please refer to the migration notes!
    * 1673 netapp_volumes: now able to configure levels by magic factor
    * 1854 netscaler_tcp_conns: new check to monitor tcp connections on Citrix Netscaler Loadbalancer Appliances
    * 1857 ibm_svc_portsas: new check and extended special agent for IBM SVC / Storwize V3700 / V7000 devices
    * 1918 ps: new option for checking the age of a process (on Linux)...
    * 1920 df: Linux filesystem check now supports displaying data reserved for root...
    * 1675 esx_vsphere_hostsystem.cpu_util_cluster: Averaged CPU utilization of all cluster nodes...
    * 1216 hp_procurve_cpu: Can now be configured with Wato
    * 1676 if.include: now able to detect grouped interfaces...
    * 1928 netapp_api_if: Improved handling and check output of virtual interfaces...
    * 1827 oracle_tablespace: WATO rule for default increment...
            NOTE: Please refer to the migration notes!
    * 1217 dell_om_sensors: Check now uses generic temperature features...
            NOTE: Please refer to the migration notes!
    * 1929 netapp_api_if: improved inventory and check output of virtual interfaces...
    * 1218 Inital Agent Version for zOS (IBM Mainframes)...
    * 1948 Livedump: Host names can now be prefixed with an individual string...
    * 1958 akcp_daisy_smoke: added new check for smoke sensors on expansion boards which are daisy chained to an AKCP securityProbe 5E...
    * 1219 synology_disks, synology_fans, synology_info, synology_raid, synology_status, synology_update: Multiple Synology NAS Checks
    * 1968 qlogic_fcport, qlogic_sanbox, qlogic_sanbox_fabric_element: Supporting SAN Switch Module for IBM BladeCenter(R) now
    * 1220 if,if64: Discovery can now be based on port description...
    * 1930 Windows agent: now able to unpack plugins.cap file (created by Check_MK agent bakery)...
    * 1933 esx_vsphere_objects: now able to set a different alert level when the host/vm reports 'unknown'...
    * 1860 df and other filesystem checks: process total fs size as perfdata...
    * 1222 mbg_lantime_ng_state: Support for the new Meinberg Lantime MIB (MBG-LANTIME-NG-MIB)...
    * 1961 akcp_exp_humidity, akcp_exp_smoke, akcp_exp_temp, akcp_exp_water: New checks to monitor AKCP securityProbe and expansion boards...
    * 1991 emc_datadomain_temps: make configurable via WATO, add Perf-O-Meter...
            NOTE: Please refer to the migration notes!
    * 1939 check_ftp: changed service description if the ftp port differs from 21...
            NOTE: Please refer to the migration notes!
    * 1992 df: Show usages near to zero with a higher precision - not simply as 0.00
    * 1996 kernel.util: Also output values for steal and guest (no PNP template yet)
    * 1998 statgrab_net: New implementation of network interface monitoring via statgrab...
            NOTE: Please refer to the migration notes!
    * 1889 cmciii.phase: New check to monitor input phases for Raritan PDUs
    * 2005 services: change service description from service_ to Service or new installations
    * 1862 netscaler_vserver: new check to monitor VServers on Citrix Netscaler Appliance
    * 2036 docsis_channels_upstream: Add handling for codewords (WATO rule, rate computation, Perf-O-Meter)
    * 1947 agent_ucs_bladecenter: Monitors UCS Bladecenter via Web-API...
    * 2039 mk_logwatch: new per-logfile-options maxfilesize and maxlinesize...
    * 1891 apc_symmetra: Now supports setting levels on remaining battery time...
    * 1892 hp_procurve_mem: Now supports setting levels in WATO...
            NOTE: Please refer to the migration notes!
    * 1952 check_mk_agent.linux: integrated runas plugin into check_mk_agent.linux...
    * 2083 Added Siemens PLC (SPS) monitoring...
    * 1893 cisco_power: Now discovers all power supplies, not only redundant ones...
    * 2052 winperf_if: Now able to automatically group teamed interfaces and more...
            NOTE: Please refer to the migration notes!
    * 2053 New windows plugin: windows_if.ps1, renders wmic_if.ps1 obsolete...
    * 1864 akcp_exp_drycontact, akcp_exp_temp : change to service output and levels...
    * 2043 ibm_svc_mdiskgrp: Fix computation of capacity, show and check provisioning...
            NOTE: Please refer to the migration notes!
    * 2044 IBM SVC checks: renamed services, remove bogus IBM SVC...
    * 1894 hwg_humidity: New check to monitor humidity sensors attached to HWg-STE...
    * 1866 ibm_imm_fan, ibm_imm_temp: new checks to monitor fans and temp sensors on IBM Servers via the IMM
    * 1867 ibm_imm_voltage: new check to monitor power supply and CMS battery voltages on servers via IBMs IMM
    * 1225 sansymphony_alerts,sansymphony_pool,sansymphony_ports,sansymphony_serverstatus,sansymphony_virtualdiskstatus: New Checks for Datacore Sansymphony...
    * 2056 winperf_processor: additionally reports user and privileged(system) time...
    * 1226 mysql: New check to show the version of the mysql deamon
    * 2100 if64: check can now impose limits on the number of outgoing and incoming non-unicast packets per second
    * 1227 mysql_ping: New Check to detect misconfiguration of the mk_mysql plugin
    * 2134 winperf_phydisk: allow device to appear more than one time in agent output...
    * 2102 mbg_lantime_ng_fan, mbg_lantime_ng_state, mbg_lantime_state: new checks for Meinberg LANTIME Clocks supporting the new MBG-LANTIME-NG-MIB
    * 2057 New checks for postgreSQL monitoring...
    * 2137 diskstat: new implementation of Linux Disk IO check...
            NOTE: Please refer to the migration notes!
    * 1229 MySQL: The MySQL Plugin now supports multiple instances...
            NOTE: Please refer to the migration notes!
    * 2138 df: Filesystem check now outputs performance data for inodes (and shows a graph)
    * 1231 mssql_counters.file_sizes: It's now possible to set levels for Filesizes
    * 2104 aix_if: new agent section and check...
            NOTE: Please refer to the migration notes!
    * 2061 DB2 monitoring: Additional checks for AIX (and presumably linux)...
    * 2105 mbg_lantime_ng_refclock: new check for Meinberg LANTIME clocks supporting the new MBG-LANTIME-NG MIB
<<<<<<< HEAD
    * 2153 siemens_plc.duration siemens_plc.flag siemens_plc.info: New Checks for Siemens PLC devices
=======
    * 2062 grouped interfaces: additional information in check output and new port state 'degraded'...
            NOTE: Please refer to the migration notes!
>>>>>>> 54ace4c2
    * 1457 FIX: logins: new check renamed from "users" check...
            NOTE: Please refer to the migration notes!
    * 1762 FIX: lnx_thermal: Now ignoring trip points with level 0...
    * 1763 FIX: diskstat: Fixed error in config example of manpage
    * 1755 FIX: cisco_vpn_tunnel: fix exception in case tunnel is not OK
    * 1756 FIX: agent_ibmsvc: do not abort execution if one of the sections fail
    * 1778 FIX: cisco_secure: do not warn for port where port security cannot be enabled
    * 1764 FIX: mk_sap: Fixed exception when saving status file
    * 1663 FIX: winperf_if: fixed incorrect enumeration of interface index...
    * 1204 FIX: veeam_client: Not longer throwing an error in case of currenlty running backup
    * 1666 FIX: inventory check esx_vsphere_hostsystem: no longer crashes if information is missing...
    * 1767 FIX: fc_port: Re-enabled check discovery of this check
    * 1768 FIX: brocade_fcport/brocade_info: Only try to discover these services when device provides correct info...
    * 1769 FIX: megaraid_bbu: Fixed exception for some controllers reporting "full charge capacity"
    * 1770 FIX: megaraid_pdisks: Now handling unconfigured good/bad states...
    * 1771 FIX: domino_mailqueues: Fixed exception during inventory when no data usable data available
    * 1208 FIX: cifsmounts: Detects now unreachable CIFS mounts
    * 1772 FIX: lparstat_aix: Check handles already working agent output again
    * 1793 FIX: fritz: avoid Exception in inventory function of fritz checks if agent output is empty
    * 1795 FIX: Fix internal exception in WATO rule for filesystems...
    * 1522 FIX: quantum_libsmall_door, quantum libsmall_status: Fixed broken scan function
    * 1818 FIX: dell_poweredge_cpu: Fix exception where BrandName is missing
    * 1819 FIX: dell_poweredge_temp: Make output and service description consistent with other temperature checks...
            NOTE: Please refer to the migration notes!
    * 1388 FIX: oracle_asm_diskgroup: fixed wrong calculation of free space in NORMAL/HIGH redundancy Disk Groups...
    * 1389 FIX: oracle_rman: detect failed jobs...
    * 1390 FIX: mk_oracle: better detection of RMAN Archivelog Backups...
    * 1391 FIX: oracle_instance: New function for Primary Database not OPEN...
    * 1833 FIX: jolokia_metrics.gc: fix recently introduced exception for missing variable
    * 1463 FIX: juniper_screenos_mem, juniper_trpz_mem: pnp template fixed
    * 1806 FIX: services check was not recognizing configured state when no service was found
    * 1840 FIX: oracle_tablespaces: fix implementation of magic factor
    * 1848 FIX: df: title of pnp graphs for filesystem checks fixed...
    * 1821 FIX: mk_oracle: changed connection to dedicated server mode...
    * 1824 FIX: oracle_recovery_status: removed default values from Check...
    * 1209 FIX: livestatus_status: Check handles cluster using in cluster now
    * 1809 FIX: cisco_temp_perf: Fixed exception when no temperature threshold provided by device
    * 1812 FIX: juniper_screenos_mem: Fixed too large memory reported (byte <> kbyte mixup)
    * 1814 FIX: agent_ibmsvc: Fixed missing executable flag
    * 1817 FIX: The Check_MK service did not result in CRITICAL/WARNING states when using Nagios as core...
    * 1844 FIX: oracle_crs_res: fix computation of node a ressource is running on...
    * 1852 FIX: solaris_multipath: this check now works with inventory to remember the number of total paths...
            NOTE: Please refer to the migration notes!
    * 1828 FIX: oracle_dataguard_stats: Bugfix for 'params_value' referenced before assignment...
    * 1853 FIX: cisco_power, cisco_fan, cisco_temp_perf: fixed service description for some special cases...
            NOTE: Please refer to the migration notes!
    * 1671 FIX: windows agent: fixed gaps in eventlog monitoring after agent restart...
    * 1856 FIX: ibm_svc_array ibm_svc_mdisk ibm_svc_mdiskgrp ibm_svc_portfc: made checks more robust for varying number of parameters of IBM SVC agent plugin...
    * 1874 FIX: ps: Old process inventory configurations work now again...
    * 1875 FIX: Fixed possible exceptions of CMC Check_MK helpers when using some custom checks...
    * 1858 FIX: docsis_channels_downstream: allow for negative values of power in dBm
    * 1847 FIX: oracle_logswitches: Fixed description of WATO rule for levels...
    * 1877 FIX: printer_input/printer_output: Check can now handle non reported capacity unit
    * 1921 FIX: kemp_loadmaster_realserver: reimplementation, now use vendor specific information
    * 1859 FIX: cups_queues: linux agent now runs section cups_queues in cached mode...
    * 1881 FIX: omd_status: Check works now even when a site is reported as not OK...
    * 1923 FIX: cisco_qos: Fixed exception in discovery that might lead to missing services
    * 1924 FIX: cisco_power: Fixed missing power supplies in case where name is not unique
    * 1886 FIX: win_printers: Fixed exception in WATO when displaying default parameters
    * 1887 FIX: Logwatch event console forwarding: Better handling of logwatch states
    * 1969 FIX: apc_symmetra: Fix wrong critical state "0 batteries need replacement"
    * 1926 FIX: ps: reenable compatiblity with existing configurations...
    * 1970 FIX: lparstat_aix: Made the check compatible to different kinds of lparstat output...
    * 1971 FIX: printer_input/printer_output: Discovery is using name field when available no...
            NOTE: Please refer to the migration notes!
    * 1931 FIX: agent_vsphere: no longer crashes when host has no license information
    * 1932 FIX: check_http: Check SSL Certificate: did not work when SNI Option was set...
    * 1975 FIX: check_bi_aggr: Ignoring proxy settings from environment now
    * 1936 FIX: check_form_submit: fixed crash on certain form fields with unnamed input elements
    * 1960 FIX: akcp_sensor_drycontact: Service description prefix changed from "Device" to "Dry Contact"...
            NOTE: Please refer to the migration notes!
    * 1938 FIX: docsis_channels_upstream: fixed missing checks if channels had the same ChannelId...
    * 1940 FIX: ps: Fixed a rare crash on malformed agent output...
    * 1941 FIX: df.include: fixed exception on emtpy filesystems...
    * 1942 FIX: netapp_api_volumes: fixed exception when performance data generation was enabled
    * 1993 FIX: solaris_multipath: Fix detection of expected number of paths
    * 1944 FIX: hr_mem: no longer reports incorrect memory values when cached memory values are broken...
    * 1994 FIX: lparstat: Support new AIX version with two new columns nsp and utctc
    * 1997 FIX: checkpoint_connections, checkpoint_packets: Detect more recent devices
    * 1999 FIX: raritan_pdu_inlet_summary, raritan_pdu_inlet, ups_socomec_outphase: renamed services to be consistent...
            NOTE: Please refer to the migration notes!
    * 2000 FIX: check_mk_agent.freebsd: Add missing <<<local>>> section, plugins was twice instead...
    * 2004 FIX: windows_updates: fix exception in WATO when displaying default levels
    * 2006 FIX: services: Add WATO rule for configuring parameters of discovered checks...
    * 2007 FIX: md: Handle rebuild of RAID 5 correctly, handle sitatuation of replacement correctly...
    * 2028 FIX: hyperv_vms: new plugin that allows spaces in VM names...
    * 2013 FIX: stulz_pump: Fixed exception during checking for some devices
    * 2030 FIX: netapp_api_temp: add Perf-O-Meter, make configurable via WATO...
            NOTE: Please refer to the migration notes!
    * 2031 FIX: brocade_mlx_temp: make configurable via new WATO rule, add Perf-O-Meter, add default levels...
            NOTE: Please refer to the migration notes!
    * 2032 FIX: brocade.temp: use new generic WATO rule, add Perf-O-Meter...
            NOTE: Please refer to the migration notes!
    * 2033 FIX: check_mk-zfs_arc_cache: add Perf-O-Meter
    * 2034 FIX: netapp_api_volumes: added Perf-O-Meter
    * 2035 FIX: check_mk-netapp_api_if, check_mk-if_brocade: added missing Perf-O-Meters
    * 2017 FIX: Solaris-Agent: Prevent hanging agent in uptime section...
    * 1890 FIX: cisco_temperature: Replaces cisco_temp_perf and cisco_temp_sensor...
            NOTE: Please refer to the migration notes!
    * 2018 FIX: ibm_imm_health: Fixed exception when host does provides empty SNMP data
    * 2019 FIX: heartbeat_crm: Be compatible to yet unknown crm_mon output format
    * 2048 FIX: netapp_api_fan, netapp_api_psu, netapp_api_temp: fixed typo in service description Shelfes -> Shelves
            NOTE: Please refer to the migration notes!
    * 2021 FIX: if_lancom: Also used for checking ELSA/T-Systems branded devices
    * 2022 FIX: SNMP: Fixed handling of backslashes in SNMP data...
            NOTE: Please refer to the migration notes!
    * 1863 FIX: cisco_power: fix for cases with a slash in the device description of a power supply...
            NOTE: Please refer to the migration notes!
    * 2023 FIX: if_lancom: Handle point-2-point interfaces of newer firmwares correctly
    * 2027 FIX: fc_port: Fixed exception when wirespeed is reported as 0 by the device
    * 1224 FIX: Fixed rare Bug in case of clusterd network interfaces...
    * 2079 FIX: freebsd agent: Was unable to find ntpq command with FreeBSD10...
    * 2082 FIX: jolokia_metrics.mem: Fixed levels on total memory usage
    * 2049 FIX: window agents: prevent errors with invalid plugin output...
    * 2050 FIX: netapp_api_if: Fixed invalid speed warning for virtual interface groups...
    * 2086 FIX: apc_ats_status: Fixed exception when source different than selected source
    * 2087 FIX: netapp_api_temp: Fixed exception when dealing with old discovered checks...
    * 2051 FIX: windows agent: no longer outputs stderr of local and plugin scripts...
    * 2088 FIX: cisco_cpu: Dealing with non CPU utilization information correctly...
    * 2055 FIX: agent_vsphere, licenses check: now really configurable on / off...
    * 2091 FIX: The check-mk-agent RPM packages can now update the old check_mk-agent named RPMs...
    * 2046 FIX: Replace GBit with Gbit, MBit with Mbit, KBit with Kbit...
    * 2098 FIX: ibm_svc_mdiskgrp: fix rounding bug, decimal digits of size (GB, TB) were always lost
    * 2094 FIX: Fixed missing agent section when ntpq times out after 5 seconds
    * 2095 FIX: oracle_crs_voting: Also handling voting disks with id 0 (seen on old CRS 10.2.0.5.0)...
    * 2101 FIX: cisco_temperature: check can now handle cases when no description of the sensor is available
    * 2096 FIX: jolokia_metrics: Now deal with missing thread related infos (jboss might only send ThreadCount)
    * 1895 FIX: temperature.include: Fixed Fahrenheit handling...
    * 2097 FIX: apc_symmetra: Fixed false alert during self test...
    * 2143 FIX: Solaris-Agent: Fixed broken zfsget checks on solaris 10
    * 2144 FIX: Fixed exception in inventory GUI when trying to render dates of inventorized exe files...
    * 2058 FIX: ucs_bladecenter_fans.temp, ucs_bladecenter_psu.chassis_temp: fixed broken temperature checks (nagios only)...
    * 2059 FIX: ucs_bladecenter_if: fixed exception when fibrechannel interfaces were not configured...
    * 1233 FIX: Fixed fileinfo check for solaris in case of missing files
    * 1236 FIX: multipath: Now show correct error in case of removed multipaths instead of check crash
    * 2152 FIX: apache_status: Fixed plugin to work on CentOS/RedHat 5.x...

    Multisite:
    * 1758 Improved exception hander: Shows details without additional debug request, added mailto link for error report...
    * 1788 New personal setting for start page, right after login...
    * 1776 Dashboard: Allowing unicode characters in static text dashlet
    * 1210 New Downtime Filter for comments...
    * 1811 Added new filter for regex based filtering of contacts to log based views...
    * 1667 Sidebar snapin 'Tree of Folders' and 'WATO folder' filter now available on slave sites...
    * 1815 Dashboard: Sidebar snapins can now be added as dashlets to dashboards...
    * 1973 Added intelligent host and service type icons to default views...
    * 1979 Relative timestamps display warnings when they should be in future but are in past
    * 1937 cpu.loads: performance graph now displays number of CPUs
    * 2040 Allow commands for setting downtimes and acknowledging on BI aggregates...
    * 2042 Services are now sorted in a natural way, this affects services containing numbers...
    * 2140 Remove PNP Timeranges from range selection, put these ranges directly into the list...
    * 1781 FIX: Fix broken grouping by host/service group in availability
    * 1783 FIX: Finish the view "History of Scheduled Downtimes"...
    * 1206 FIX: Hostname not longer shown as column in host views
    * 1766 FIX: Fixed exceptions in Web GUI when host or service groups used non ascii characters in names...
    * 1773 FIX: Fixed different exceptions when using localized multisite
    * 1774 FIX: IE: Always use the latest available rendering enginge of the used browser...
    * 1777 FIX: Fixed js error making the "add to visual" link break on pages with context...
    * 1798 FIX: Filters are now retained when adding a view to a dashboard...
    * 1799 FIX: Dashboards: Existing views added to dashboards now get a correct title / title_url
    * 1800 FIX: Fixed umlauts and HTML tags in exception texts...
    * 1796 FIX: Fix filtering in Multisite View BI Boxes...
    * 1802 FIX: Links in messages like "successfully sent X commands" are now working again...
    * 1803 FIX: Fixed exception in Check_MK prediction page...
    * 1804 FIX: Fixed prechecked checkboxes in view actions after first action submit...
    * 1843 FIX: Fixed crash in display of crash report for precompiled host checks
    * 1870 FIX: Joined columns were empty in CSV, JSON or PYTHON exports of view...
    * 1871 FIX: Site filter is only shown as host related filter now...
    * 1872 FIX: View editor hides filter selection for object types which have no filter to choose...
    * 1876 FIX: User sorting of views can now be disabled again
    * 1884 FIX: Fixed exception in virtual host tree snapin
    * 1885 FIX: Fixed filtering by software versions in software package search
    * 1972 FIX: Prevent erasing of quicksearch field when sidebar is reloaded (e.g. during activate changes)...
    * 1221 FIX: veeam_client: Multisite perfometer is now more robust
    * 1989 FIX: Fix sorting of services in availability views
    * 1978 FIX: Fixed linking to other views using "joined columns"...
    * 1980 FIX: logwatch: Fixed exception when acknowledging errors of a single logfile on a single host
    * 1981 FIX: Not trying to render view in view editor when the view is not valid
    * 1983 FIX: Fixed special case in language configuration via user profile...
    * 1984 FIX: Fixed loosing sidebar after switching to/from edit mode in dashboard edior on page reload...
    * 1985 FIX: PNP graph dashlet handles graphs in distributed setups correctly...
    * 1945 FIX: doc/treasures/downtime script: was no longer working because of latest changes in the GUI...
    * 2008 FIX: Users created during basic auth login get the role assigned configured in "default user profile"...
    * 2011 FIX: "Service Group" view sorts/groups the services now correctly by host
    * 2024 FIX: Views: Fixed problem when filtering views by strings containing umlauts...
    * 2054 FIX: Sidebar snapin "Tree of folders": fixed exception when using localized default value...
    * 2090 FIX: Fixed errors when editing / rendering custom url dashlets in some cases...
    * 2092 FIX: Dashboards: Possible to configure an empty custom title
    * 2145 FIX: LDAP-Sync: Handling user ids with special characters more user friendly...
    * 2149 FIX: LDAP: The diagnostic log has been changed to use a fixed path...
    * 2150 FIX: Reworked internal logging mechanism...
    * 1953 FIX: Fixed processing of html processing in input fields...

    WATO:
    * 1760 Added search form to manual checks page
    * 1785 Upload SNMP MIBs via WATO...
    * 1461 msexch_dag.copyqueue: added a WATO rule for this check
    * 1868 "Successfully created the host" message is also shown on host diagnose page now
    * 1674 ibm_svc_license / other license checks: now able to configure limits...
            NOTE: Please refer to the migration notes!
    * 1934 WATO Web-API: Documentation is finally available...
    * 1935 WATO Web-API: Reduced number configurable role permissions...
    * 1949 ibm_svc_host / other license checks: now able to configure limits...
    * 1950 ibm_svc_mdisk / disk checks: now able to configure the return state for state and mode of disk...
    * 1951 check_http: now able to configure warning and critical limit for certificate age...
    * 2136 Unify headers of Host/Service rules, EC rules and notification rules...
    * 1761 FIX: Ruleset search is now consistent for host & serviceparameters and manual checks
    * 1765 FIX: Fixed bug when generating nagvis backends while having sites with livestatus proxy configured...
    * 1789 FIX: Fix preview of passive checks in WATO list of services
    * 1790 FIX: Fix WATO parameters page for passive checks...
    * 1794 FIX: Fix exception in WATO service list in case of vanished checks
    * 1805 FIX: Changing roles marks sites where users can login dirty for sync now...
    * 1211 FIX: Fixed g_git_messages error on activate changes...
    * 1212 FIX: Fixed default value in wato parameter page for timeperiods...
    * 1816 FIX: Fixed garbled output on "rename host" result page
    * 1879 FIX: Not showing "only show permitted hosts/services" option for users not having "see all" permissions...
    * 1922 FIX: Fix exception in saving of hosttags if hosttag has at least one auxiliary tag
    * 1883 FIX: Fixed lossing service context when cloning a rule
    * 1925 FIX: Fix missing auxilliary tags that have their own topic...
    * 1927 FIX: Fixed level description in WATO rules, change from if above into at
    * 1976 FIX: Sorting BI rule choice dropdown field entries now
    * 1986 FIX: Added nicer error message when calling the rename host page with a non existant host
    * 1987 FIX: Editing auxtags shows existing topics in dropdown instead of as "create new topic"
    * 2001 FIX: Fix exception of missing .site when editing a non-existing host
    * 2002 FIX: Mark slave sites as dirty if BI aggregates are changes and login is allowed...
    * 2009 FIX: Fixed styling of site login page for establishing a distributed monitoring WATO sync...
    * 2003 FIX: Fix saving of "Users are allowed to directly login into the Web GUI of this site"...
    * 2010 FIX: Improved error message when trying to add group assignment rule without having a group configured
    * 1946 FIX: WATO Web-API: edit host action does no longer unset all unspecified attributes...
    * 1223 FIX: Fixed manual configuration of ntp peer check...
    * 2025 FIX: Fixed exception when synchronising custom ldap attributes in distributed WATO setup
    * 2026 FIX: Fixed exception when using umlauts in notification plugin descriptions...
    * 2078 FIX: Fixed exception with some snapshots when using a localized GUI...
    * 2080 FIX: Fixed UnicodeDecodeError when using a localized GUI on notification configuration page
    * 2084 FIX: Disabled notification for a user is now shown on profile page even when not permitted to edit...
    * 2045 FIX: Avoid fetching SNMP data when showing service list in WATO - unless Full Scan is pressed
    * 2047 FIX: Allow overriding existing WATO rules by own files in local/ hierarchy...
    * 2146 FIX: In distributed environments user notification rules trigger a profile synchronisation now...

    Notifications:
    * 1662 notification plugin spectrum: finalized script. now able to handle host notications
    * 1213 New Notification macros $SERVICEFORURL$ and $HOSTFORURL$...
    * 2041 Notification Spooler can now handle incoming and outgoing persistent TCP connections...
    * 2135 Allow to filter notification contacts based on values of custom macros...
    * 1235 Added notification plugin for Braintwoer SMS Gateways...
    * 1661 FIX: mknotifyd: improved performance when receiving forwarded notifications
    * 1664 FIX: mknotifyd: further performance improvements for notification forwarding
    * 1205 FIX: RBN: Fixed match contactgroup condition...
    * 1810 FIX: Rule based notifications: Fixed output of non contact mail recipient address in analyze table...
    * 1988 FIX: Gracefully handle invalid empty bulk notification files from previous buggy versions
    * 2015 FIX: Fixed sending notifications for services with umlauts in names...
    * 2038 FIX: Log complete Email address into monitoring history when notifying explicity addresses
    * 2081 FIX: Improved logging of mkeventd in error cases

    BI:
    * 1784 FIX: Fix exception in BI Boxes when parents are being used
    * 2020 FIX: Fixed non working FOREACH_CHILD mechanism for BI rules
    * 2085 FIX: Host search for child nodes can now filter child nodes by tags or patterns...

    Reporting & Availability:
    * 1990 FIX: Fix two exceptions in PDF exports of host group views

    Event Console:
    * 1845 Keep record of original source IP address of a syslog message or SNMP trap...
    * 1873 SEC: Escaping event text of event console messages correctly in views...
    * 1672 Now able to reclassify logwatch messages before forwarding them to the event console...
    * 1878 SEC: Fixed possible shell injection when filtering the EC archive...
    * 2099 Allow replication of Event Console rule and settings...
    * 1839 FIX: Fix exception when notifying EC alert into monitoring for traps (because PID is missing)
    * 1813 FIX: Fixed bug in event console rule editor when no contact groups configured
    * 1974 FIX: Event console views were randomly ignoring host filters...
    * 1861 FIX: exception in mkeventd when archiving certain event log lines
    * 1865 FIX: mkeventd: fixed exception when executing a shell script as action
    * 2133 FIX: Fix visualization of global EC setting for Rule Optimizer...
    * 2139 FIX: Fix exception in Event Console when archiving events with match groups and non ASCII characters
    * 2151 FIX: Fixed wrong time in events when forwarding logwatch to EC between timezones...

    HW/SW-Inventory:
    * 1846 Keep track of changes of software and hardware...
    * 1855 esx_systeminfo: new inventory plugin to retrieve info about the host operating system for ESX servers
    * 1851 FIX: win_exefiles: inventory check can now handle time stamps in us english locale
    * 1943 FIX: inventory plugin win_os: no longer detects incorrect i386 architecture...
    * 1995 FIX: dmidecode: Fix parsing when memory devices are listed before controller
    * 2147 FIX: Fixed exception in HW-/SW-Inventory GUI with special characters in inventorized data...
    * 2148 FIX: win_os: Fixed inventory of OS with older powershell versions


1.2.6b1:
    Core & Setup:
    * 1439 mk-job: now also available on solaris systems...
    * 1648 New installations have the service to check for unchecked services enabled by default...
    * 1723 New check API function get_average() as more intelligent replacement for get_counter()...
    * 1725 The get_average() function from now on only returns one argument: the average...
            NOTE: Please refer to the migration notes!
    * 1483 FIX: Savely replace illegal vertical bars in check plugin output...
    * 1431 FIX: windows_agent: fixed error on parsing unicode formatted logfiles...
    * 1545 FIX: Check_MK Inventory check is now resulting in correct state on duplicate host
    * 1555 FIX: Improved validation on timeperiod references of non existing periods...
    * 1574 FIX: Hosts named like used python modules do not break precompiled checks anymore...
    * 1624 FIX: Remove illegal characters from service descriptions of active checks...
    * 1628 FIX: Remove trailing backslashes from service descriptions...
    * 1649 FIX: Check_MK inventory service has been renamed to Check_MK Discovery...
    * 1706 FIX: Fix file permissions when installing MKPs to 0644 or 0755...
    * 1750 FIX: Handle rare cases where SNMP response string begins with a line feed...
    * 1740 FIX: Changed default service discovery check intervall to 12 hours

    Checks & Agents:
    * 1197 climaveneta_temp: New check for temperature sensors on Climaveneta clima devices
    * 1167 citrix_license/esx_license: Can now be configured to always show OK as state
    * 1198 climaveneta_fan: New check for fan speed on Climaveneta devices
    * 1199 climaveneta_alarm: New check to display the alarm states on Climaveneta devcies
    * 1484 dell_om_sensors: Use sensor name as item...
            NOTE: Please refer to the migration notes!
    * 1200 Docsis Checks: Now HW Rev2 of Arris Cable Modems are detected.
    * 1486 mk_oracle: completely overhauled ORACLE monitoring...
    * 1201 allnet_ip_sensoric: Detect Temperature Sensors now in more cases...
    * 1171 Added new check for monitoring mail delivery (SMTP -> IMAP/POP3 mailbox)...
    * 1444 f5_bigip_chassis_temp, f5_bigip_cpu_temp: Two new checks to replace the old f5_bigip_temp...
            NOTE: Please refer to the migration notes!
    * 1432 agent_vsphere: now able to monitor virtual machines snapshots...
    * 1507 New optional parse_function for check API...
    * 1445 quantum_libsmall_door, quantum_libsmall_status: Two new checks for monitoring small Quantum tape libraries
    * 1448 domino_info: check is extended to also show and monitor the lnNotesServerState
    * 1509 if, if64: New option for make inventory based on port alias...
    * 1440 livedump: now able to add hosts icon_image on config generation...
    * 1517 carel_sensors: New check for monitoring temperature sensors of Carel AC devices
    * 1551 f5_bigip_vserver: add performance data for connections and connection rate
    * 1554 mk_oracle: You can now monitor multiple ORACLE releases on the same host
    * 1518 raritan_pdu_inlet, raritan_pdu_inlet_summary: Modified existing check to give one item per phase and support setting levels....
            NOTE: Please refer to the migration notes!
    * 1592 AIX: New Plugin to monitor errpt in logwatch style...
    * 1565 mem.win: set default levels for page file to 80%/90%
    * 1608 zpool_status: Add an overall state check (thx to Craig Cook)...
    * 1594 ibm_svc_host: Can now be set to be always OK...
    * 1595 esx_vsphere_objects_count: New Check to Ouput the number of VMs
    * 1567 postfix_mailq: speedup in Linux agent for large mail queues...
    * 1611 mssql.vbs: Supporting SQL-Server 2014 now
    * 1568 f5_bigip_cluster_v11: new check for F5 cluster status for firmware version 11
    * 1450 checkpoint_connections, checkpoint_packets: new checks to monitor Checkpoint firewalls
    * 1569 check_mk_agent.openbsd: add sections for mem and lnx_if (memory and network interfaces)...
    * 1451 users: new check to monitor number of users logged in on a linux system...
    * 1615 qnap_disks: Added support for Fujitsu NAS QR802
    * 1616 drbd: Added support for Ahead/Behind cluster states (DRBD >= 8.3.10)
    * 1626 Renamed service descriptions of filesystem, process and logwatch checks...
    * 1627 megaraid_ldisks: Warn if current cache or write policy differs from logical drive default policy...
    * 1629 check_mk_agent.freebsd: several new features and improvements, now only use statgrab...
    * 1630 smart: update in plugin that also outputs information about disks attached to a MegaRAID controller...
    * 1631 juniper_bgp_state: check now detects and supports more differen device models...
    * 1645 Added basic kernel section to FreeBSD agent...
    * 1597 bluecat_dhcp, bluecat_dns: Checks can now be used in Check_MK Cluster Mode
    * 1599 check_mk_agent.aix: Simple run_cached Feature for plugins...
    * 1699 Windows agent: new option "file" for writing output into a file...
    * 1684 cisco_vpn_tunnel: Now supporting VPN 3000 Conncentrator devices
    * 1685 enterasys_*: Now supporting device C2G124-48 (Rev 05.02.18.0002)
    * 1694 cisco_wlc/cisco_wlc_clients: Added support for Cisco AIR-CT2504-K9
    * 1726 Move variable data of Linux/UNIX agents to /var/lib/check_mk_agent...
            NOTE: Please refer to the migration notes!
    * 1734 check_sql: Added support for DB2 (thanks to Troels Arvin)
    * 1757 Check SSH can now be configured  in WATO
    * 1478 FIX: kernel.util, statgrab_cpu: fix computation of utilization...
    * 1480 FIX: brocade_vdx_status: disable check on some devices that do not support it...
    * 1485 FIX: dell_om_disks, dell_om_esmlog, dell_om_mem, dell_om_processors, dell_om_sensors: detect more devices...
    * 1202 FIX: cisco_power, cisco_temp_perf: Both checks now using a new service description...
            NOTE: Please refer to the migration notes!
    * 1446 FIX: cisco_temp_perf: Check now finds missing sensors in case where also cisco_temp_sensor is being used....
    * 1203 FIX: veeam_client: Now supports multiple Backups for one host...
            NOTE: Please refer to the migration notes!
    * 1437 FIX: veeam_jobs: fixed incorrect state for BackupSync job...
    * 1511 FIX: oracle_jobs: avoid broken checks, make compatible with old version...
    * 1513 FIX: Handle broken SNMP bulk walk implementation of Mikrotik Router firmware RouterOS v6.22...
    * 1503 FIX: Fixed monitoring of multiple SAP instances with one mk_sap plugin...
    * 1515 FIX: cisco_secure: fix service description, fix OK state in case of no violation
    * 1449 FIX: nginx_status: agent plugin no longer honours "http(s)_proxy" env variables of root user
    * 1387 FIX: mk_oracle: Correctly deal with underscore in SID for Oracle 9.2-10.1...
    * 1532 FIX: mk_sap: Cleaning up old state information from sap.state file...
    * 1548 FIX: bluecat_ntp: do not inventorized devices where NTP information is missing
    * 1549 FIX: bluecat_threads: do not inventorize this check where information is missing...
    * 1536 FIX: fritz!Box special agent now deals with new URLs (firmware >= 6.0) correctly
    * 1550 FIX: zfs_arc_cache: do not inventorize of no cache information available...
    * 1572 FIX: Sample configs, plugins etc. for windows agent use windows linebreaks now...
    * 1575 FIX: vSphere Monitoring works with RedHat 5.x now...
    * 1584 FIX: winperf_if: Fixed checks of interfaces with equal names but one with index...
    * 1590 FIX: printer_supply_ricoh: Fixed broken check
    * 1591 FIX: netapp_volumes: The state mixed_raid_type is now treated as non-critical state
    * 1602 FIX: dell_om_esmlog: Fixed typo in plugin output
    * 1603 FIX: ad_replication: fixed typo in plugin output
    * 1604 FIX: mysql_slave: Dealing with situation where connection with master is lost
    * 1563 FIX: Reworked configuration of process monitoring...
            NOTE: Please refer to the migration notes!
    * 1593 FIX: IBM SVC Checks: The Service Descriptions not longer contain IBM SVC as prefix...
            NOTE: Please refer to the migration notes!
    * 1564 FIX: check_mk_agent.linux: fix situation where async plugin is not executed after crash...
    * 1609 FIX: zpool_status: fix problem when the zpool has a separate log or cache device...
    * 1566 FIX: 3ware_disks: consider VERIFYING state as OK now...
    * 1612 FIX: job: Fixed wrong reported start time for running jobs
    * 1596 FIX: etherbox: Fix for the inventory in case of not connected temperature sensors...
    * 1571 FIX: check_mk_agent.linux: fix output of lnx_if on Ubuntu 8.04 (on older kernels), repairs tcp_conn_stats...
    * 1622 FIX: megaraid_bbu: handle case isSOHGood and consider it as critical...
    * 1617 FIX: lnx_if: Deal with data provided by cluster host
    * 1618 FIX: ad_replication: Output of timeLastSuccess and timeLastFailure was inverted...
    * 1623 FIX: hp_proliant_mem: support for some yet unhandled status situations
    * 1640 FIX: check_jolokia_metrics_serv_req: Fixed wrong levels shown for upper thresholds
    * 1632 FIX: hr_fs: remove ugly "mounted on:" information appearing on Juniper devices
    * 1646 FIX: hyperv_vms: Plugin garbles following plugin output when no VMs exist...
    * 1647 FIX: agent_ipmi: Check_MK service gets critical now when ipmi-sensors command fails
    * 1453 FIX: drbd.stats: tried to send non-numeric write order parameter to rrd...
    * 1598 FIX: bluecat_dhcp: Check is not longer found in inventory if dhcp service is not activated
    * 1635 FIX: multipath: fix parsing output of multipath on RedHat6 with space in alias
    * 1652 FIX: kaspersky_av_quarantine: Fixed exception when a file was found in quarantine
    * 1653 FIX: megaraid_pdisks: Resulting states are now hard coded within the check...
    * 1654 FIX: statgrab_disk: Fixed scaling of values shown in PNP graphs...
    * 1655 FIX: AIX Agent: Fixed broken filesystem checks when having PowerHA installed...
    * 1656 FIX: cisco_vpn_tunnel: Refactored complete check, fixed threshold bugs...
    * 1677 FIX: f5_bigip_interfaces: Cleaned up check a bit
    * 1679 FIX: ups_bat_temp: Now skipping sensors which are reported to have 0 upsBatteryTemperature
    * 1681 FIX: cmciii_lcp_fans: Skipping non FAN units now; cleaned up check
    * 1682 FIX: cmciii_lcp_waterflow: Check can now deal with devices with a different setup
    * 1701 FIX: Correctly show absolute level for CPU load in case of warn/crit...
    * 1702 FIX: Fix check_notify_count: notification had been counted twice...
    * 1703 FIX: ups_test: Fix computation of time since last self test...
    * 1454 FIX: megaraid checks: megacli binaries in lowercase (Ubuntu..) are now also detected by the linux agent
    * 1455 FIX: hp_proliant_mem:  avoid a crash of the check when module_condition is empty
    * 1688 FIX: juniper_screenos_mem: Fixed wrong total memory computation
    * 1658 FIX: agent_vsphere: no longer crashes when decommissioned vms report no hardware information...
    * 1708 FIX: cups_queues: fix outputting of current printer jobs if printer daemon is CUPS...
    * 1710 FIX: omd_status: Fix totally missing section in Linux agent...
    * 1711 FIX: win_printers.ps1: ignore temporary printers created by RDP terminal sessions...
    * 1712 FIX: hyper_vms: fixed for snapshot VMs with (...) in their names...
    * 1713 FIX: check_fstab_mounts: now correctly ignores swap space...
    * 1716 FIX: windows_tasks: consider state SCHED_S_TASK_QUEUED (0x00041325) as OK now
    * 1721 FIX: dell_om_mem: Handle formerly unhandled situations with multiple errors...
    * 1695 FIX: brocade_vdx_status: Is now not bein inventorized anymore for devices not supporting the check
    * 1722 FIX: lnx_thermal: fix invalid zero temperature if mode file is missing
    * 1696 FIX: cisco_temp_sensor: Value reported of check was not always correct (precision was wrong)...
    * 1727 FIX: cisco_secure: Fixed inventory exception when port security is not enabled
    * 1728 FIX: cisco_temp_perf: Not inventorized anymore for hosts supporting cisco_temp_sensor
    * 1724 FIX: emc_datadomain_temps: convert to new standard check output, add PNP template
    * 1729 FIX: apc_symmetra_test: Cleaned up check, fixed exception when self test date is zero
    * 1730 FIX: apc_symmetra: Fixed exception when last diagnose date was not known
    * 1731 FIX: ipmi_sensors: Fixed agent part when ipmi-sensors call on first agent run...
    * 1732 FIX: dell_powerconnect_cpu: Fixed exception during inventory for incompatible devices
    * 1733 FIX: dell_powerconnect_psu: Skipping inventory of not supported System temp sesnor for M6220 devices...
    * 1747 FIX: zfsget: try to speed up agent code for Linux/Solaris/FreeBSD by using -t filesystem,volume...
    * 1659 FIX: windows agent: fixed output of 64 bit performance counters...
    * 1748 FIX: win_dhcp_pools: fix naming of WATO rules and informal WARN/CRIT levels in performance data
    * 1735 FIX: oracle_instance: Inventory function deals better with old bogus agent output
    * 1736 FIX: lparstat_aix: Trying to deal with more kind of lparstat output...
    * 1737 FIX: mk_sap: Working around garbled SAP state file when multiple instances were running parallel
    * 1738 FIX: oracle_instance: Be compatible to old oracle agent outputs
    * 1751 FIX: winperf_ts_sessions: try to fix invalid number of active and inactive sessions...
    * 1739 FIX: lnx_thermal: Be more compatible to thermal devices which report no "type"

    Multisite:
    * 1508 Allow input of plugin output and perfdata when faking check results...
    * 1493 Added config option "Default filter group" to set the initial network topology view filter...
    * 1497 Implemented password policy capabilities for local users...
    * 1499 SEC: Fixed XSS injections in different places...
    * 1069 SEC: Replaced insecure auth.secret mechanism...
            NOTE: Please refer to the migration notes!
    * 1500 SEC: Preventing livestatus injections in different places...
    * 1530 Dashboard: Host/service statistics dashlets now deal with the context...
    * 1558 Better visualize manually changed notification enable/disable
    * 1621 Sorting Check_MK* services always on top of services lists
    * 1636 Crash checks now have an icon for viewing and sending a crash dump...
    * 1700 Enable icon for link to host/service parameters per default now...
    * 1705 Better styling of dashboard designer
    * 1714 Add support for jsonp export (next to json and python)...
    * 1715 Output icon information in CSV/JSON/Python export of views...
    * 1164 FIX: Fixed links from servicegroup overviews to single servicegroups
    * 1166 FIX: Also prevting stylesheet update issues during version updates (just like for JS files)
    * 1481 FIX: Fix broken layout of Host-, Service- and Contactgroup filters
    * 1482 FIX: Fix exception when editing a visual of type single host group...
    * 1487 FIX: Fixed exception in Web GUI "Internal error:: name 'Filter' is not defined" in manual setups (using setup.py)...
    * 1488 FIX: Fixed wrong information showing up on "Host Group" and "Service Group" views...
    * 1433 FIX: Quicksearch: no longer shows an invalid search result when looking for multiple hosts...
    * 1494 FIX: Fixed error in NagVis Maps snapin when some users had no contact groups assigned
    * 1496 FIX: Fixed exception after editing a dashboard as user without permission to publish dashboards...
    * 1436 FIX: quicksearch: search with multiple patterns (h: / s:) no longer discards the host pattern...
    * 1438 FIX: quicksearch: fixed various non-working quicksearch filters...
    * 1501 FIX: Legacy view formats created with 2014-09 snapshots are now converted...
    * 1506 FIX: Fixed randomly hidden dashboard title...
    * 1527 FIX: Fixed views missing values of some filters (serviceregex, hostgroup filters, ...)...
    * 1528 FIX: Fixed actions in mobile GUI...
    * 1529 FIX: Mobile-GUI: Fixed "all host problems" view not showing all problems...
    * 1533 FIX: Fixed sorting of hosts with same name in "services of host" view
    * 1534 FIX: Fixed filtering views in distributed setup lead to empty views...
    * 1553 FIX: Fix deleting (acknowleding) of logfiles in logwatch...
    * 1537 FIX: Added transformation code for user dashboards created between 2014-08 and 2014-10...
    * 1538 FIX: Only allow switching sites on/off when permitted to...
    * 1539 FIX: Fixed refreshing of PNP graphs in dashboards...
    * 1543 FIX: Hosttag columns are now available right ater creating a tag...
    * 1544 FIX: Fixed exception in complain phase in view editor...
    * 1573 FIX: WATO Quickaccess snapin: Pending button is not overlapped by icons anymore
    * 1557 FIX: Fix sorting of hostnames that only differ in lower/uppercaseness
    * 1577 FIX: Fixed editing of views using the "Downtime for host/service" sorter or column...
    * 1578 FIX: Folding states of containers with umlauts in titles are now persisted...
    * 1580 FIX: Views: Hardcoded single context filters are not shown in filter form anymore...
    * 1581 FIX: Single context views with missing context show an error message now...
    * 1585 FIX: Dashboard: Fixed mass client CPU load consumption when making graph dashlets too small...
    * 1586 FIX: Dashboard: Toggling edit/non-edit is now reflected when reloading the page
    * 1605 FIX: Fixed perfometer of check check_mk-printer_supply_ricoh
    * 1607 FIX: check_http: Fixed broken links in escaped plugin output
    * 1614 FIX: Fixed wrong URL in webapi.py documentation
    * 1619 FIX: Renamed "Hostgroups" and "Servicegroups" views to "Host Groups" and "Service Groups"
    * 1638 FIX: Fixed styling small styling problems in wiki snapin
    * 1641 FIX: Quicksearch: Now able to search for services with backslashes in names
    * 1642 FIX: Quicksearch: Improved error handling on invalid search statements (invalid regexes)
    * 1651 FIX: Consolidated painters of service list views...
    * 1678 FIX: Fixed problem with garbled styles on user profile page after saving
    * 1680 FIX: Fixed various dashlet designer position/resizing issues...
    * 1683 FIX: Replaced a lot of old GIF images with better looking PNG images
    * 1687 FIX: Add visual to dashboard menu can now be closed with click anywhere on page
    * 1709 FIX: Fix exception when a non-Ascii character is part of the variable part of a view title
    * 1691 FIX: Fixed problem when watching BI aggregations with umlauts in titles or group name

    WATO:
    * 1170 Added buttons to move rules to top/bottom of the list to ruleset edit dialog
    * 1489 Added iCalendar import for generating timeperiods e.g. for holidays...
    * 1495 Most WATO tables can now be sorted (where useful)...
    * 1504 WATO makes host tag and group information available for NagVis...
    * 1535 Disabled services on service discovery page now link to the ruleset
    * 1587 SEC: Prevent logging of passwords during initial distributed site login...
    * 1560 Put host and service groups into one WATO menu item...
    * 1561 Remove Auditlog from the main WATO menu and put it into the activate Changes page
    * 1562 Move manual checks into a new WATO module...
    * 1697 Allow non-Ascii characters in topic of host tag groups
    * 1707 WATO rule editor: show title of tag group when rendering the conditions of a rule...
    * 1689 Creating WATO backends for each configured site now...
    * 1690 Pending changes can now be discarded...
    * 1693 Added search form to global settings page...
    * 1717 Split up LDAP configuration dialog into four boxes...
    * 1165 FIX: Fixed exception in service discovery of logwatch event console forwarding checks...
    * 1490 FIX: Timperiod excludes can now even be configured when creating a timeperiod...
    * 1491 FIX: Fixed bug in dynamic lists where removing an item was not always possible...
    * 1492 FIX: Fixed too long URL bug when deleting a timeperiod right after creating one
    * 1498 FIX: Fixed displaying of global settings titles / help texts...
    * 1502 FIX: Fixed removing elements from ListOf choices during complain phase
    * 1505 FIX: Snapshots are now bound to the used monitoring core...
    * 1540 FIX: Host diagnose page: Some tests were failing randomly
    * 1541 FIX: Fixed missing form fields for notification method when editing rbn default rule
    * 1542 FIX: Changed text of "debug_log" option to be clearer in distributed setups...
    * 1546 FIX: Fixed adding cluster nodes to new cluster in complain phase...
    * 1556 FIX: WATO inventory ignores already inventorized checks which does not exist anymore...
    * 1576 FIX: SNMP Community host attribute is now visible for IE<=8...
    * 1588 FIX: Renamed SNMP communities rule to SNMP credentials
    * 1589 FIX: Restructured SNMP credentials rule specification...
    * 1620 FIX: Fixed exception during host renaming when host has no perfdata
    * 1625 FIX: Safely handle characters that have a special meaning in regexes when creating service-specific rules...
    * 1637 FIX: Fixed exception in notification analysis when notifications have not NOTIFICATIONTYPE set
    * 1639 FIX: Interfaces with speed more than 10GBit/s can now be configured correctly
    * 1633 FIX: Fix problem that attributes of new WATO folders have not been saved...
    * 1634 FIX: Fix editing of cluster hosts in WATO: cluster-property no longer goes lost...
    * 1686 FIX: Host renaming also updates explicit negated hosts in rules

    Notifications:
    * 1512 Bulk notification can now be grouped according to custom macro values...
    * 1650 Enabled rule based notifications by default (for new installations)...
    * 1749 Allow title of notifiation script to be in third line if second line is encoding: utf-8...
    * 1660 notification plugin spectrum: now configurable via flexible notifications
    * 1168 FIX: HTML mails can now be configured to display graphs among each other...
    * 1514 FIX: Try harder to detect previous hard state in notification when using Nagios as core...
    * 1582 FIX: Fixed missing graphs in mails when sending notifications to non-contacts...
    * 1583 FIX: Can use contact groups without hosts/services assigned in RBN rules now...
    * 1606 FIX: Moved notify.log to var/log/notify.log in OMD environments...
    * 1570 FIX: Fix notification of check_http active checks with Nagios core...
    * 1704 FIX: Fix notification analyser in case there are non-Ascii characters in the notification context

    BI:
    * 1435 FIX: Saving BI aggregations: No longer reports 'Request-URI Too Large'...
    * 1559 FIX: Fix link from BI icon to BI views (aggregations affected by this host/service)
    * 1692 FIX: Aggregations with umlauts in title/topic can now be displayed in BI/Availability

    Reporting & Availability:
    * 1720 FIX: Remove bogus column H.Down if "Consider times where the host is down" is switch off...

    Event Console:
    * 1169 Added host state type filter to "recent event history" view
    * 1718 Show groups of regex match of events in details views of Event Console
    * 1719 Allow to allow both host name and IP address when checking for events in Event Console...
    * 1531 FIX: Fixed exception in event history view when displaying CHANGESTATE events
    * 1610 FIX: Hostname translation now also works for incoming SNMP traps
    * 1643 FIX: Improved error handling of exceptions when processing log lines
    * 1644 FIX: Fixed matching dynamic number of regex match groups...
    * 1698 FIX: Fix specifying explicit path to unix socket for check_mkeventd

    Livestatus:
    * 1613 FIX: Fixed invalid json format in Stats query with requested heaeders...

    HW/SW-Inventory:
    * 1479 liveproxyd: new function for collecting remote inventory data...
            NOTE: Please refer to the migration notes!
    * 1452 Solaris HW/SW-Inventory added...
    * 1547 FIX: win_cpuinfo: fix case where NumberOfCores is missing (Windows 2003)...
    * 1552 FIX: mk_inventory.ps1: fix garbled or missing entries by removing bogus binary zeroes...
    * 1752 FIX: win_exefiles: handle case gracefully where no size information is available
    * 1753 FIX: win_bios: handle case with colons in BIOS version

    inventory:
    * 1516 FIX: win_disks: fix exception in case of empty signature


1.2.5i6:
    Core & Setup:
    * 1008 Overall check timeout for Check_MK checks now defaults to CRIT state...
    * 1373 SEC: Do not ouput complete command line when datasource programs fail...
    * 1425 New section header option "encoding" for agent output...
    * 1129 FIX: Windows MSI-Installer: some systems created corrupted check_mk_agent.msi files...
    * 1426 FIX: windows agent: logwatch: no longer reports incorrect formatted texts (japanese characters)...
    * 1429 FIX: Disabled snmp checktypes are now sorted out before Check_MK contacts the snmp host...

    Checks & Agents:
    * 0185 knuerr_rms_humidity, knuerr_rms_temp: Two new Checks to Monitor the Temperature and the Humidity on Knürr RMS Devices
    * 1065 heartbeat_crm / heartbeat_crm.resources: Rewrote checks / formalized parameters...
    * 1068 livedump: Added optional check interval (detect staleness) / option to encrypt mails...
    * 1093 windows agent: performance counter can now be specified by name...
    * 0189 docsis_channels: Support for Frequency of Downstream Channels for Devices with DOCSIS MIB
    * 0190 docsis_channels_upstream: New check for monitoring upstream channels on cable modems with DOCSIS MIB
    * 0193 docsis_cm_status: New Check Status Check for Cable Modems with Docsis MIB.
    * 1070 printer_input/printer_output: New checks to monitor input/output sub-units of printers...
    * 0196 esx_vsphere_hostsystem: New subcheck for maintenance mode...
    * 0197 check_uniserv: New Check for Uniserv Data Management Services...
    * 0199 veeam_client: Check rewritten to get a nicer output
    * 0200 arris_cmts_cpu,arris_cmts_temp: New Checks for Arris CMTS Devices ( Temperature and CPU Utilization)
    * 0202 cisco_temp_sensor: It is now possible to configure this check in WATO....
    * 1172 New check sap.value_groups...
    * 1173 cisco_secure: Check creates now a summary instead one service by port...
            NOTE: Please refer to the migration notes!
    * 1174 rms200_temp: New Temperature check for RMS200 Devices
    * 1175 dell_idrac_disks: New Check for Harddisks using Dell iDrac
    * 0644 adva_fsp_if: instead of lower warning and critical levels check now supports lower and upper levels
            NOTE: Please refer to the migration notes!
    * 1006 printer_pages: add Perf-O-Meter and PNP template
    * 0646 brocade_fcport: the administrative states for which ports are inventorized can now be configured in WATO
    * 1010 chrony: new check for NTP synchronization via chrony on Linux...
    * 1011 ibm_svc_systemstats.disk_latency: introduce levels for alerting...
    * 1372 cisco_vss: new check for monitoring state of Cisco Virtual Switches
    * 0648 brocade_fcport: new speed calculation of isl_ports...
    * 0649 f5_bigip_pool: check now also prints the node names of down nodes
    * 1374 arc_raid_status: moved plugin into main Linux agent...
            NOTE: Please refer to the migration notes!
    * 1375 vxvm_enclosures, vxvm_multipath, vxvm_objstatus: joined into one agent plugin called vxvm...
    * 1376 dmraid: moved plugin code into normal Linux agent...
    * 1377 Renamed agent plugin resolve_hostname into dnsclient, make portable to all Unices...
    * 1146 nfsmounts: supported by AIX agent now...
    * 1103 windows agent: now able to omit context text of logfiles...
    * 1150 netstat: new check for monitoring TCP/UDP connections and Linux and AIX...
    * 0654 oracle_instance: now also monitors the log mode
    * 1176 winperf_msx_queues: The list of counters for inventory can now be configured host based using wato
    * 0656 brocade_fcport: inventory rule can now choose upon physical und operations states as well, state choices were also updated
    * 1177 Hivemanger: New agent to check hivemanager devices
    * 1383 oracle_asm_diskgroup: Account for offline disks and required mirror free space...
            NOTE: Please refer to the migration notes!
    * 1178 arris_cmts_mem: New check for Memory usage on arris cmts modules.
    * 1179 bluecat_dhcp: New Check for DHCP Service on bluecat adonis devices.
    * 1180 bluecat_dns, bluecat_dns_queries: New DNS Checks for Bluecat Adonis.
    * 1181 bluecat_ntp: New Check for NTP on bluecat adonis or proteus devices
    * 1105 wmic_if.ps1: Powershell version of the wmic_if.bat script...
    * 1182 bluecat_ha: New Check for HA Status on Bluecat Adonis devices
    * 1183 bluecat_commandserver: New Check for bluecat adonis devices
    * 1397 juniper_screenos_cpu, juniper_screenos_fan, juniper_screenos_mem, juniper_screenos_temp, juniper_screenos_vpn: new checks for Juniper ScreenOS Firewalls
    * 1106 mk_inventory.ps1: now uses the MK_CONFDIR environment variable from the agent (if available)...
    * 1107 windows agent: now sets additional environment variables...
    * 1108 printer_io.include: included tray description in check output
    * 0657 diskstat: cluster support added for single disk modes
    * 1111 vCenter monitoring: greatly improved performance (at least 40 times faster)...
    * 1112 esx_vsphere_hostsystem.mem_usage_cluster: allows to monitor total RAM usage of all nodes in a cluster...
    * 0658 brocade_info: new check to retrieve informational data about Brocade switches
    * 1385 oracle_instance: new WATO rules for archivelog, logging, login and uptime...
    * 1403 kernel.util: allow levels for the total CPU utilization...
            NOTE: Please refer to the migration notes!
    * 1117 agent_vsphere: now able to query license information from esx system...
    * 1118 bluecat_dns, bluecat_dhcp: no able to run as clustered checks...
    * 1409 Extended Check_MK-API: check function may return None...
    * 0659 domino_tasks: new check to monitor tasks on a lotus domino server via snmp
    * 1187 Hivemanager: Extended Check and Agent...
    * 1130 esx monitoring: agent_vsphere now retrieves additional data (used by HW-inventory)...
    * 1422 agent_vsphere: now able to configure where the power state of a vm or esx-host should be assigned...
    * 1442 ups_socomec_out_source: New check for checking the power source of out phases for Socomec UPSs
    * 0662 domino_mailqueues: new check to monitor mail queues in Lotus Domino
    * 1188 veeam_client: Check now also outputs ReadSize and TransferedSize...
    * 0663 domino_info: new check to extract informational data about a Lotus Domino Server
    * 0664 domino_users: new check to monitor the number of users on a Domino Notes server
    * 1447 domino_transactions: new check to monitor the number of transactions per minute on Lotus Domino servers
    * 1190 statgrab_cpu: Check can now handle parameters
    * 1191 Linux agent now also sends information about tmpfs...
    * 1193 ps: Manual Checks can now use RegEx for user matching...
    * 1194 Linux Agent now supports monitoring of cifs mounts
    * 1195 AIX Agent now also supports monitoring of cifs mounts
    * 1196 apache_status: Added timeout...
    * 1443 ups_socomec_outphase: New check for monitoring the out phases of Socomec UPSs
    * 1051 FIX: tcp_conn_stats: fix missing performance data...
    * 1142 FIX: winperf_ts_sessions: fix computation, check has never really worked
    * 1090 FIX: zfsget: fixed exception which happened on incomplete zfs entries
    * 0187 FIX: hp_proliant_power: Fixed Wato configuration
    * 0192 FIX: oracle_rman_backups: Not longer try to make a inventory for broken plugin outputs
    * 0194 FIX: raritan_pdu_inlet: Check now outputs the correct values...
            NOTE: Please refer to the migration notes!
    * 1071 FIX: oracle_rman_backups: Only inventorize ARCHIVELOG / DB FULL / DB INCR entries...
    * 1152 FIX: mk-job: The check now captures currently running jobs and their start time...
    * 0198 FIX: cisco_temp_sensor: Removed dicey detection for temperature value....
    * 0645 FIX: brocade_fcport: since in newer firmware (7.*) swFCPortSpeed is deprecated, we then calculate port speed from IF-MIB::ifHighSpeed
    * 1097 FIX: windows_agent: preventing missing agent sections on first query...
    * 1009 FIX: df: deal with space in file system type for PlayStation file system...
    * 1098 FIX: esx_vsphere_counters.diskio: Now reports unknown when counter data is missing
    * 1143 FIX: dell_powerconnect_temp: fix configuration via WATO...
    * 1144 FIX: blade_bx_temp, dell_chassis_temp, emerson_temp, ibm_svc_enclosurestats, ups_bat_temp: rename service description...
            NOTE: Please refer to the migration notes!
    * 1145 FIX: windows_tasks: handle case correctly where task is currently running...
    * 1378 FIX: mk_logwatch: remove exceeding \n when rewriting message and using \0...
    * 1147 FIX: upc_capacity, ups_socomec_capacity: Fix checking of battery left levels...
    * 1099 FIX: tsm_scratch: now returns the variable name instead the values during inventory...
    * 0650 FIX: f5_bigip_pool: limits to the number of active nodes are now correctly applied...
            NOTE: Please refer to the migration notes!
    * 1102 FIX: esx_vsphere_counters: no longer raise false alarms because of invalid data from ESX Host...
    * 1149 FIX: check_mk-ibm_svc_systemstats.diskio, check_mk-ibm_svc_systemstats.iops: fix exception in Perf-O-Meter
    * 0651 FIX: f5_bigip_interfaces: Fix invalid throughput values, detect newer F5 devices...
    * 1393 FIX: casa_cpu_temp, casa_cpu_util: Change service description to standard...
            NOTE: Please refer to the migration notes!
    * 1104 FIX: winperf_if: Improved matching of data from wmic_if.bat / wmic_if.ps1 scripts...
    * 1110 FIX: windows agent: fixed missing agent section problem if a cached script ran into a timeout...
    * 1113 FIX: oracle_rman: fixed exception when backup was currently running
    * 1114 FIX: bluecat_threads: no longer detected on wrong systems...
    * 1116 FIX: megaraid_ldisk: now longer raises an exception for adapters with 'No Virtual Drive Configured'
    * 1122 FIX: windows agent: unicode logfile monitoring: now able to detect incomplete written lines...
    * 1184 FIX: cisco_power: Fixed detection of item. In some cases the status information was part of the item...
            NOTE: Please refer to the migration notes!
    * 1078 FIX: Fix compensation for daylight safing time in prediction
    * 1126 FIX: bluecat_ntp: check no longer crashes on evaluating sysLeap values higher than 1...
    * 1127 FIX: bluecat_dhcp: fixed exception when data was available.. returns UNKNOWN when data is missing
    * 1128 FIX: bluecat_dns: now reports UNKNOWN if no snmp data is available
    * 1131 FIX: esx_vsphere_hostsystem.maintenance: fixed misspelling in service description...
            NOTE: Please refer to the migration notes!
    * 1161 FIX: fc_port: Fixed invalid values of counters, fixed wrong values in graphs...
    * 1192 FIX: veeam_jobs: Check now recognize sync jobs...
    * 1386 FIX: oracle_jobs: Bugfix for forever running jobs...
    * 1427 FIX: esx_vsphere_hostsystem.multipath: no longer crashes at invalid multipath types...

    Multisite:
    * 1066 New Dashboard Designer...
    * 1392 WATO Folder filter: show only the paths a user is allowed to see
    * 1398 Allow to spread times of next check when rescheduling...
    * 1405 Checkbox for settings downtimes on the hosts of the selected services...
    * 1410 Output log text of scheduled downtime log entries...
    * 1411 New builting views for the history of scheduled downtimes
    * 1185 mobile ui: Added a new view to see events from the Event Console
    * 1412 Speed up of displaying and sorting after WATO folder path
    * 1477 New screenshot mode for Multisite...
    * 1067 FIX: Fixed login problem in LDAP connector when no user filter specified...
    * 1094 FIX: sidebar snaping 'Tree of folders': fixed exception
    * 1154 FIX: Availability: Fixed unwanted redirect to edit annotation page after editing availability options...
    * 1401 FIX: Display options in views are now again persistent...
    * 1120 FIX: Multisite filters Host/Service Contactgroup: Fixed livestatus exception...
    * 1158 FIX: Moved filter logic to visuals module...
            NOTE: Please refer to the migration notes!
    * 1077 FIX: Fixed labelling of Y achsis in prediction graphs...
    * 1162 FIX: User profiles can not be edited on WATO remote sites anymore...

    WATO:
    * 1096 New WATO web service: manage hosts via a new HTTP API...
    * 1155 NagVis map edit/view permissions can now be set using roles/groups...
    * 1115 Renamed rule: Hosts using SNMP v2c -> Legacy SNMP devices using SNMP v2c...
    * 1404 Make title/help of custom user attributes localizable...
    * 1159 Remote BI Aggregations can now be configured to be checked as single services...
    * 1163 Service discovery: Added direct link to check parameter ruleset of services...
    * 1428 Web-API: now able to add cluster hosts...
    * 1064 FIX: Fixed rare issue with WATO communication in distributed setups (different OS versions)...
    * 1089 FIX: Snapshot restore: fixed exception during exception handling......
    * 1091 FIX: logwatch patterns: allow unicode text in pattern comment
    * 1092 FIX: logwatch: now able to enter unicode text into the "Pattern (Regex)" field
    * 0191 FIX: Added swp files to the ignore list for the WATO git feature...
    * 1153 FIX: Changed custom user attributes can now be used immediately...
    * 0201 FIX: Fixed error message in Rulelist of RBN...
    * 1100 FIX: WATO backup domains: fixed bug were excluded files still got deleted on snapshot restore...
    * 1101 FIX: WATO check parameter: renamed 'Nominal Voltages' to 'Voltage Levels..'
    * 1396 FIX: Fix default setting of Enable sounds in views...
    * 1109 FIX: WATO active checks: passwords no longer shown as plain text....
    * 1119 FIX: WATO create rule: No longer raises an incorrect permission warning when creating a new rule...
    * 1121 FIX: Rule based notifications formular: No longer raises Request-Uri-Too-Large errors...
    * 1160 FIX: Fixed wrong named column in mkeventd rules
    * 1430 FIX: Clone group: Now displays correct alias name of cloned group...

    Notifications:
    * 1151 Add variables (HOST/SERVICE)ACK(AUTHOR/COMMENT) to notification context...
    * 1394 HTML notifications have a new content field for debugging variables...
    * 1400 Added example notification script for Pushover to doc/treasures/notifications...
    * 1123 Rule based notifications: New condition "Match Service Groups"
    * 1186 RBN: It's now possible to Filter for contactgroups...
    * 1189 sms notification: also send information about Downtimes, Acknowledgments and Fallping now
    * 1424 mknotifyd: now able to check if its still listening for telegrams...
    * 1156 FIX: Graphs in HTML mails are now sent again where they where missing...
    * 1157 FIX: Fixed SMS plugin on at least debian (distrs which have no sendsms/smssend)...
    * 1407 FIX: Fix exception in rule based notification on non-Ascii characters in log message
    * 1408 FIX: mknotifyd now really reads all configuration files below mknotifyd.d...

    BI:
    * 1406 Assume PEND in count_ok aggregations if all nodes are PEND...

    Event Console:
    * 1148 Allow execution of actions when cancelling events...
    * 1395 Event Console can now create notifications via Check_MK RBN...
    * 1007 FIX: check_mkevents: fix case where events contain binary zeroes
    * 1399 FIX: Fix left-over tac processes when showing Event Console history...
    * 1402 FIX: Fixed cased where counting events did not reach required count...
    * 1124 FIX: WATO EC configuration: no longer raises an exception when user has restricted WATO access...
    * 1125 FIX: EC actions are now saved when an EC rule has "Send monitoring notification" set...

    HW/SW-Inventory:
    * 0643 windows inventory: OS now contains the install date, reg_uninstall now contains the path...
            NOTE: Please refer to the migration notes!
    * 0652 windows software inventory gives some more details about OS and installed software...
            NOTE: Please refer to the migration notes!
    * 0653 script to extract HW/SW-Inventory data in CSV format...
    * 0660 mk_inventory-ps1: new uses the Install Location as path for win_reg_uninstall
    * 0661 HW/SW-Inventory: install date of software packages no longer in unix timestamps but date format...
            NOTE: Please refer to the migration notes!
    * 1413 HW/SW-Inventory implementation step one finished...
    * 0655 FIX: win_cpuinfo and mk_inventory.ps1 agent: unit of CPU speed fixed, fixes for long output lines in agent
    * 1379 FIX: Fixed filter "Host has inventory data"...
    * 1423 FIX: Host HW-inventory: now longer generates an exception on displaying the BIOS date

    check:
    * 1384 oracle_jobs: new WATO rules, changed service name to SID.OWNER.NAME...
            NOTE: Please refer to the migration notes!


1.2.5i5:
    Core & Setup:
    * 1012 Fix quoting of backslashes in custom checks with nagios core...
            NOTE: Please refer to the migration notes!
    * 1038 Massive speedup of cmk --snmptranslate
    * 1035 FIX: Do not fail on errors in *.mk files anymore - except in interactive mode...
    * 0174 FIX: Fixed appending of --keepalive-fd parameters to checkhelpers...
    * 1053 FIX: Fixed events check always being reporting OK state...
    * 1045 FIX: Gracefully restart check_mk helpers in case of memory leak...
    * 0633 FIX: diskstat: fixed performance data of old legacy disk IO read/write data...

    Checks & Agents:
    * 0168 f5_bigip_pool: Added Wato configuration...
    * 0995 raritan_pdu_outletcount: new check for outlet count of Raritan PX-2000 family PDUs
    * 0169 websphere_mq_channels,ebsphere_mq_queues: New Checks to monitor IBM Websphere MQ Queues and Channels...
    * 1034 Always provide also 64 bit version of Windows agent
    * 0170 hp_proliant_power: New check to monitor the Power Meter on Prolaint Servers and iLO Boards
    * 0172 zfsget: Check is now usable in cluster_mode...
    * 1039 aix_diskiod: new check for disk IO on AIX
    * 0997 New checks and a special agent for ALLNET IP Sensoric devices...
    * 0175 logwatch.groups: New logwatch subcheck who can be used to group logfiles together....
    * 1041 aix_memory: new check for RAM and SWAP on AIX
    * 0998 ibm_imm_health: Trying to recognice newer versions of IBM IMM now too
    * 0628 raritan_pdu_inlet: now also monitors the three phases of the inlet
    * 1073 sni_octopuse_cpu: added PNP graph definition and Perf-O-Meter
    * 0178 mssql_tablespaces: It is now possible to define thresholds
    * 0999 allnet_ip_sensoric.pressure: New Check for Pressure Sensors in ALLNET IP Sensoric devices
    * 1082 windows agent: now also available as msi installer...
    * 0179 check_dns: It is now possible to use the local dns server in wato configuration...
    * 1058 livedump-mail-fetch: Now supporting either quoted-printable or non encoded mails...
    * 0180 sap: It is now possible to add multiple sap instances to the sap.cfg file...
    * 0181 citrix_sessions, citrix_serverload: New checks for Citrix Load (a Score calculated by citrix) and the number of sessions
    * 0637 jolokia_metrics.gc, jolokia_metrics.tp, jolokia_info: two new subchecks for the jolokia_metrics checks and better error handling for jolokia_info...
    * 1000 qlogic_sanbox.temp: New Check for temperature sensors in QLogic SANbox Fibre Channel Switches
    * 1001 qlogic_sanbox.psu: New Check for power supplies in QLogic SANbox Fibre Channel Switches
    * 0182 MegaCli: Agent now also supports the 64bit version (Thanks to Philipp Lemke)
    * 1132 qlogic_fcport: New Check for Fibre Channel Ports in QLogic SANbox FC Switches
    * 1133 qlogic_sanbox_fabric_element: New Check for Fabric Elements in QLogic SANbox Fibre Channel Switches
    * 1134 bintec_sensors.fan: New Check for Fan Speed of Bintec Routers
    * 1135 bintec_sensors.voltage, bintec_sensors.temp: New Checks for Voltage and Temperature Sensors of Bintec Routers
    * 1048 mem.win: support predictive levels...
    * 1136 bintec_brrp_status: New Check for BRRP States on Bintec Routers
    * 0640 jolokia_metrics.gc, jolokia_metrics.tp: now come with its own pnp templates
    * 1088 included check_mk_agent windows msi installer...
    * 0183 sentry_pdu: New check to monitor plugs of sentry PDUs
    * 0184 knuerr_sensors: New Check to monitor Sensors on a Knürr RMS Device
    * 0994 FIX: agent plugin smart: fixed syntax error
    * 0989 FIX: logwatch.ec: Fix forwarding multiple messages via syslog/TCP...
    * 0943 FIX: if.include: fixed incorrect traffic percentage values in the check output of if checks...
    * 0944 FIX: oracle_tablespaces: fixed calculation of space left and number of remaining increments...
    * 1032 FIX: check_traceroute: Fix option Use DNS, worked vice versa
    * 0171 FIX: hp_blade_psu: Fixed pnp template...
    * 0996 FIX: apc_symmetra_test: Handle unknown date of last self test as intended...
    * 0173 FIX: hitachi_hnas_volume: Fixed bug when snmp outputs empty lines
    * 1037 FIX: bintec_info: support bintec RXL12500
    * 0948 FIX: mk_inventory.ps1: increased caching time to 14400, fixed incorrect default cachefile path
    * 0827 FIX: lnx_thermal: Not checking active trip points (e.g. cooling device triggers) anymore
    * 1043 FIX: printer_supply: fix value error in default parameters...
    * 0626 FIX: veeam_jobs: agent now supports output lines longer than 80 chars
    * 1072 FIX: printer_supply: fix colors of Perf-O-Meter on HP OfficeJet...
    * 0950 FIX: check_mkevents: now able to resolve the hostname of the remote hosts...
    * 0177 FIX: esx_vsphere_hostsystem.multipath: Fixed return state in case of paths in standby...
    * 1054 FIX: mysql_slave: Only monitor the age of the slave when it is running
    * 1075 FIX: if, if64: Fixed PNP template in order to correctly scale Y axis
    * 0631 FIX: fc_port: several fixes for the perfometer to display the right values...
    * 0632 FIX: brocade_fcport: fix perfometer output of out bandwidth when averaging is switched on
    * 1055 FIX: mysql_slave: Fixed detecting CRIT states when IO/SQL slaves are not running
    * 0634 FIX: Max Bandwidth for PNP-Graphs of Interface checks corrected...
    * 0635 FIX: fc_port: the check no longer inventorizes ports with administrative state of 'unknown' or 'offline'
    * 0636 FIX: fc_port: do not inventorize if brocade fibre channel mib is also supported on the device...
    * 1083 FIX: ad_replication.bat: does not return data if the server is no DC
    * 0638 FIX: windows_updates: agent plugin now always sends section header, even if no update information provided...
    * 1084 FIX: ps: now able to handle bigger process groups without constant MKCounterWrapped Exceptions...
    * 1087 FIX: Active checks: Non-ascii check commands now converted into utf-8...
    * 1049 FIX: ups_capacity: Fix exception when running on battery...
    * 0639 FIX: jolokia_metrics: fix for problem when catalina uses the standalone engine
    * 1050 FIX: websphere_mq_queues: make compatible with old agent, fix not-found case

    Multisite:
    * 1013 Sort host names naturally, e.g. foobar11 comes after foobar2...
    * 1033 New Mutisite filter for the number of services a host has...
    * 0949 quicksearch: now able to search for multiple hosts at once...
    * 1052 SEC: index start URL can not be used to redirect to absolute URLs anymore...
    * 1085 quicksearch: multiple hostname matches now lead to the searchhost view instead of the hosts view...
    * 1047 Virtual Host Tree: Allow to use topic as tree level...
    * 1062 SEC: Fixed several XSS issues on different pages...
    * 1063 SEC: Fixed several XSS issues on different pages...
    * 0945 FIX: Sidebar snapin "Problem hosts": Now excludes hosts and services in downtime
    * 1036 FIX: doc/treasures/downtime: fix --url option, better error output
    * 1074 FIX: Fix Virtual Host Tree snapin...
    * 1059 FIX: LDAP: Using configured user filter during login to prevent temporary created users...
    * 1060 FIX: Fixed exception during first login of a user when saving of access times is enabled...

    WATO:
    * 0825 WATO: Hover menu of user online state shows the last seen date/time now
    * 1057 WATO folder permissions are only exported to NagVis when configured...
    * 1086 check_http: now able to enter non-ascii signs in "Send HTTP POST data" rule...
    * 0990 FIX: Fix HTTP error handling in bulk inventory...
    * 1004 FIX: Fix exception when saving rules, caused by empty item
    * 0947 FIX: WATO snapshots: fixed missing files on restoring nagvis backup domains
    * 0826 FIX: Fixed problem where user access times were not updated correctly
    * 1044 FIX: Remove icon for service parameters in WATO service list for missing services...
    * 1056 FIX: Fixed selection of hosts for bulk actions

    Notifications:
    * 1042 Rule based notifications: allow matching on host groups...
    * 0828 FIX: Mails sent with mail/asciimail plugin now really set the from address
    * 1061 FIX: SMS notifications: correctly handling spaces in phone numbers...

    Reporting & Availability:
    * 0991 FIX: Availability: optionally show time stamps as UNIX epoch time...
    * 1076 FIX: Fix wrong percentual host availability > 100% when excluding downtimes...

    Event Console:
    * 1040 FIX: Avoid sporadic errors when checking event state in Event Console...

    Livestatus:
    * 0988 FIX: livedump: Fix exception in case no contact groups are defined for a service
    * 0951 FIX: table servicegroups: fixed service visibility when using group_authorization AUTH_STRICT...

    HW/SW-Inventory:
    * 0625 hw/sw inventory now reads the kernel version and architecture for linux and windows
    * 0627 lnx_video, win_video: added inventory function and agent for linux video cards, modified windows inventory function
    * 0629 improvements to windows sw/hw inventory (encoding, more details for sw inventory)
    * 0630 win_disks: hardware inventory for physical disks in windows
    * 1046 Added AIX support for HW/SW-Inventory...
    * 0167 FIX: mk_inventory.linux: Changed field separator from pipe to tab...
    * 1005 FIX: Fix exception when using pretty-print output format
    * 0946 FIX: hw/sw inventory: fixed display bug for byte fields with the value 0...
    * 0641 FIX: windows inventory: moved encoding from checks to windows agent plugin


1.2.5i4:
    Core & Setup:
    * 0940 SEC: Fixed various core SIGSEGV when using malformed livestatus queries...

    Checks & Agents:
    * 0812 nginx_status: New check for monitoring status information of the Nginx web server...
    * 0986 citrix_licenses: new check for monitoring Citrix licenses
    * 0814 Agent versions can now be checked with "at least version X" parameters...
    * 0815 mysql_slave: New check for monitoring MySQL slave sync state
    * 0617 adva_fsp_if: new check to monitor interfaces of the ADVA FSP 3000 scalable optical transport solution
    * 0618 adva_fsp_current: new check for the power supply units of the ADVA FSP 3000 scalable optical transport solution
    * 0619 adva_fsp_temp: new check to monitor temperature and temperature trends on ADVA scalable optical transport solutions
    * 0993 raritan_pdu_inlet: now delivers performance data
    * 0624 fc_port: new check for fibre channel devices supporting the FCMGMT MIB
    * 1003 ibm_svc_enclosure: support new firmware, also check fan modules
    * 0616 FIX: brocade.fan, brocade.power, brocade.temp: will now only discover services which are not marked as absent
    * 0992 FIX: zfs_arc_cache: returns OK even if values of arc meta are missing...
    * 0936 FIX: agent_ibmsvc: improved error messages on using wrong credentials
    * 0621 FIX: zfsget: better filesystem selection and calculation of sizes...
    * 0819 FIX: Fixed keepalive termination in case of exceptions during checking...
    * 0622 FIX: cisco_temp_sensor: fix to also work with newer IOS versions
    * 0623 FIX: fsc_fans: upper levels for fan RPMs are now optional also for the check
    * 0823 FIX: mk_sap: Fixed some wrong calculated values (decimal numbers)...

    Multisite:
    * 0982 SEC: Fix two XSS weaknesses according to CVSS 8.5 AV:N/AC:M/Au:S/C:C/I:C/A:C...
    * 0983 SEC: Fix security issue in code of row selections (checkboxes) (CVSS 4.9 AV:N/AC:M/Au:S/C:N/I:P/A:P)...
    * 0934 FIX: Logwatch messages with class unknown ( 'u' ) now displayed as WARN...
    * 0166 FIX: mobile gui: Fixed colors of command list...
    * 0820 FIX: Fixed wrong NagVis links in "custom links" snapin
    * 0938 FIX: logwatch: fixed incorrect display of warning messages
    * 0939 FIX: Fixed multisite exception caused by missing explanation text for a AUTODELETE event action
    * 0822 FIX: Sorting columns in view dashlets is now working again
    * 0941 FIX: esx_vsphere_hostsystem.cpu_usage: pnpgraph now displays AVERAGE instead of MAX values in all timeframes...
    * 0942 FIX: check_mk-winperf.cpuusage.php: now displays AVERAGE values instead of MAX...

    WATO:
    * 0984 Fix code injection for logged in users via automation url...
            NOTE: Please refer to the migration notes!
    * 0987 New button for updating DNS cache...
    * 0824 SEC: Valuespecs: Fixed several possible HTML injections in valuespecs...
    * 0813 FIX: LDAP: Improved slightly missleading logging of LDAP sync actions...
    * 0935 FIX: CPU utilization: increased maximum value to 10000...
    * 0821 FIX: Reducing size of auth.php (needed for authorisation in NagVis) in large environments...

    Notifications:
    * 1002 FIX: Fix crash when debugging notifications with non-Ascii characters...

    Reporting & Availability:
    * 0985 Availability: display phases of freqent state changes as "chaos"...

    Event Console:
    * 0816 States of events can now be set by patterns...

    HW/SW-Inventory:
    * 0620 new version of Check_MKs hardware and software inventory including a much extended windows agent and inventory functions
    * 0818 FIX: Fixed exception in HW/SW inventory search dialog...


1.2.5i3:
    Core & Setup:
    * 0884 New options --oid and --extraoid for cmk --snmpwalk...
    * 0785 FIX: Availability: fixed memory leak in table statehist...
    * 0903 FIX: availability: fixed bug causing the availability feature not considering timeperiod transitions
    * 0888 FIX: Fix SNMP inventory check in simulation mode

    Checks & Agents:
    * 0149 cisco_secure: New check for Port Security on Cisco swichtes
    * 0751 New localcheck for Linux that makes sure that filesystems in /etc/fstab are mounted...
    * 0783 enterasys_lsnat: new check monitoring the current LSNAT bindings
    * 0601 printer_alerts: check can now display a textual representation of the alert code...
            NOTE: Please refer to the migration notes!
    * 0799 ibm_svc_systemstats.cpu_util: New check for CPU Utilization of an IBM SVC / V7000 device in total
    * 0800 ibm_svc_nodestats.cache, ibm_svc_systemstats.cache: New checks for Cache Usage of IBM SVC / V7000 devices
    * 0150 printer_suply: New option to upturn toner levels...
    * 0801 ibm_svc_eventlog: New Check for Messages in Event log of IBM SVC / V7000 devices
    * 0151 enterasys_cpu_util: Changed check to not longer summarize all modules...
            NOTE: Please refer to the migration notes!
    * 0802 ibm_svc_nodestats.iops, ibm_svc_systemstats.iops: new checks for IO operations/sec on IBM SVC / V7000 devices
    * 0602 cmciii.humidity: new check for Rittals CMC III humidity sensors
    * 0829 oracle_tablespaces: improved formatting of levels text in check output...
    * 0757 Linux multipath check can now use the alias instead of the UUID as item...
    * 0879 windows_tasks: output last and next run time
    * 0881 rmon_stats: now needs to be activated via a rule in order to be inventorized...
            NOTE: Please refer to the migration notes!
    * 0804 ibm_svc_portfc: New check for status of FC Ports in IBM SVC / Storwize V3700 / V7000 devices
    * 0805 ibm_svc_enclosure: New Check for Enclosures, Canisters and PSUs in IBM SVC / Storwize V3700 / V7000 devices
    * 0806 ibm_svc_enclosurestats.temp: New Check for temperature in enclosures of IBM SVC / Storwize V3700 / V7000 devices
    * 0807 ibm_svc_enclosurestats.power: New check for power consumption of enclosures of IBM SVC / Storwize V3700 / V7000 devices
    * 0808 brocade_mlx*: Checks now also work correctly with Brocade ADX / FGS / ICX devices
    * 0892 wagner_titanus_topsense: new info check and overall status check for Wagner Titanus Top Sens devices
    * 0893 wagner_titanus_topsense.alarm: New check for Alarms Triggered on Wagner Titanus Top Sens devices
    * 0894 wagner_titanus_topsense.smoke: New check for Smoke Detectors in Wagner Titanus Top Sens devices
    * 0895 wagner_titanus_topsense.chamber_deviation: New Check for Chamber Deviation from Calibration Point in Wagner Titanus Top Sens devices
    * 0152 fsc_fans: Added support for Wato configuration and upper limits
    * 0896 wagner_titanus_topsense.airflow_deviation: New Check for Airflow Deviation in Wagner Titanus Top Sens devices
    * 0897 wagner_titanus_topsense.temp: New Check for Temperature measured by Wagner Titanus Top Sens devices
    * 0898 ibm_svc_nodestats.disk_latency, ibm_svc_systemstats.disk_latency: New Checks for Disk Latency in IBM SVC / Storwize V3700 / V7000 devices
    * 0156 akcp_daisy_temp: New Check for akcp daisyTemp sensor chains...
    * 0899 enterasys_temp: New Check for temperature sensor in Enterasys Switches
    * 0901 ibm_svc_portfc: more devices recognized...
    * 0952 ibm_svc_array: New check for Status of RAID Arrays in IBM SVC / Storwize devices.
    * 0911 esx_vsphere_hostsystem.multipath: now able to configure paths minimum count...
    * 0159 brocade: Added support for brocade fdx switches
    * 0160 brocade_vdx_status: New check to monitor the operational state of vdx switches.
    * 0916 if: now able to configure minimum bandwidth limits
    * 0917 df checks: now able to show time left until disk full as perfometer and pnpgraph...
    * 0954 juniper_bgp_state: New Check for BGP status at Juniper Routers
    * 0955 zfs_arc_cache, zfs_arc_cache.l2: New Checks for Hit Ratios and Sizes of ZFS arc Cache
    * 0162 if_brocade: New if64 Check version for Brocade VDX Switches...
            NOTE: Please refer to the migration notes!
    * 0956 fast_lta_headunit.status, fast_lta_headunit.replication: New checks for FAST LTA Storage Systems
    * 0957 fast_lta_silent_cubes.capacity: New check for Total Capacity over all Silent Cubes on FAST LTA Storage Systems
    * 0975 esx_vsphere_vm.guest_tools: renamed check (formerly esx_vsphere_vm.guestTools)...
            NOTE: Please refer to the migration notes!
    * 0920 blade_bays: now also detects if blade server is switched off
    * 0977 check_traceroute: new active check for checking presence and absence of routes...
    * 0959 libelle_business_shadow.info, libelle_business_shadow.process, libelle_business_shadow.status: New Checks for Libelle Business Shadow
    * 0960 libelle_business_shadow.archive_dir: New check for the Archive Dir of Libelle Business Shadow...
    * 0978 Fix security issue with mk-job on Linux...
            NOTE: Please refer to the migration notes!
    * 0925 ps: improved/fixed calculation of CPU utilization (linux)...
    * 0926 windows agent: local / plugin scripts now get the REMOTE_HOST as environment variable
    * 0163 kaspersky_av_quarantine,kaspersky_av_tasks,kaspersky_av_updates: New checks for kaspersky anti virus on linux
    * 0164 symantec_av_progstate,symantec_av_quarantine, symantec_av_updates: New checks for Symantec Anti Virus on Linux
    * 0615 apc_symmetra: check now also monitors the battery replacement status
    * 0927 windows agent: now able to evaluate logfiles written in unicode (2 bytes per character)...
    * 0165 ups checks now supports also GE devices (Thanks to Andy Taylor)...
    * 0928 runas: new plugin script to include and execute mrpe, local and plugin scripts as different user...
    * 0929 windows agent: now able to include and execute additional local and plugin scripts as different user...
    * 0812 nginx_status: New check for monitoring status information of the Nginx web server...
    * 0961 fast_lta_volumes: new check of capacity of volumes in FAST LTA Storage Systems...
    * 0777 FIX: special agent emcvnx: did not work with security file authentication...
    * 0786 FIX: zfsget: fixed compatibility with older Solaris agents...
    * 0809 FIX: brocade_fcport: Fixed recently introduced problem with port speed detection
    * 0787 FIX: df: fixed problems on some filesystem checks when legacy check parameters where used...
    * 0803 FIX: agent_ibmsvc: raw data for System Info Check and License Check now in correct format...
    * 0788 FIX: oracle_tablespaces: now able to bear None values as warn/crit levels...
    * 0789 FIX: oracle_tablespaces: fixed bug when using dynamic filesystem levels...
    * 0603 FIX: cmciii checks: more general scan function plus perf-o-meters for humidity and temperature checks
    * 0604 FIX: windows_updates: now handles situations with forced reboot and no limits correctly
    * 0605 FIX: enterasys_cpu_util enterasys_lsnat: syntax fixes
    * 0889 FIX: logwatch: fix case where rule wouldn't be applied...
    * 0882 FIX: check_bi_local.py: fix crash in case of non-ascii characters...
    * 0606 FIX: apache_status: now also sends an accept header to make it work with mod_security enables servers
    * 0832 FIX: solaris_mem: fixed invalid calculation of total swap...
    * 0810 FIX: fritz.link: Not inventorizing "unconfigured" interfaces anymore
    * 0154 FIX: zfsget: Fixed inventory of filesystems
    * 0155 FIX: mssql_counters: harded check agains odd agent output
    * 0907 FIX: windows agent: register_service: fixed ImagePath registry entry...
    * 0608 FIX: oracle_asm_diskgroup: check now also handles older oracle version 11.1.0
    * 0157 FIX: apc_symmetra_test: Fixed case of unkown last test date
    * 0910 FIX: brocade.power: fixed an error where the check reports an UNKNOWN on power supply failure...
    * 0158 FIX: dell_om_disks: Handle hotspares more correctly
    * 0161 FIX: cisco_fru_power: Exluded not existing devices from the inventory
    * 0969 FIX: blade_health: correctly output error message in non-OK state
    * 0611 FIX: nfsexports.solaris: fix in determination of path prefix
    * 0953 FIX: brocade_mlx_temp: special treatment for devices sometimes not delivering temperature by SNMP
    * 0958 FIX: df.include: failed for checks with grouping patterns...
    * 0924 FIX: windows agent: now able to execute python scripts again
    * 0614 FIX: cmciii.temp, cmciii.humidity: fixed bugs to get performance data back
    * 0932 FIX: prediction: fixed bug where predicted levels were not recalculated

    Multisite:
    * 0779 Hostgroups (Summary): Empty hostgroups are no longer shown (can be re-enabled by filter)
    * 0887 Add new column painter "Host Notifications Enabled"...
    * 0963 New snapin with virtual host trees...
    * 0914 Improved transaction handling to speedup the Web-GUI...
    * 0905 FIX: Multisite context buttons: links in context buttons are no longer called twice...
    * 0906 FIX: Improved transaction handling in Web GUI...
    * 0909 FIX: Table checkboxes: Fixed bug where selected checkboxes got ignored...
    * 0811 FIX: Fixed handling of exceptions occuring before login in debug mode
    * 0912 FIX: Multisite Views: Fixed bug where custom views could not get deleted
    * 0921 FIX: dashboards: fixed bug not updating header timestamp...
    * 0923 FIX: json export: fixed bug not stripping html tags from output
    * 0931 FIX: pnp-template ps.perf: fixed display bug of cpu averaging

    WATO:
    * 0784 Improved security of WATO bulk inventory by using transaction ids
    * 0880 Added support for 389 Directory Server to LDAP connector
    * 0607 online help text for host creation in WATO now also explains hostname caching
    * 0908 Check event state: New option "Less Verbose Output"...
    * 0965 Cumulative permissions and contact groups for WATO folders...
    * 0973 Renaming of hosts via WATO...
    * 0976 Show preview of active and custom checks in WATO services table...
    * 0930 WATO snapshots: disabled upload of legacy snaphots and snapshots with invalid checksums...
    * 0781 FIX: host diag page: fixed problem with update of diagnose subwindows...
    * 0904 FIX: Fixed exception in host parameter overview...
    * 0971 FIX: Fix missing authentication of PHP addons in D-WATO when activation mode is reload...
    * 0972 FIX: Do not loose site specific global settings anymore when chaning a site's configuration...
    * 0933 FIX: WATO snapshots: excluded some superfluous files from nagvis backup domaim...

    Notifications:
    * 0754 Allow users to disable their notifications completely...
    * 0755 Added variables LASTHOSTUP_REL and LASTSERVICEOK_REL to notification context...
    * 0883 Added Date / Time to HTML notification email
    * 0900 notify_multitech.py: new treasures script for notifying via MultiTech SMS Gateway...
    * 0968 Notification scripts are now configurable via WATO...
    * 0974 New notification plugin for ASCII emails...
    * 0752 FIX: FIX: compute correct state transitions for notifications...
    * 0753 FIX: FIX: correctly show original state in HTML notification mails...
    * 0609 FIX: mail notification script now uses 6 digit hex codes for colors to be better compatible with web based mail browsers
    * 0964 FIX: Fix hanging shutdown of CMC on RedHat 5.X...
    * 0918 FIX: notification: fixed exception when sending notifications as sms / ascii mail...

    Reporting & Availability:
    * 0756 Allow availability of multisite BI aggregates at once...
    * 0966 CSV export for availability works now also for BI aggregates
    * 0967 BI Availability timewarp: new buttons for moving back and forth
    * 0962 FIX: Fix CSV-Export in availability table
    * 0890 FIX: Fix availability computation for hosts...
    * 0891 FIX: Fix HTML encoding of tootip in inline timeline of availability

    Event Console:
    * 0885 New option for writing all messages into a syslog-like logfile...
    * 0902 FIX: event console view: fixed exception on rendering host tags for unknown hosts...

    Livestatus:
    * 0747 FIX: livestatus table hostsbygroup: fixed bug with group_authorization strict...
    * 0831 FIX: table statehist: no longer crashes on TIMEPERIOD TRANSITION entries with an invalid syntax...

    Livestatus-Proxy:
    * 0970 FIX: liveproxyd: handle situations with more then 1024 open files...
    * 0613 FIX: liveproxyd: fewer log messages in case a site is unreachable

    HW/SW-Inventory:
    * 0913 lnx_distro: Now able to detect SuSE distributions...
    * 0610 mk_inventory: windows inventory check now included, install date added to data
    * 0886 FIX: Fix exception on non-UTF-8 encoded characters in software list
    * 0922 FIX: dmidecode: fixed exceptions on missing/unknown data


1.2.5i2:
    Checks & Agents:
    * 0147 enterasys_fans: New Check to monitor fans of enterasys swichtes
    * 0773 ibm_svc_system: new check for System Info of IBM SVC / V7000 devices
    * 0774 ibm_svc_nodestats.diskio: new check for disk troughput per node on IBM SVC / V7000 devices
    * 0775 ibm_svc_systemstats.diskio: new check for disk throughput in IBM SVC / V7000 devices in total
    * 0764 lnx_quota: Added new check to monitor Linux File System Quota...
    * 0776 ibm_svc_nodestats.cpu_util: new check for CPU Utilization per Node on IBM SVC / V7000 devices
    * 0600 nfsexports.solaris: new agent plugin for monitoring nfs exports on solaris systems...
    * 0743 mem, fortigate_memory, solaris_mem: display total SWAP info in check output
    * 0745 drbd: Roles and diskstates are now configurable via WATO...
    * 0740 FIX: winperf_if: now able to handle bandwidth > 4GBit...

    Multisite:
    * 0765 NagVis-Maps-Snapin: Now visualizes downtime / acknowledgment states of maps...
    * 0766 FIX: Changed transid implemtation to work as CSRF protection (Fixes CVE-2014-2330)...

    WATO:
    * 0767 FIX: Signing and verification of WATO snapshot (addresses CVE-2014-2330)...

    BI:
    * 0741 FIX: BI editor: fixed display bug in "Create nodes based on a service search"...

    Livestatus:
    * 0742 FIX: table statehist: now able to cancel a running query if limit is reached...


1.2.5i1:
    Core & Setup:
    * 0386 Added all active checks to check_mk -L output...
    * 0452 Speedup generation of configuration...
    * 0124 Support multiline plugin output for Check_MK Checks...
    * 0675 Activate inline SNMP per default (if available)...
    * 0695 Remove obsolete option -u, --cleanup-autochecks...
            NOTE: Please refer to the migration notes!
    * 0087 FIX: Fixed possible locking issue when using datasource program with long output...
    * 0313 FIX: Avoid duplicate reading of configuration file on --create-rrd...
    * 0379 FIX: check_mk -c: Now also rewrites the location of conf.d directory
    * 0354 FIX: Catch exception when check plugins do not return a state...
    * 0398 FIX: Tolerate debug output in check plugins when using CMC...
    * 0314 FIX: Fix CMC not executing any Check_MK checks after config reload...
    * 0401 FIX: Fix rule precedence in WATO-configured manual checks...
    * 0402 FIX: Fix exception in case of missing agent sections of cluster-aware checks...
    * 0426 FIX: Fixed processing of cached agent plugins / local scripts...
    * 0451 FIX: Ignore missing check types when creating configuration for Nagios
    * 0259 FIX: Fixed htpasswd permission problem in check_mk standalone installation...
    * 0453 FIX: Fix ugly Python exception in host diagnosis page in case of SNMP error...
    * 0696 FIX: Remove garbled output of cmk -v in state of CMC
    * 0682 FIX: Allow overriding of active and custom checks by more specific rule...
    * 0267 FIX: Fixed auth.serials permission problem in check_mk standalone installation...
    * 0282 FIX: TIMEPERIOD TRANSITION messages no longer cut at 64 bytes...
    * 0730 FIX: cmc: fixed bug displaying logentries after a logfile rotation...
    * 0140 FIX: Fixed unwanted handling of hostname as regex...
    * 0739 FIX: Availablity: Prevent crash if the notification period is missing...

    Checks & Agents:
    * 0306 esx_vsphere_counters: added missing ramdisk levels sfcbtickets
    * 0073 moxa_iologik_register: new check to monitor moxa e2000 series registers
    * 0105 apc_humidity: New Check for humidity levels on APC Devices
    * 0106 3ware_units: The verifying state is now handled as ok...
    * 0086 timemachine: new check checking the age of latest backup by timemachine on MAC OS
    * 0074 raritan_pdu_plugs: new check for Raritan PX-2000 family PDUs...
    * 0107 stulz_alerts, stulz_powerstate, stulz_temp, stulz_humidity: New Checks for Stulz clima devices
    * 0075 raritan_pdu_inlet: new check to monitor inlet sensors of the Raritan PX-2000 PDUs
    * 0315 hitachi_hnas_quorumdevice, hitachi_hnas_pnode, hitachi_hnas_vnode: New checks for Hitachi HNAS devices
    * 0316 hitachi_hnas_cpu: New check for CPU utilization of Hitachi HNAS devices
    * 0373 wut_webtherm: Supporting several other devices now
    * 0377 check_http: Certificate Age mode now supports SNI...
    * 0317 emc_isilon: New checks for EMC Isilon Storage System
    * 0395 cmctc.temp: also detect older CMC devices
    * 0396 cmciii_access cmciii_io cmciii_psm_current cmciii_psm_plugs: Support other firmeware versions as well...
    * 0111 kemp_loadmaster_ha, kemp_loadmaster_realserver, kemp_loadmaster_services: New Checks for Kemp Loadbalancer
    * 0318 hitachi_hnas_fan: New check for fans in Hitachi HNAS systems
    * 0319 hitachi_hnas_psu, hitachi_hnas_psu: New checks for Hitachi HNAS storage systems
    * 0320 hitachi_hnas_fpga: new check for Hitachi HNAS storage systems
    * 0321 brocade_mlx: enhancing checks (BR-MLX modules, more OK states)...
    * 0323 emcvnx_hwstatus, emcvnx_hba, emcvnx_disks: new checks for EMC VNX storage systems
    * 0254 agent_vsphere: Make handling of spaces in hostnames of ESX configurable...
    * 0077 cmciii.psm_current, cmciii_psm_plugs, cmciii_io, cmciii.access, cmciii.temp, cmciii.can_current, cmciii.sensor, cmciii.state: new sub checks included in one new check cmcmiii superseding and improving several previous checks of the Rittal CMCIII device...
            NOTE: Please refer to the migration notes!
    * 0078 job: check now monitors the time since last start of the job, limits can be configured in WATO
    * 0079 f5_bigip_conns: new check to monitor number of current connections
    * 0324 hitachi_hnas_cifs: new check for the number of users using a CIFS share
    * 0455 hitachi_hnas_span: new check for Spans (Storage Pools) in Hitachi HNAS storage systems
    * 0445 mem.win: Allow time-averaging of values before applying levels...
    * 0446 mem.used, solaris_mem: Introduce optional averaging of used memory...
    * 0566 services.summary: new check to monitor stopped services of mode autostart in windows
    * 0568 f5_big_ip_conns: check now supports predictive monitoring and both connections types are merged in one check
    * 0257 windows_agent: now reports extended process information (obsoletes psperf.bat plugin)...
    * 0457 hitachi_hnas_volume: New check for Usage and Status of Volumes in Hitachi HNAS storage systems
    * 0450 mem.used: Add information about shared memory (on Linux hosts)
    * 0458 hitachi_hnas_fc_if: New check for FibreChannel Interfaces in Hitachi HNAS storage systems
    * 0459 emcvnx_info: New info check providing Model, Revision and Serial Number of EMC VNX storage systems
    * 0461 emcvnx_raidgroups.list_luns: New check for EMC VNX storage system...
    * 0462 emcvnx_raidgroups.list_disks: New check for EMC VNX storage system...
    * 0463 emcvnx_raidgroups.capacity, emcvnx_raidgroups.capacity_contiguous: New Checks for EMC VNX Storage systems...
    * 0570 fileinfo.groups: file groups now allow exclude patterns as well
    * 0464 stulz_pump: new check for the status of pumps of Stulz clima units
    * 0125 unitrends_backup:Unitrends Backup...
    * 0126 mikrotik_signal: Check for mikrotik wifi bridges
    * 0127 hp_proliant_raid: Check for proliant RAID status.
    * 0571 cmciii_lcp_fans: now monitors the lower limit for the rpm
    * 0572 cmciii_lcp_waterflow: lower and upper limits to the flow are now monitored
    * 0573 cmciii_lcp_airin, cmciii_lcp_airout, cmciii_lcp_waterin, cmciii_lcp_waterout: checks now observe limits to the temperatures
    * 0128 unitrends_replication: Check for monitoring  Replicaion staus on Unitrend systems
    * 0265 mpre_include: run additional mrpe configs within user context...
    * 0266 windows_agent: now supports mrpe include files...
    * 0574 if64: check now supports clustering...
    * 0576 fileinfo.groups: new feature to include current date in file pattern
    * 0130 Support of new Firmware version of various Fujitsu Sotarge Systems
    * 0698 emc_isilon.nodehealth: new check for EMC Isilon Storage systems: NodeHealth
    * 0699 emc_isilon_iops: New check for Disk Operations per Second (IOPS) in EMC Isilon Storage
    * 0132 New checks fjdarye101_disks fjdarye101_rluns: Fujitsu Storage Systems with 2013 Firmware
    * 0697 check_dns: allow to specify multiple expected answers
    * 0700 arcserve_backup: new check for status of backups in an Arcserve Backup Server
    * 0580 emc_datadomain_fans, emc_datadomain_nvbat, emc_datadomain_power, emc_datadomain_temps: new hardware checks for EMC Datadomain
    * 0691 Solaris agent: include lofs in list of monitored filesystem types
    * 0694 wut_webtherm: Support new versions of WUT-Thermometer...
    * 0135 apc_inputs: New Check for APC Input Contacts
    * 0701 emc_isilon_diskstatus: new check for Status of Disks in EMC Isilon Storage Systems
    * 0581 emc_datadomain_disks emc_datadomain_fs:  new checks to monitor disks and filesystems of EMC Datadomain
    * 0718 logwatch.ec: Optionally monitor the list of forwarded logfiles...
    * 0556 esx_vsphere_counters.diskio: now also shows disk latency
    * 0583 stulz_pump: now monitors the pumps rpm in precent of maximum and gathers performance data
    * 0560 check_mk_agent.solaris: report statgrab_mem section if solaris_mem section is missing...
    * 0702 Rule for checking agents for wanted version...
    * 0586 rmon_stats: new snmp check to gather network traffic statistics on RMON enabled network interfaces
    * 0704 windows_os_bonding: new check for bonding interfaces on windows...
    * 0562 esx_vsphere_vm.guest_tools: new check to monitor guest tools status...
    * 0674 brocade_fcport: Now supporting interface speed of 16 Gbit (just discovered in the wild)
    * 0138 Removed caching function in Windows Update agent plugin...
            NOTE: Please refer to the migration notes!
    * 0564 esx_vsphere_vm.datastores: displays the datastores of the VM...
    * 0731 mk_postgres: improved support for versions postgres < 9.2...
    * 0588 dell_poweredge_amperage.current, dell_poweredge_amperage.power, dell_poweredge_cpu, dell_poweredge_status, dell_poweredge_temp: new checks for the Dell PowerEdge Blade Server
    * 0589 brocade_tm: new check monitoring traffic manager statistics for interfaces of brocade devices
    * 0591 dell_poweredge_mem: new check to monitor memory modules of Dell PowerEdge Servers
    * 0592 dell_poweredge_pci: new check for pci devices on dell PowerEdge Servers
    * 0141 ups_socomec_capacity: Battery Capacity Check for Socomec UPS Devices.
    * 0705 arcserve_backup: improved documentation (check manpage and comments in the agent plugin)
    * 0143 ups_socomec_in_voltage, ups_socomec_out_voltage: Socomec UPS Devices, Input and Output Voltages...
    * 0732 df: now able to monitor inodes...
    * 0716 Add Linux caching agent also to normal agent RPM...
    * 0594 dell_poweredge_netdev: new check to monitor the status of network devices on Dells Poweredge Servers
    * 0733 mem, solaris_mem: now able to configure amount of free memory...
    * 0706 EMC VNX: special agent can alternatively authenticate via security files...
    * 0734 esx_vsphere_vm.running_on: shows the esx host of the VM
    * 0144 enterasys_cpu_util enterasys_powersupply: New Checks for CPU Utilization and Power Supplies on enterasys switches
    * 0595 dell_chassis_power, dell_chassis_powersupplies: new checks for Dell Poweredge Chassis Ppower consumption...
    * 0596 dell_chassis_status, dell_chassis_temp, dell_chassis_kvm, dell_chassis_io, dell_chassis_fans: new checks to monitor the overall status of various sections of the Dell Poweredge Chassis via CMC
    * 0597 dell_chassis_slots: new check to monitor the status of the blade slots of the Dell Poweredge Blade Servers
    * 0145 apc_symmetra: Changed naming of Batterie Temperature to System Temerature...
            NOTE: Please refer to the migration notes!
    * 0146 innovaphone_priports_l1, innovaphone_priports_l2: New Checks for Innovaphone PRI Ports
    * 0707 ibm_svc_host: New check: Status of hosts an IBM SVC / V7000 presents volumes to
    * 0598 kentix_temp, kentix_humidity: new checks for Kentix MultiSensor-Rack
    * 0768 ibm_svc_license: New check for Licensing Status on IBM SVC / V7000 devices
    * 0778 New Special Agent for innovaphone gateways...
    * 0769 juniper_trpz_cpu_util, juniper_trpz_flash, juniper_trpz_info, juniper_trpz_power: new Checks for juniper trapeze switches
    * 0770 innovaphone_licenses: New check to monitor licenses on innovaphone devices"
    * 0771 juniper_trpz_aps: Show the number of connected access points on juniper wlan controllers
    * 0772 added special agent for IBM SVC / V7000 storage systems...
    * 0147 enterasys_fans: New Check to monitor fans of enterasys swichtes
    * 0759 check_notify_count: New active check to monitor the number of notifications sent to contacts...
    * 0760 The windows agent contains meta information about version, manufacturer etc....
    * 0103 FIX: services: Fixed bug with service inventory defined in main.mk...
    * 0299 FIX: borcade_mlx_fan: Prettified output, handling "other" state now
    * 0300 FIX: cisco_fru_power: Trying not to inventorize not plugged in FRUs...
    * 0305 FIX: apache_status: Fixed exception when agent reports HTML code as apache-status data...
    * 0104 FIX: mssql: Server instances with underline in name are now supported....
    * 0240 FIX: Virtualmachine names with space no longer have missing piggyback data...
    * 0310 FIX: apache_status: Improved handling of unexpeted data sent by agents...
    * 0088 FIX: esx_vsphere_datastores: fixed error with reported capacity of 0 bytes...
    * 0243 FIX: cisco_qos: no longer crashes when the qos policy name is not set...
    * 0326 FIX: hr_fs printer_supply: Improved translation of wrong encoded chars...
    * 0059 FIX: agent_vpshere: new option for supporting ESX 4.1...
    * 0334 FIX: cisco_fantray: Fixed error on Cisco devices which do not support this check...
    * 0355 FIX: heartbeat_crm: Now handling "Failed actions:" output in agent...
    * 0357 FIX: megaraid_bbu: Fixed expected state checking...
    * 0358 FIX: df: now ignores filesystems with a reported size of '-'...
    * 0360 FIX: multipath: Inventory handles non loaded kernel module now...
    * 0339 FIX: blade_bays blade_blades blade_blowers blade_health blade_mediatray blade_powerfan blade_powermod: fix scan function...
    * 0340 FIX: blade_health: fix check, it was totally broken...
    * 0363 FIX: mysql_capacity: Did use wrong calculated warn / crit thresholds...
    * 0364 FIX: brocade_mlx*: Several cleanups, fixed bug in brocade_mlx_fan where only the first worst state was shown in output
    * 0365 FIX: RPMs: Cleaning up xinetd checkmk.rpmnew file after updating package...
    * 0366 FIX: heartbeat_crm: Agent code is now compatible to pacemaker 1.1.9...
    * 0367 FIX: Now using /dev/null instead of closing stdin in linux agent...
    * 0342 FIX: postgres_stat_database: make agent compatible with PostgreSQL 8.4.x...
    * 0343 FIX: postgres_sessions: make agent plugin compatible with PostgreSQL 9.2...
    * 0369 FIX: cups_queues: Fixed bug checking the last queue reported by agent...
    * 0370 FIX: brocade_mlx_module*: Improved output of checks
    * 0372 FIX: megaraid_ldisks: Ignoring adapters without configured logical disks...
    * 0345 FIX: Linux agent: fix detaching of background plugins...
    * 0378 FIX: agent_vsphere.pysphere: Trying to deal with permissions only on some guests/hosts
    * 0245 FIX: Inline SNMP no longer throws an exception when using SNMPv3 credentials...
    * 0380 FIX: jolokia_metrics.mem: PNP-Template now handles non existant max values...
    * 0381 FIX: win_printers: Fixed creation of duplicate services...
    * 0347 FIX: smart.stats: Remove duplicate disks...
    * 0349 FIX: winperf.cpuusage: update man page: this check is deprecated
    * 0383 FIX: solaris_mem: Is now compatible to more systems...
    * 0109 FIX: cisco_fantray: Prevent inventory for not available fans
    * 0110 FIX: cisco_fru_power:  Prevent inventory for not available FRUs
    * 0350 FIX: nfsmounts: correctly handle mount points with spaces...
    * 0387 FIX: df*: Negative filesystem space levels get a more clear text in check output...
    * 0351 FIX: local: Catch invalid state codes and map to 3 (UNKNOWN)...
    * 0397 FIX: mrpe: tolerate performance variable names with spaces...
    * 0399 FIX: check_ftp: cleanup configuration via WATO, remove Hostname field...
    * 0435 FIX: esx_vsphere_sensors: Fix garbled output in case of placeholder VMs...
    * 0251 FIX: agent_vsphere / check_mk agent: fixed outdated systemtime of check_mk agent...
    * 0439 FIX: postfix_mailq: Linux agent better detects Postfix installation...
    * 0440 FIX: heartbeat_crm: Inventory more gracefully handles case where agent output is invalid...
    * 0113 FIX: blade_blades: Now only make inventory for blades that are powered on...
    * 0441 FIX: megaraid_bbu: Fix several false alarms and cases where inventory failed
    * 0442 FIX: dell_om_disks: Treat global hot spare disks as OK, instead of WARN...
    * 0443 FIX: brocade_fcport: cope with firmware that does not provide speed information...
    * 0322 FIX: timemachine: Check now also works if there are spaces in the name of the backup volume or the hostname
    * 0253 FIX: windows agent: fixed crash on processing eventlog records...
    * 0403 FIX: mem.used: Prefer statgrab on FreeBSD for supporting more than 4GB...
    * 0404 FIX: cups_queues: fix exception in case of alternative time format...
    * 0444 FIX: timemachine: do not inventorize check when timemachine is not used
    * 0116 FIX: cisco_vpn_tunnel: Fixed typo that lead to an exception
    * 0118 FIX: stulz_humidity: Fixed coloring in pnp template...
    * 0119 FIX: stulz_humidity: Fixed lower thresholds...
    * 0565 FIX: windows_updates: fix for some cases when forced_reboot is not set
    * 0255 FIX: windows_agent: now able to handle the removal of local/plugin scripts during runtime...
    * 0447 FIX: fortigate_memory: Fix inventory, do not add check if no info available...
    * 0567 FIX: apc_symmetra: transformation from old tuple to new dict format fixed and improved
    * 0432 FIX: stulz_humidity: Fixed syntax error...
    * 0120 FIX: stulz_humidity, apc_humidity: Fixed bug while processing check params...
    * 0460 FIX: endless waiting for printer queues fixed...
    * 0260 FIX: Fixed incorrect formatting of checks with long output...
    * 0261 FIX: df_netapp32 / df_netapp: Fixed bug with negative size in check output...
    * 0262 FIX: ps: Now able to skip disabled "Process Inventory" rules...
    * 0264 FIX: printer_supply_ricoh: now reports correct filling levels...
    * 0575 FIX: cmciii_lcp_airin, cmciii_lcp_airout, cmciii_lcp_waterin, cmciii_lcp_waterout: improved handling of warning state...
    * 0272 FIX: if checks: port type 56 (fibrechannel) is no longer inventorized per default...
    * 0577 FIX: fileinfo.groups: new date pattern is now available for inventory check as well
    * 0688 FIX: winperf_msx_queues: Support output of Exchange 2013...
    * 0578 FIX: zypper: check is always registered as soon as mk_zypper plugin detects zypper tool...
    * 0689 FIX: postgres_sessions: fix empty agent section in case of 0 sessions...
    * 0579 FIX: veeam_client: fix for case when no StopTime section in agent output
    * 0692 FIX: fileinfo: Avoid duplicate entries in Solaris agent...
    * 0693 FIX: hpux_lvm: avoid problem when alternative vgdisplay is installed...
    * 0708 FIX: ntp.time, ntp: avoid DNS lookups in NTP queries and avoid timeouts...
    * 0277 FIX: solaris agent: ntp now able to work with ntpd and xntpd...
    * 0279 FIX: check_mk_agent.solaris: removed proc section from statgrab...
    * 0281 FIX: statgrab_net.ctr: only inventorize interfaces with actual traffic...
    * 0582 FIX: cisco_sys_mem: check now has a man page and a new WATO integration
    * 0667 FIX: oracle_asm_diskgroup: Now really uses the generic filesystem levels...
    * 0555 FIX: snmp_uptime: no longer fails if uptime is < 1 seconds
    * 0136 FIX: cisco_fru_power: Prevent inventory of not exsisting devices
    * 0557 FIX: check_mk_agent.solaris: removed section statgrab mem...
    * 0673 FIX: zfsget: Fixed broken check - was not compatible to current agent output of "df"
    * 0719 FIX: postfix_mailq: fix Linux agent in case of ssmtp being installed
    * 0584 FIX: agent_vsphere: special agent now handles non-standard https port correctly...
    * 0585 FIX: check_mk_agent.linux: more efficient handling of cups printer queues...
    * 0703 FIX: brocade_mlx: omit inventory of cpu and memory on more states...
    * 0137 FIX: Fixed printer_pages...
    * 0587 FIX: if64: problems resolved when running as a clustered service...
    * 0563 FIX: windows agent: now able to process perl scripts...
    * 0729 FIX: esx_vsphere_hostsystem: fixed incorrect status label (not state)...
    * 0142 FIX: winperf_if: treat unknown packets no longer as error packets
    * 0593 FIX: zypper: agent plugin and check now lead to UNKNOWN result in case of repo problems
    * 0758 FIX: check_sql: Fixed monitoring of stored procedures with oracle
    * 0599 FIX: esx_vsphere_datastores: provisioning levels in WATO are no longer limited to 101%
    * 0737 FIX: megaraid_ldisks: now able to handle "No Virtual Drive Configured" states...
    * 0763 FIX: hpux_if: Fixed exception during parsing of provided data on some systems...

    Multisite:
    * 0371 Added log class filter to hostsvcevents view
    * 0352 Avoid Livestatus connections on pages that do not need them...
    * 0390 Added an icon selector to the view editor...
    * 0391 Added sorter / filter for host/service service levels...
    * 0247 New mkp package for web applications: iNag / nagstatus / nagios status.dat...
    * 0429 Implemented role permissions for dashboards...
    * 0430 It is now possible to define custom time ranges in PNP graph search...
    * 0449 Show all custom variables of hosts and services in the detail views...
    * 0665 Added mail notificaton method to custom user notification dialog...
    * 0123 New time range filter for Downtimes and Comments...
    * 0683 New column painter for the last time a service was OK...
    * 0561 quicksearch: now able to search with multiple filters...
    * 0748 Also custom views now have permissions...
    * 0302 FIX: Fixed highlight of choosen elements in foldertee/views snapin in Chrome/IE
    * 0239 FIX: Fixed incorrect html formatting when displaying host or service comments...
    * 0307 FIX: Increased performance of multisite GUI with a large userbase...
    * 0312 FIX: Hiding views related to not existing datasources, like the EC now...
    * 0325 FIX: Removed CSV export icon from availability views...
    * 0327 FIX: Most forms did now work with "Profile Requests" enabled...
    * 0333 FIX: Fixed too long page title during performing several actions...
    * 0356 FIX: Fixed exception caused by utf8 chars in tooltip text...
    * 0368 FIX: Generating selection id is hopefully now compatible to more systems...
    * 0374 FIX: Fixed syntax error in exception handler of LDAP search code...
    * 0375 FIX: LDAP: Now handling user-ids with umlauts...
    * 0246 FIX: brocade_fcport: fixed error in pnp-template...
    * 0393 FIX: LDAP: Enabled paged LDAP search by default now with a page size of 1000...
    * 0394 FIX: LDAP: Auth expiration plugin now checks users for being disabled (in AD)...
    * 0436 FIX: Fix broken Site status switching via sidebar snapin...
    * 0420 FIX: LDAP: Roles/Groups are now synced even if case of DNs do not match...
    * 0421 FIX: UserDB: Fixed lost passwords when changing users in large user databases...
    * 0423 FIX: Users are not logged out anymore during changing their own passwords...
    * 0424 FIX: Improved error handling in case of incorrect auth config in distributed WATO environments
    * 0425 FIX: Fix login loop bug in distributed environments with different auth secrets
    * 0117 FIX: Availability button is now visible for users without the right to edit views
    * 0431 FIX: LDAP: Fixed group syncrhonisation when nested group sync is enabled
    * 0122 FIX: Multisite view editor not longer throwing a exception when loading views from other users
    * 0569 FIX: recurring updates of serial numbers of disabled ldap users fixed...
    * 0676 FIX: Move view "Stale services" to Problems folder
    * 0270 FIX: Multisite host tag filter: Now uses exact match...
    * 0273 FIX: Fixed exceptions when modifying / cloning views...
    * 0274 FIX: Fixed exception when view title or description was missing
    * 0278 FIX: Fixed bookmark icon images for non-english user languages...
    * 0670 FIX: LDAP: Fixed sync when non lower case attributes are configured...
    * 0671 FIX: LDAP: Disable logging of password changes received from LDAP
    * 0558 FIX: availability: fixed exception on specific filter settings...
    * 0712 FIX: Fix multiple groups with same tag when grouping hosts after a tag...
    * 0738 FIX: csv_export: now able to handle umlauts in download filenames...
    * 0762 FIX: Fixed availability filters not opening in IE7

    WATO:
    * 0308 Multisite can now set rotation view permissions for NagVis...
    * 0329 Removed Distributed WATO peer mode...
            NOTE: Please refer to the migration notes!
    * 0244 New features for WATO page Backup & Restore...
    * 0382 Active HTTP check now supports multiline regexp matching...
    * 0112 Explicit mapping of clustered services can now be done with WATO...
    * 0437 Convert WATO rule for debug_log into simple Checkbox...
    * 0428 Changed user profiles (e.g. pw changes) are now replicated in distributed setups...
    * 0114 User Custom Attributes can now be exported to the core...
    * 0448 New button in WATO service list for displaying check parameters...
    * 0454 Add output of traceroute to host diagnostic page
    * 0677 Make title of tags and tag groups localizable...
    * 0685 Distributed WATO now disabled WATO on slave sites per default...
    * 0687 New summary pages with all settings of a host or service...
    * 0275 WATO "Notify Users" feature: Improved confirmation info...
    * 0134 New option to use expect string in response heads for check_http in wato...
    * 0717 Sort permissions of views, dashboards, commands and snapins alphabetically
    * 0761 New bulk host import mode in WATO...
    * 0057 FIX: Fix exception in WATO host editor on custom tag without topic...
    * 0241 FIX: Improved sorting of WATO folders in dropdown menu...
    * 0019 FIX: Fixed wording in WATO rule for MSSQL check
    * 0242 FIX: Parameters for clustered services can now be configured on the cluster host...
    * 0309 FIX: Trying to prevent read/write conflicts with a large user base...
    * 0311 FIX: Fixed "Inventory failed" message when trying an inventory on clusters via WATO...
    * 0330 FIX: Improved performance of WATO slave push with a large user base...
    * 0331 FIX: LDAP diagnostic LOG can now have the $OMD_SITE$ macro configured via WATO...
    * 0332 FIX: Own host tag groups without topics resulted in two groups "Host tags" in the rule editor
    * 0361 FIX: The page linked by "new rule" can now be bookmarked again
    * 0341 FIX: Avoid rare exception in WATO when deleting a host...
    * 0376 FIX: LDAP: Default configuration of attributes is reflected within WATO now
    * 0346 FIX: Fix folder visibility in WATO for unpriviledged users...
    * 0385 FIX: Better error handling for invalid service regex in rule conditions...
    * 0389 FIX: Showing LDAP settings on site specific global settings page now...
    * 0400 FIX: WATO BI editor now supports percentages for count_ok...
    * 0392 FIX: LDAP: Improved error messages of LDAP configuration test...
    * 0415 FIX: LDAP: The LDAP Settings dialog is now disabled when the LDAP Connector is disabled
    * 0416 FIX: When doing user sync on user page rendering, contact group memberships are shown correctly now...
    * 0417 FIX: LDAP: Fixed "Sync-Plugin: Roles" test with OpenLDAP
    * 0248 FIX: Backup & Restore: Snapshot comments now support unicode character...
    * 0418 FIX: LDAP: Fixed broken role sync plugin with OpenLDAP...
    * 0419 FIX: LDAP: The default user profile roles are only assigned to users without roles...
    * 0249 FIX: Backup & Restore: fixed bug when uploading legacy snapshots...
    * 0250 FIX: Fixed error on creating very large WATO snapshots...
    * 0422 FIX: Fixed numbers shown in log entries of bulk inventory...
    * 0252 FIX: ESX vSphere configuration: Fixed non-working configuration parameters...
    * 0456 FIX: Column was too short...
    * 0256 FIX: wato snapshots: snapshot restore no longer fails with older python versions...
    * 0433 FIX: Creating WATO lock during automations (like e.g. master to slave syncs)...
    * 0434 FIX: Fixed wrong count of failed hosts in bulk inventory mode...
    * 0678 FIX: Move two last global settings of Event Console to proper places
    * 0268 FIX: wato inventory: fixed missing services...
    * 0686 FIX: Fix replication with WATO if EC is enabled on master and disabled on slave
    * 0129 FIX: Fixed permission bug in "Edit user profile" dialog....
    * 0269 FIX: brocade_fcport: fixed problem on displaying check_parameters in WATO...
    * 0271 FIX: Fixed sorting in duallist element (two lists with interchangable elements)...
    * 0131 FIX: Error rates for network interfaces can now be set smaller then 0.1 when using Wato....
    * 0690 FIX: Fix language jumping to German when saving user profiles
    * 0666 FIX: Minimum port for the mknotifyd is now 1024 (never use well known ports)...
    * 0559 FIX: WATO snapshots: improved validation of (uploaded) snapshots...
    * 0709 FIX: Fix NoneType has not attribute userdb_automatic_sync bug in D-WATO
    * 0728 FIX: mem.win: fixed bug in WATO configuration rule...
    * 0139 FIX: ldap sync: syncing if rules against ldap is not longer case sensitiv
    * 0736 FIX: WATO backup and restore: improved error handling...

    Notifications:
    * 0362 sms: now searching PATH for sendsms and smssend commands...
    * 0684 New notification variables NOTIFY_LASTSERVICEOK and NOTIFY_LASTHOSTUP...
    * 0711 New rules based notifications...
    * 0713 New bulk notifications...
    * 0108 FIX: Prevent service notification on host alerts...
    * 0058 FIX: Fix email notifications containing non-ASCII characters in some situtations...
    * 0133 FIX: Fixed mkeventd notification plugin...
    * 0720 FIX: Fix timeperiod computation with CMC and flexible notifications...

    BI:
    * 0721 Use hard states in BI aggregates...
    * 0714 BI aggregations now also honor scheduled downtimes...
    * 0715 BI aggregates now acknowledgement information...
    * 0669 FIX: Fixed regex matching in BI when using character groups [...]...

    Reporting & Availability:
    * 0018 New option for displaying a legend for the colors used in the timeline...
    * 0405 Add CSV export to availability views...
    * 0338 FIX: Introduce time limit on availability queries...
    * 0681 FIX: Display correct year for availability range for last month in january
    * 0750 FIX: Availability: fix exception when summary is on and some elements have never been OK

    Event Console:
    * 0301 Handling messages of special syslog format correctly...
    * 0388 Moved Event Console related settings to own settings page...
    * 0710 Create a history entry for events that failed their target count...
    * 0749 Allow to restrict visibility of events by their host contacts...
    * 0303 FIX: Old log entries were shown in event history first...
    * 0304 FIX: Escaping several unwanted chars from incoming log messages...
    * 0089 FIX: CSV export of event console was broken...
    * 0359 FIX: Fixed exception in event simulator when one match group did not match
    * 0384 FIX: Trying to prevent problem when restarting mkeventd...
    * 0427 FIX: Fixed exception when handling connections from event unix socket...
    * 0679 FIX: Allow non-Ascii characters in generated events
    * 0680 FIX: Do not allow spaces in host names in event simulator...
    * 0672 FIX: Service item of "Check event state in event console" checks can now be configured...
    * 0590 FIX: mkeventd: fixed encoding of unicode characters in the snmptrap receiver...

    Livestatus:
    * 0337 New header for limiting the execution time of a query...
    * 0276 nagios4 livestatus support...
    * 0335 FIX: Parse state of downtime notification log entries correctly...
    * 0336 FIX: Limit the number of lines read from a single logfile...
    * 0344 FIX: Fix semantics of columns num_services_hard_*...

    Livestatus-Proxy:
    * 0263 FIX: livestatus log table: fixed missing logentries of archived logfiles...


1.2.3i7:
    Core & Setup:
    * 0011 Introduce optional lower limit for predicted levels...
    * 0217 FIX: More verbose error output for SNMP errors on the command line...
    * 0288 FIX: Error messages of datasource programs (e.g. VSphere Agent) are now visible within WATO...
    * 0010 FIX: Fix computation of hour-of-the-day and day-of-month prediction...
    * 0292 FIX: Inline SNMP: Check_MK check helpers are closing UDP sockets now...

    Checks & Agents:
    * 0060 cisco_fantray: new check for monitoring fan trays of Cisco Nexus switches
    * 0061 cisco_cpu: check now recognizes new object cpmCPUTotal5minRev...
    * 0063 veeam_client: new check to monitor status of veeam clients with special agent plugin...
    * 0064 veeam_jobs: new check to monitor the backup jobs of the veeam backup tool...
    * 0047 fritz.conn fritz.config fritz.uptime fritz.wan_if fritz.link: New checks for monitoring Fritz!Box devices...
    * 0027 esx_vsphere_sensors: it is now possible override the state of sensors...
    * 0090 apc_ats_status: New Check for monitoring APC Automatic Transfer Switches
    * 0080 Added new checks for Brocade NetIron MLX switching / routing devices...
    * 0091 apc_ats_output: new check for output measurements on APC ATS devices
    * 0068 check_sql: support for mssql databases included
    * 0208 fileinfo.groups: Added minimum/maximum file size parameters...
    * 0093 check_http: Default service description prefix can be avoided...
    * 0004 df: dynamic filesystem levels now reorder levels automatically...
    * 0069 veeam_client: limits for time since last backup introduced
    * 0214 Logwatch: context lines can now be disabled using nocontext=1...
    * 0038 casa_cpu_mem casa_cpu_temp casa_cpu_util casa_fan casa_power: New checks for casa Cable Modem Termination Systems...
    * 0097 arc_raid_status: New check for Areca RAID controllers
    * 0070 cmciii_lcp_airin cmciii_lcp_airout cmciii_lcp_fans cmciii_lcp_waterflow cmciii_lcp_waterin cmciii_lcp_waterout: new checks for the Rittal CMC-III LCP device
    * 0098 apc_inrow_airflow, apc_inrow_fanspeed, apc_inrow_temp: New checks for APC inrow devices
    * 0099 apc_mod_pdu_modules: New check for APC Modular Power Distribution Unit
    * 0072 cmciii_pu_access cmciii_pu_canbus cmciii_pu_io cmciii_pu_temp: New checks for the Rittal CMC-III PU Unit
    * 0100 juniper_cpu: New check for CPU utilization on Juniper switches
    * 0236 windows_agent: each script can now be configured to run sync / async...
    * 0101 liebert_chiller_status: New check for Liebert Chiller devices
    * 0083 brocade_mlx: Temperature sensors of one module now in one common check...
    * 0008 df: Solaris agent now also supports samfs
    * 0084 brocade_mlx: single checks now instead of sub checks...
    * 0291 winperf_ts_sessions: New check to monitor Microsoft Terminal Server sessions...
    * 0102 modbus_value: New check and Agent to modbus devices...
    * 0013 Solaris Agent: implement cached async plugins and local checks...
    * 0238 vsphere monitoring: new option to skip placeholder vms in agent output...
    * 0016 Linux+Windows agent: allow spooling plugin outputs via files...
    * 0017 local: New state type P for state computation based on perfdata...
    * 0085 brocade_mlx: now handles more different module states...
    * 0024 FIX: cisco_wlc: removed check configuration parameter ap_model...
    * 0003 FIX: ps: Remove exceeding [ and ] in service description when using process inventory...
    * 0037 FIX: checkman browser (cmk -m) was not working properly in network subtree...
    * 0283 FIX: Interface Checks: ignore invalid error counts while interface is down...
    * 0081 FIX: Fixed corruption in SNMP walks created with cmk --snmpwalk...
    * 0286 FIX: esx_vsphrere_counters.ramdisk: Better handling for non existant ramdisks...
    * 0290 FIX: winperf_processor mem.win: Handling no/empty agent responses correctly now...
    * 0293 FIX: esx_vsphere_counters_ramdisk_sizes: Handles ram disk "ibmscratch" by default now
    * 0012 FIX: Solaris Agent: fixed broken fileinfo section...
    * 0297 FIX: mk-job is now also usable on CentOS 5+...
    * 0298 FIX: win_dhcp_pools: Fixed wrong percentage calculation
    * 0237 FIX: tsm_sessions: fixed invalid check output during backups...

    Multisite:
    * 0001 New filters for selecting several host/service-groups at once...
    * 0050 New concept of favorite hosts and services plus matching filters and views...
    * 0211 GUI Notify: Added notify method "popup" to really create popup windows...
    * 0215 Added option to make HTML escape in plugin outputs configurable...
    * 0071 livedump: new option to include contact_groups instead of contacts when dumping configuration
    * 0043 FIX: LDAP: Improved error reporting during synchronisation...
    * 0044 FIX: LDAP: Fixed error with empty groups during non nested group sync...
    * 0045 FIX: LDAP: Fixed error when synchronizing non nested groups to roles...
    * 0046 FIX: Fixed editing contactgroup assignments of hosts or folders with "-" in names...
    * 0049 FIX: Fixed useless I/O during page processing...
    * 0203 FIX: Changed sidebar reload interval to be more random...
    * 0204 FIX: Reduced I/O on logins with access time recording or failed login counts...
    * 0206 FIX: Fixed logwatch permission check when using liveproxy for normal users...
    * 0210 FIX: LDAP: Fixed problem syncing contactgroups of a user with umlauts in CN
    * 0035 FIX: Convert HTTP(S) links in plugin output into clickable icon...
    * 0006 FIX: Checkboxes for hosts/services were missing on modified views...
    * 0284 FIX: Context help toggled on/off randomly...
    * 0285 FIX: Fixed bookmarking of absolute URLs or PNP/NagVis URLs in sidebar snapin...
    * 0296 FIX: Fixed moving of snapins while in scrolled sidebar...

    WATO:
    * 0053 New rule for configuring the display_name of a service...
    * 0216 Supporting float values as SNMP timeout value now...
    * 0082 Improved online help for LDAP connections...
    * 0009 Automatically schedule inventory check after service config change...
    * 0294 Added "services" button to host diagnose page
    * 0048 FIX: Tests on host diagnose page are executed parallel now...
    * 0033 FIX: Fixed problem when saving settings in WATOs host diagnostic page...
    * 0205 FIX: NagVis related permissions of roles can be edited again...
    * 0207 FIX: Explicit communities were not saved in all cases...
    * 0094 FIX: Hide SNMPv3 credentials in WATO...
    * 0212 FIX: Fixed broken site edit page in case a TCP socket has been configured...
    * 0095 FIX: Fixed problem with portnumber in Wato Distributed Monitoring dialog
    * 0213 FIX: LDAP: Various small improvements for handling the LDAP user connector...
    * 0039 FIX: Fixed exception on displaying WATO helptexts in the global settings...
    * 0219 FIX: Fixed display problems in WATO folders with long contact group names
    * 0220 FIX: Added HTML escaping to several global settings attributes...
    * 0234 FIX: Improved handling of interface inventory states / types...
    * 0289 FIX: Renamed "Hosts & Folders" page to "Hosts"
    * 0295 FIX: Fixed problem with new created tag groups with "/" in title...

    Notifications:
    * 0005 Added notification script for sending SMS via mobilant.com...
    * 0032 FIX: Fixed problem when forwarding notification mails in windows...
    * 0218 FIX: Fixed rendering of HTML mails for Outlook (at least 2013)...

    BI:
    * 0287 FIX: Fixed assuming states of services with backslashes in descriptions...

    Reporting & Availability:
    * 0051 Option for showing timeline directly in availability table...
    * 0052 Visual colorization of availability according to levels...
    * 0054 New labelling options for availability table...
    * 0055 Allow grouping by host, host group or service group...
    * 0056 New concept of service periods in availability reporting...
    * 0002 You can now annotate events in the availability reporting...
    * 0014 FIX: Fix styling of tables: always use complete width...
    * 0015 FIX: Fixed summary computation in availability when grouping is used...

    Event Console:
    * 0026 FIX: snmptd_mkevent.py: fixed crash on startup
    * 0036 FIX: Fixed bug where multsite commands did not work properly...

    Livestatus:
    * 0067 livedump: new option to mark the mode at the beginning of the dump and documentation fixes...
    * 0023 FIX: Fixed incorrect starttime of table statehist entries...
    * 0034 FIX: Availability no longer showes incorrect entries when only one logfile exists...
    * 0233 FIX: Fixed missing entries in log file and availability view...


1.2.3i6:
    Core & Setup:
    * 0041 FIX: setup.py now handles non existing wwwuser gracefully...

    Checks & Agents:
    * 0040 Add agent plugin to test local hostname resolving...
    * 0020 FIX: Inventory problem with inventory_processes parameter...

    Multisite:
    * 0000 Improved performance of LDAP sync by refactoring the group sync code

    WATO:
    * 0042 FIX: Removed debug outputs from service inventory...


1.2.3i5:
    Core:
    * Automatically remove duplicate checks when monitoring with Agent+SNMP
       at the same time. TCP based ones have precedence.
    * inventory check of SNMP devices now does scan per default (configurable)
    * FIX: inventory check now honors settings for exit code
    * FIX: avoid exception nodes of cluster have different agent type
    * FIX: continue inventory, if one check does not support it
    * FIX: fix configuration of explicit SNMP community, allow unicode
    * FIX: avoid invalid cache of 2nd and up hosts in bulk inventory
    * FIX: fixed error handling in SNMP scan, inventory check fails now
           if SNMP agent is not responding
    * FIX: Ignore snmp_check_interval cache in interactive situations (e.g.  -nv)
    * FIX: check_mk config generation: on computing the checks parameters
           there is no longer a small chance that existing rules get modified

    Event Console:
    * check_mkevents now available as C binary: check_mkevents_c
    * FIX: use default values for unset variables in actions

    Multisite:
    * Speed-O-Meter: now measure only service checks. Host checks
      are omitted, since they do not really matter and make the
      results less useful when using CMC.
    * Added host aliases filter to some views (host/service search)
    * It is now possible to enforce checkboxes in views upon view loading
      (needs to be confgured per view via the view editor)
    * Wiki Sidebar Snapin: showing navigation and quicksearch. OMD only.
    * Sidebar can now be folded. Simply click somewhere at the left 10 pixels.
    * Foldable sections now have an animated triangle icon that shows the folding state
    * Added new snapin "Folders", which interacts with the views snapin when
      both are enabled. You can use it to open views in a specific folder context
    * LDAP: Added option to make group and role sync plugin handle nested
            groups (only in Active Directory at the moment). Enabling this
	    feature might increase the sync time a lot - use only when really needed.
    * FIX: Fixed encoding problem in webservice column output
    * FIX: Fix output format python for several numeric columns
    * FIX: Fixed searching hosts by aliases/adresses
    * FIX: Remove duplicate entries from Quicksearch
    * FIX: Avoid timed browser reload after execution of exections
    * FIX: Hosttag filter now works in service related views
    * FIX: Added code to prevent injection of bogus varnames
           (This might break code which uses some uncommon chars for varnames)
    * FIX: Fixed computation of perfometer values, which did not care about
           the snmp_check_interval. Simplyfied computation of perfometer values
    * FIX: LDAP: Custom user attributes can now be synced again

    BI:
    * FIX: Fix exception when showing BI tree in reporting time warp
    * FIX: Fixed blue triangle link: would show more aggregations,
       if one name was the prefix of another

    Notifications:
    * Blacklisting for services in the felixble notification system
    * FIX: mail with graph plugin: set explicit session.save_path for php
           Fixes instances where the php command couldn't fetch any graphs

    Checks & Agents:
    * diskstat: removed (ever incorrect) latency computation for Linux
    * statgrab_load: support predictive levels, add perf-o-meter
    * ucd_cpu_load: support predictive levels
    * hpux_cpu, blade_bx_load: support predictive levels, add perf-o-meter,
       make WATO-configable
    * check_sql: Database port can now be explicitly set
    * steelhead_perrs: New check for Rivergate Gateways
    * alcatel_power: Check for power supplies on Alcatel switches
    * qnap_disks: New check for Hardisks in Qnap devices
    * Dell Open Manage: SNNP Checks for Physical Disks, CPU and Memory
    * check_tcp: Now able to set custom service description
    * Apache ActiveMQ: New Special Agent and Check to query ActiveMQ Queues
    * check_ftp: can now be configured via Wato
    * windows_tasks: New check to  monitor the Windows Task Scheduler
    * sensatronics_temp: New check for Sensatronic E4 Temperatur Sensor
    * akcp_sensor_drycontact: New Check for AKCP drycontact Sensors
    * esx_vsphere_vm.heartbeat: Heartbeat status alert level now configurable
    * ps:  new configuration option: handle_count (windows only)
    * FIX: Windows agent: gracefully handle garbled logstate.txt
    * FIX: esx_vsphere_counters: added missing ramdisk type upgradescratch
    * FIX: esx_vsphere_hostsystem: fixed bug in handling of params
    * FIX: local: tolerate invalid output lines
    * FIX: hp_proliant: Correct handling of missing snmp data
    * FIX: logwatch.ec: No longer forwards "I" lines to event console
    * FIX: check_dns: default to querying the DNS server on the localhost itself
    * FIX: ps: do not output perfdata of CPU averaging (use ps.perf for that)
    * FIX: nfsexports: also support systems with rpcbind instead of portmap
    * FIX: ups_in_freq: corrected spelling of service description
    * FIX: ups_bat_temp: renamed service description to "Temperature Battery",
           in order to make it consistent with the other temperature checks
    * FIX: hp_blade_blades: Fixed crash on inventory when receiving
           unexpected snmp data
    * FIX: apache_status: If ReqPerSec and BytesPerSec are not reported by
           the agent, no PNP graphs for them are drawn.
           (This is the case if ExtendedStatus set to Off in Apache config)
    * FIX: oracle_jobs: fixed issues with incorrect column count in check output
    * FIX: if/if64/...: layout fix in PNP template for packets


    WATO:
    * You can now have site-specific global settings when using
      distributed WATO (available in the "Distributed Monitoring")
    * bulk inventory: display percentage in progress bar
    * New option for full SNMP scan in bulk inventory
    * bulk operations now also available when checkboxes are off
    * LDAP: Added test to validate the configured role sync groups
    * LDAP: The sync hooks during activate changes can now be enabled/disabled
      by configuration (Global Settings)
    * Disabled replication type "peer" in site editor.
    * Added "permanently ignore" button to inventory services dialog which 
      links directly to the disabled services view
    * Added diagnose page linked from host edit dialog. This can be used to test
      connection capabilities of hosts
    * The rule "Process inventory" now offers the same configuration options 
      as its manual check equivalent "State and count of processes"
    * New configuration option handle_count (windows only) in the rules
      "Process inventory" and "State and count of processes"
    * FIX: correct display of number of hosts in bulk inventory
    * FIX: nailed down ".siteid" exception when added new site
    * FIX: fixed setting for locking mode from 'ait' to 'wait'
    * FIX: avoid removal of tags from rules when not yet acknowledged
    * FIX: avoid need for apache restart when adding new service levels
    * FIX: fix encoding problem on GIT integration

    Livestatus:
    * Removed "livecheck". It never was really stable. Nagios4 has something
      similar built in. And also the Check_MK Micro Core.
    * table statehist: no longer computes an unmonitored state for hosts and
                       services on certain instances.
                       (showed up as no hosts/services in the multisite gui)
    * table statehist: fixed SIGSEGV chance on larger queries

1.2.3i4:
    Core:
    * Create inventory check also for hosts without services, if they
          have *no* ping tag.

    WATO:
    * Bulk inventory: speed up by use of cache files and doing stuff in
          groups of e.g. 10 hosts at once
    * Multisite connection: new button for cloning a connection

    Checks & Agents:
    * Linux agent RPM: remove dependency to package "time". That package
         is just needed for the binary mk-job, which is useful but not
         neccessary.

    Multisite:
    * FIX: fix broken single-site setups due to new caching

1.2.3i3:
    Core:
    * FIX: fixed typo in core startup message "logging initial states"
    * FIX: livestatus table statehist: fixed rubbish entries whenever
           logfile instances got unloaded

    Livestatus:
    * FIX: check_mk snmp checks with a custom check interval no longer
           have an incorrect staleness value

    Notifications:
    * mkeventd: new notification plugin for forwarding notifications
       to the Event Console. See inline docu in share/check_mk/notification/mkeventd
       for documentation.
    * FIX: cleanup environment from notifications (needed for CMC)

    Checks & Agents:
    * Windows agent: increased maximum plugin output buffer size to 2MB
    * check_icmp: New WATO rule for custom PING checks
    * agent_vsphere: now able to handle < > & ' " in login credentials
    * if/if64 and friends: add 95% percentiles to graphs
    * services: inventory now also matches against display names of services
    * esx_vsphere_hostsystem.multipath: now able to set warn/crit levels
    * cpu_netapp: added Perf-O-Meter and PNP template
    * cisco_cpu: added Perf-O-Meter and PNP template
    * apc_symmetra: add input voltage to informational output
    * agent_vsphere: new debug option --tracefile
    * FIX: windows_agent: fixed bug in cleanup of open thread handles
    * FIX: cups default printer is now monitored again in linux agent
    * FIX: host notification email in html format: fixed formating error
           (typo in tag)
    * FIX: netapp_volumes: better output when volume is missing
    * FIX: winperf_phydisk: handle case where not performance counters are available
    * FIX: check_mk_agent.linux: limit Livestatus check to 3 seconds
    * FIX: esx_vsphere_vm: fixed exception when memory info for vm is missing
    * FIX: esx_vsphere_hostsystem: Fixed typo in check output
    * FIX: psperf.bat/ps: Plugin output processing no longer crashes when
           the ps service is clustered

    Multisite:
    * Filtering in views by Hostalias is possible now too
       (however the filter is not displayed in any standard view - user needs
       to enable it by customizing the needed views himself)
    * FIX: add missing service icons to view "All Services with this descr..."
    * FIX: ldap attribute plugins: fixed crash when parameters are None
    * FIX: avoid duplicate output of log message in log tables
    * FIX: fixed problem with ldap userid encoding
    * FIX: removed state-based colors from all Perf-O-Meters
    * FIX: brocade_fcport pnp-template: fixed incorrect display of average values
    * FIX: all log views are now correctly sorted from new to old

    Livestatus-Proxy:
    * Implement caching of non-status requests (together with Multisite)
    * FIX: fix exception when printing error message
    * FIX: honor wait time (now called cooling period) after failed TCP connection
    * FIX: fix hanging if client cannot accept large chunks (seen on RH6.4)

    WATO:
    * Rule "State and count of processes": New configuration options:
           virtual and resident memory levels
    * Added title of tests to LDAP diagnose table
    * Bulk inventory: new checkbox to only include hosts that have a failed
        inventory check.
    * Bulk inventory: yet another checkbox for skipping hosts where the
        Check_MK service is currently critical
    * New rule: Multipath Count (used by esx_vsphere_hostsystem.multipath)
    * FIX: The rule "State and count of processes" is no longer available
           in "Parameters for inventorized check". This rule was solely
           intented for "Manual checks" configuration
    * FIX: Trying to prevent auth.php errors while file is being updated

1.2.3i2:
    Core:
    * New option -B for just generating the configuration
    * Introduced persistent host address lookup cache to prevent issues
      loading an unchanged configuration after a single address is not resolvable anymore
    * Assigning a service to a cluster host no longer requires a reinventory
    * Setting a check_type or service to ignore no longer requires a reinventory
      Note: If the ignore rule is removed the services will reappear
    * Config creation: The ignore services rule now also applies to custom, active
                       and legacy checks
    * Predictive monitoring: correctly handle spaces in variable names (thanks
       to Karl Golland)
    * New man page browser for console (cmk -m)
    * New option explicit_snmp_communities to override rule based SNMP settings
    * Preparations for significant SNMP monitoring performance improvement
      (It's named Inline SNMP, which is available as special feature via subscriptions)
    * Allow to specify custom host check via WATO (arbitrary command line)
    * Implement DNS caching. This can be disabled with use_dns_cache = False

    Livestatus:
    * new service column staleness: indicator for outdated service checks
    * new host    column staleness: indicator for outdated host checks

    Checks & Agents:
    * esx_hostystem multipath: criticize standby paths only if not equal to active paths
    * mk_logwatch: fixed bug when rewriting logwatch messages
    * check_mk: Re-inventory is no longer required when a service is ignored via rule
    * check_mk: Now possible to assign services to clusters without the need to
                reinventorize
    * lnx_if: Fixed crash on missing "Address" field
    * viprinet_router: Now able to set required target state via rule
    * windows_agent: Now available as 64 bit version
    * agent_vsphere: fix problem where sensors were missing when
      you queried multiple host systems via vCenter
    * cached checks: no longer output cached data if the age of the
                     cache file is twice the maximum cache age
    * windows agent: no longer tries to execute directories
    * fileinfo: no longer inventorize missing files(reported by windows agent)
    * New checks for Brocade fans, temperature and power supplies
    * cluster hosts: removed agent version output from Check_MK service (this
      was misleading for different agent versions on multiple nodes)
    * job check: better handling of unexpected agent output
    * lnx_thermal: Added check for linux thermal sensors (e.g. acpi)
    * hwg_temp: Make WATO-Rule "Room Temperature" match, add man page, graph
                and Perf-O-Meter
    * ps.perf: Support Windows with new plugin "psperf.bat". wmicchecks.bat
               is obsolete now.
    * Special Agent vSphere: support ESX 4.1 (thanks to Mirko Witt)
    * esx_vsphere_object: make check state configurable
    * mk_logwatch: support continuation lines with 'A'. Please refer to docu.
    * mk_oracle: Added plugin for solaris
    * win_netstat: New check for Windows for checking the existance of a UDP/TCP
        connection or listener
    * ps/ps.perf: allow to set levels on CPU util, optional averaging of CPU
    * diskstat: Agent is now also processing data of mmcblk devices
    * qmail: Added check for mailqueue 
    * cisco_locif: removed obsolete and already disabled check completely
    * fc_brocade_port: removed obsolete check
    * fc_brocade_port_detailed: removed obsolete check
    * tsm_stgpool: removed orphaned check
    * vmware_state: removed ancient, now orphaned check. Use vsphere_agent instead.
    * vms_{df,md,netif,sys}: remove orphaned checks that are not needed by the current agent
    * tsm: Added new TSM checks with a simple windows agent plugin
    * windows_agent: now starts local/plugin scripts in separate threads/processes
                     new script parameters cache_age, retry_count, timeout
                     new script caching options "off", "async", "sync"
    * windows_agent: increased maximum local/plugin script output length to 512kB
                     (output buffer now grows dynamically)
    * jolokia_metrics: fixed incorrect plugin output for high warn/crit levels
    * jolokia_metrics.uptime: Added pnp template
    * hyperv: Added a check for checking state changes.
    * df / esx_vsphere_datastore: now able to set absolute levels and levels depending
                                  on total disk space of used and free space
    * cisco_wlc: New check for monitoring cisco wireless lan access points 
    * cisco_wlc_clients: New check for the nummber of clients in a wlc wifi
    * df: Negative integer levels for MB left on a device
    * win_printers: Monitoring of printer queue on a windows printserver
    * cisco_qos: Updated to be able to mintor IOS XR 4.2.1 (on a ASR9K device)
    * New active check, check_form_submit, to submit HTML forms and check the resulting page
    * mk-job: /var/lib/check_mk_agent/job directory is now created with mode 1777 so 
              mk-job can be used by unprivileged users too
    * ADD: etherbox: new check for etherbox (messpc) sensors.
           currently supported: temperature, humidity, switch contact and smoke sensors
    * cisco_wlc_client: now supports low/high warn and crit levels
    * cisco_wlc: now supports configuration options for missing AP
    * agent_vsphere: completely rewritten, now considerably faster
                     vCenter is still queried by old version
    * windows_agent: windows eventlog informational/audit logs now reported with O prefix
    * mk_logwatch: ignored loglines now reported with an "." prefix (if required)
    * apache_status: Nopw also supports multithreaded mpm
    * windows_agent: now able to suppress context messages in windows eventlogs
    * agent_vsphere: completely rewritten, now considerably faster
                     vCenter is still queried by old version
    * windows_agent: windows eventlog informational/audit logs now reported with O prefix
    * mk_logwatch: ignored loglines now reported with an "." prefix (if required)
    * check_mk-if.pnp: fixed bug with pnp template on esx hosts without perfdata
    * jolokia checks (JVM): uptime, threads, sessions, requests, queue
      now configurable via WATO
    * vSphere checks: secret is not shown to the user via WATO anymore
    * WATO rule to check state of physical switch (currently used by etherbox check)
    * cisco_wlc: Allows to configure handling of missing AP
    * logwatch.ec: show logfiles from that we forwarded messages
    * FIX: blade_blades: Fixed output of "(UNKNOWN)" even if state is OK
    * FIX: apache_status: fix exception if parameter is None
    * FIX: hr_mem: handle virtual memory correct on some devices
    * FIX: apache_status agent plugin: now also works, if prog name contains slashes
    * FIX: check_dns: parameter -A does not get an additional string
    * FIX: cisco_qos: Catch policies without post/drop byte information
    * FIX: cisco_qos: Catch policies without individual bandwidth limits
    * FIX: windows_agent: fixed bug on merging plugin output buffers
    * FIX: esx_vsphere_datastores: Fix incomplete performance data and Perf-O-Meter
    * FIX: cleaned up fileinfo.groups pattern handling, manual configuration
      is now possible using WATO
    * FIX: check_mk-ipmi.php: PNP template now displays correct units as delivered
           by the check plugin
    * FIX: check_disk_smb: Remove $ from share when creating service description.
           Otherwise Nagios will not accept the service description.
    * FIX: mrpe: gracefully handle invalid exit code of plugin

    Notifications:
    * notify.py: Matching service level: Use the hosts service level if a
                 service has no service level set
    * notify.py: fixed bug with local notification spooling
    * HTML notifications: Now adding optional links to host- and service names
      when second argument notification script is configured to the base url of the
      monitoring installation (e.g. http://<host>/<site>/ in case of OMD setups)
    * HTML notifications: Added time of state change

    Multisite:
    * Finally good handling of F5 / browser reloads -> no page switching to
      start page anymore (at least in modern browsers)
    * User accounts can now be locked after a specified amount of auth
      failures (lock_on_logon_failures can be set to a number of tries)
    * Column Perf-O-Meter is now sortable: it sorts after the *first*
      performance value. This might not always be the one you like, but
      its far better than nothing.
    * logwatch: Logwatch icon no longer uses notes_url
    * Inventory screen: Host inventory also displays its clustered services
    * Rules: Renamed "Ignored services" to "Disabled services"
             Renamed "Ignored checks" to "Disabled checks"
    * Sorter Host IP address: fixed sorting, no longer uses str compare on ip
    * Views: New: Draw rule editor icon in multisite views (default off)
             Can be activated in global settings
    * New global multisite options: Adhoc downtime with duration and comment
                                    Display current date in dashboard
    * LDAP: Using asynchronous searches / added optional support for paginated
      searches (Can be enabled in connection settings)
    * LDAP: It is now possible to provide multiple failover servers, which are
      tried when the primary ldap server fails
    * LDAP: Supporting posixGroup with memberUid as member attribute
    * LDAP: Added filter_group option to user configuration to make the
    synchonized users filterable by group memberships in directories without
    memberof attributes
    * LDAP: Moved configuration to dedicated page which also provides some
      testing mechanisms for the configuration
    * Added option to enable browser scrollbar to the multisite sidebar (only
      via "sidebar_show_scrollbar = True" in multisite.mk
    * Added option to disable automatic userdb synchronizations in multisite
    * Implemented search forms for most data tables
    * New icons in view footers: export as CSV, export as JSON
    * Availability: new columns for shortest, longest, average and count
    * Editing localized strings (like the title) is now optional when cloning
      views or editing cloned views. If not edited, the views inherit the
      localized strings from their ancestors
    * Added simple problems Dashboard
    * New filter and column painter for current notification number (escalations)
    * Added new painters for displaying host tags (list of tags, single tag
    groups). All those painters are sortable. Also added new filters for tags.
    * Added painters, icon and filters for visualizing staleness information
    * Improved filtering of the foldertree snapin by user permissions (when a user is
      only permitted on one child folder, the upper folder is removed from the
      hierarchy)
    * "Unchecked Services" view now uses the staleness of services for filtering
    * Globe dashlets make use of the parameter "id" to make it possible to
      provide unique ids in the render HTML code to the dashlets
    * Multisite can now track wether or not a user is online, this need to be
      enabled e.g. via Global Settings in WATO (Save last access times of
      users)
    * Added popup message notification system to make it possible to notify
      multisite users about various things. It is linked on WATO Users page at
      the moment. An image will appear for a user in the sidebar footer with
      the number of pending messages when there are pending messages for a user.
      To make the sidebar check for new messages on a regular base, you need
      to configure the interval of sidebar popup notification updates e.g. via
      WATO Global Settings.
    * Event views: changed default horizon from 31 to 7 days
    * New option for painting timestamp: as Unix Epoch time
    * New filters: Host state type and Service state type
    * FIX: better error message in case of exception in SNMP handling
    * FIX: Inventory screen: Now shows custom checks
    * FIX: Fixed locking problem of multisite pages related to user loading/saving
    * FIX: Fixed wrong default settings of view filters in localized multisite
    * FIX: line wrapping of logwatch entries
    * FIX: Fixed button dragging bug when opening the view editor
           (at least in Firefox)

    WATO:
    * Allow to configure check-/retry_interval in second precision
    * Custom user attributes can now be managed using WATO
    * Allow GIT to be used for change tracking (enable via global option)
    * Hosts/Folders: SNMP communities can now be configured via the host
      and folders hierarchy. Those settings override the rule base config.
    * Require unique alias names in between the following elements:
      Host/Service/Contact Groups, Timeperiods and Roles
    * Removed "do not connect" option from site socket editor. Use the
      checkbox "Disable" to disable the site for multisite.
    * Converted table of Event Console Rules to new implementation, make it sortable
    * FIX: do validation of check items in rule editor
    * FIX: More consistent handling of folderpath select in rule editor
    * FIX: Now correctly handling depends_on_tags on page rendering for
           inherited values
    * FIX: Changed several forms from GET to POST to prevent "Request-URI too
           large" error messages during submitting forms
    * FIX: automation snmp scan now adhere rules for shoddy snmp devices
           which have no sys description
    * FIX: Cisco ruleset "Cisco WLC WiFi client connections" has been generalized to
           "WLC WiFi client connections"
    * FIX: Snapshot handling is a little more robust agains manually created
           files in snapshot directory now
    * FIX: Slightly more transparent handling of syntax errors when loading rules.mk

    Notifications:
    * Flexible Notification can now filter service levels
    * FIX: check_tcp corrected order of parameters in definition

    Event Console:
    * New global setting "force message archiving", converts the EC into
      a kind of syslog archive
    * New built-in snmptrap server to directly receive snmp traps
    * FIX: fix layout of filter for history action type
    * FIX: better detect non-IP-number hosts in hostname translation

1.2.3i1:
    Core:
    * Agents can send data for other hosts "piggyback". This is being
      used by the vSphere and SAP plugins
    * New variable host_check_commands, that allows the definition of
      an alternative host check command (without manually defining one)
    * New variable snmp_check_interval which can be used to customize
      the check intervals of SNMP based checks
    * setup: Added missing vars rrd_path and rrdcached_sock
    * new variable check_mk_exit_status: allows to make Check_MK service OK,
      even if host in not reachable.
    * set always_cleanup_autochecks to True per default now
    * check_mk: new option --snmptranslate

    Multisite:
    * New availability view for arbitrary host/service collections
    * New option auth_by_http_header to use the value of a HTTP header
      variable for authentication (Useful in reverse proxy environments)
    * New permission that is needed for seeing views that other users
      have defined (per default this is contained in all roles)
    * New path back to the view after command exection with all
      checkboxes cleared
    * Added plugins to config module to make registration of default values
      possible for addons like mkeventd - reset to default values works now
      correctly even for multisite related settings
    * perfometer: Bit values now using base of 1000
    * Added PNP tempate for check_disk_smb
    * Dashboards can now be configured to be reloaded on resizing
      (automatically adds width/height url parameters)
    * LDAP authentification: New config option "Do not use persistent
                             connections to ldap server"
    * Hosttags and auxiliary tags can now be grouped in topics
    * Fixed output of time in view if server time differs from user time

    Event Console:
    * New rule feature: automatically delete event after actions
    * New filter for maximum service level (minimum already existed)
    * New global setting: hostname translation (allows e.g. to drop domain name)
    * New rule match: only apply rule within specified time period

    Checks & Agents:
    * solaris_mem: New check for memory and swap for Solaris agent
    * agent_vsphere: New VMWare ESX monitoring that uses pySphere and the VMWare
      API in order to get data very efficiently. Read (upcoming) documentation
      for details.
    * new special agent agent_random for creating random monitoring data
    * New checks: windows_intel_bonding / windows_broadcom_bonding
    * Implemented SAP monitoring based on the agent plugin mk_sap. This
      must be run on a linux host. It connects via RFC calls to SAP R/3
      systems to retrieve monitoring information for this or other machines.
    * sap.dialog: Monitors SAP dialog statistics like the response time
    * sap.value: Simply processes information provided by SAP to Nagios
    * openvpn_clients: new check for OpenVPN connections
    * if64_tplink: special new check for TP Link switches with broken SNMP output
    * job: Monitoring states and performance indicators of any jobs on linux systems
    * oracle_asm_diskgroups: Added missing agent plugin + asmcmd wrapper script
    * oracle_jobs: New check to monitor oracle database job execution
    * oracle_rman_backups: New check to monitor state of ORACLE RMAN backups
    * jar_signature: New check to monitor wether or not a jar is signed and
      certificate is not expired
    * cisco_qos: adhere qos-bandwidth policies
    * check_disk_smb: WATO formalization for active check check_disk_smb
    * if.include: new configurable parameters for assumed input and output speed
    * cisco_qos: new param unit:    switches between bit/byte display
                 new param average: average the values over the given minute
                 new params post/drop can be configured via int and float
                 fixed incorrect worst state if different parameters exceed limit
    * logwatch.ec: Added optional spooling to the check to prevent dataloss
      when processing of current lines needs more time than max execution time
    * mounts: ignore multiple occurrances of the same device
    * Linux agent: allow cached local/plugins checks (see docu)
    * mem.include: Linux memory check now includes size of page tables. This
      can be important e.g. on ORACLE systems with a lot of memory
    * windows_agent: Now buffers output before writing it to the socket
                     Results in less tcp packages per call
    * smart.stats: rewrote check. Please reinventorize. Error counters are now
      snapshotted during inventory.
    * smart.temp: add WATO configuration
    * windows_agent: check_mk.ini: new option "port" - specifies agent port
    * winperf_processor: introduce averaging, support predictive levels
    * cpu_util.include: fixed bug when params are set to None
    * predictive levels: fixed bug when existing predictive levels get new options
    * windows_plugin mssql.vbs: No longer queries stopped mssql instances
    * cisco_hsrp: fixed problem when HSRP groups had same ip address
    * winperf_if: hell has frozen over: a new check for network adapters on Windows
    * windows agent: new config section plugins, now able to set timeouts for specific plugins
                     new global config option: timeout_plugins_total
    * lnx_if in Linux agent: force deterministical order of network devices
    * Linux agent: remove obsolete old <<<netif>>> and <<<netctr>>> sections
    * logwatch, logwatch.ec: detect error in agent configuration
    * Linux agent: cups_queues: do not monitor non-local queues (thanks to Olaf Morgenstern)
    * AIX agent: call lparstat with argument 1 1, this give more accurate data
    * Check_MK check: enable extended performance data per default now
    * viprinet checks: New checks for firmware version/update, memory usage, power supply status, 
                       router mode, serialnumber and temperature sensors
    * uptime, snmp_uptime, esx_vsphere_counters.uptime: allow to set lower and upper levels
    * winperf_processor: Now displays (and scales) to number of cpus in pnpgraph
    * mk_postgres plugin: replace select * with list of explicit columns (fix for PG 9.1)
    * lnx_if: show MAC address for interfaces (needs also agent update)
    * winperf_tcp_conn: New check. Displays number of established tcpv4 connections in windows
                        Uses WATO Rule "TCP connection stats (Windows)"
    * windows_agent: fixed timeouts for powershell scripts in local/plugins
    * logwatch: Agent can now use logwatch.d/ to split config to multipe files
    * logwatch: Agent can now rewrite Messages
    * apache_status: New rule: set levels for number of remaining open slots
    * mrpe: handle long plugin output correctly, including performance data
    * cisco_qos: parameters now configurable via WATO

    Notifications:
    * notify.py: unique spoolfiles name no longer created with uuid
    * Warn user if only_services does never match

    Livestatus:
    * Table statehist: Improved detection of vanished hosts and services.
                       Now able to detect and remove nonsense check plugin output
    * FIX: able to handle equal comment_id between host and service
    * livestatus.log: show utf-8 decoding problems only with debug logging >=2
    * livestatus: fixed incorrect output formatting of comments_with_info column

    BI:
    * Integrated availability computing, including nifty time warp feature

    WATO:
    * Configuration of datasource programs via dedicated rules
    * New editor for Business Intelligence rules
    * Rule Editor: Now able to show infeffective rules
    * Valuespec: CascadingDropdown now able to process choice values from functions
    * Removed global option logwatch_forward_to_ec, moved this to the
      logwatch_ec ruleset. With this option the forwarding can now be enabled
      for each logfile on a host
    * Configuration of an alternative host check command
    * Inventory: Display link symbol for ps ruleset
    * New rule for notification_options of hosts and services
    * FIX: Rulesets: correct display of rules within subfolders
    * Remove Notification Command user settings, please use flexible notifications instead


1.2.2p3:
    Core:
    * FIX: get_average(): Gracefully handle time anomlies of target systems
    * FIX: notifications: /var/lib/check_mk/notify directory is now created 
           correctly during setup from tgz file. (Without it notifications
           did not get sent out.)
    * FIX: add missing $DESTDIR to auth.serials in setup.sh

    Checks & Agents:
    * FIX: winperf_processor: fix case where CPU percent is exactly 100%
    * FIX: blade_powerfan: fix mixup of default levels 50/40 -> 40/50
    * FIX: Cleaned up graph rendering of Check_MK services 
    * FIX: zypper: deal with output from SLES 10
    * FIX: zpool_status: Ignoring "No known data errors" text
    * FIX: dmi_sysinfo: Handling ":" in value correctly
    * FIX: check_http: Fixed syntax error when monitoring certificates
    * FIX: check_dns: parameter -A does not get an additional string
    * FIX: diskstat: Fixed wrong values for IO/s computation on linux hosts
    * FIX: blade_healts: Fixed wrong index checking resulting in exceptions
    * FIX: notifications: /var/lib/check_mk/notify directory is now created 
           correctly during setup from tgz file. (Without it notifications
           did not get sent out.)

    Multisite:
    * FIX: LDAP: Disabling use of referrals in active directory configuration
    * FIX: Fixed missing roles in auth.php (in some cases) which resulted in
           non visible pnp graphs and missing nagvis permissions
    * FIX: Fixed label color of black toner perfometers when fuel is low
    * FIX: Fixed wrong default settings of view filters in localized multisite
    * FIX: Fixed exception when enabling sounds for views relying on 
           e.g. alert statistics source
    * FIX: Folder Tree Snapin: make folder filter also work for remote
           folders that do not exist locally
    * FIX: correctly display sub-minute check/retry intervals
    * FIX: fix logic of some numeric sorters
    * FIX: Improved user provided variable validation in view code
    * FIX: Escaping html code in plugin output painters

    WATO:
    * FIX: fix layout of Auxiliary tags table
    * FIX: avoid exception when called first time and first page ist host tags
    * FIX: fix validation of time-of-day input field (24:00)
    * FIX: automation users can now be deleted again (bug was introduced in 1.2.2p1)
    * FIX: fix logwatch pattern analyzer message "The host xyz is not
           managed by WATO." after direct access via snapin
    * FIX: Fixed first toggle of flags in global settings when default is set to True
    * FIX: fix exception and loss of hosts in a folder when deleting all site connections
           of a distributed WATO setup
    * FIX: avoid Python exception for invalid parameters even in debug mode
    * FIX: check_ldap: Removed duplicate "-H" definition
    * FIX: Fixed some output encoding problem in snapshot restore / deletion code
    * FIX: Improved user provided variable validation in snapshot handling code
    * FIX: Improved user provided variable validation in inventory dialog

    Event Console:
    * FIX: apply rewriting of application/hostname also when cancelling events
    * FIX: check_mkevents now uses case insensitive host name matching

    Livestatus:
    * FIX: fixed incorrect output formatting of comments_with_info column
    * FIX: statehist table: fixed memory leak

1.2.2p2:
    Core:
    * FIX: livecheck: fixed handling of one-line plugin outputs and missing \n
           (Thanks to Florent Peterschmitt)

    Checks & Agents:
    * FIX: jolokia_info: ignore ERROR instances
    * FIX: apache_status: use (also) apache_status.cfg instead of apache_status.conf
    * FIX: f5_bigip_vserver: fix wrong OID (13 instead of 1), thanks to Miro Ramza
    * FIX: f5_bigip_psu: handle more than first power supply, thanks to Miro Ramza
    * FIX: ipmi_sensors: ignore sensors in state [NA] (not available)
    * FIX: aix_lvm: handle agents that output an extra header line
    * FIX: zfsget: do not assume that devices begin with /, but mountpoints
    * FIX: ipmi_sensors: handle two cases for DELL correctly (thanks to Sebastian Talmon)
    * FIX: check_dns: enable performance data
    * FIX: free_ipmi: fix name of sensor cache file if hostname contains domain part
    * FIX: ad_replication plugin: Fixed typo (Thanks to Dennis Honke)

    Multisite:
    * List of views: Output the alias of a datasource instead of internal name
    * FIX: fix column editor for join columns if "SERVICE:" is l10n'ed
    * FIX: fix invalid request in livestatus query after reconnect

    WATO:
    * FIX: convert editing of global setting to POST. This avoid URL-too-long
      when defining lots of Event Console actions
    * FIX: LDAP configuration: allow DNs without DC=

    Event Console:
    * FIX: fix icon in events check if host specification is by IP address
    * Renamed "Delete Event" to "Archive Event" to clearify the meaning

    Notifications:
    * FIX: contacts with notifications disabled no longer receive 
           custom notifications, unless forced

1.2.2p1:
    Core:
    * FIX: correctly quote ! and \ in active checks for Nagios
    * FIX: Performing regular inventory checks at configured interval even
           when the service is in problem state
    * Check_MK core now supports umlauts in host-/service- and contactgroup names

    Checks & Agents:
    * FIX: vsphere_agent: fix problems whith ! and \ in username or password
    * FIX: check_mk_agent.aix: fix shebang: was python, must be ksh
    * FIX: cisco_qos: Be compatible to newer IOS-XE versions (Thanks to Ken Smith)
    * FIX: mk_jolokia: Handling spaces in application server instances correctly

    Multisite:
    * FIX: do not remove directories of non-exisant users anymore. This lead to
           a deletion of users' settings in case of an external authentication
           (like mod_ldap).
    * FIX: Fixed handling of dashboards without title in sidebar view snapin
    * FIX: titles and services got lost when moving join-columns in views
    * FIX: Fixed exception during initial page rendering in python 2.6 in special cases
           (Internal error: putenv() argument 2 must be string, not list)

    Livestatus:
    * livestatus.log: show utf-8 decoding problems only with debug logging >=2

    Notifications:
    * FIX: HTML mails: Handle the case where plugin argument is not set
    * FIX: HTML mails: remove undefinded placeholders like $GRAPH_CODE$

    WATO:
    * Improved handling of valuespec validations in WATO rule editor. Displaying a
      warning message when going to throw away the current settings.
    * FIX: fix bug where certain settings where not saved on IE. This was mainly
           on IE7, but also IE8,9,10 in IE7 mode (which is often active). Affected
           was e.g. the nodes of a cluster or the list of services for service
           inventory

1.2.2:
    Core:
    * Added $HOSTURL$ and $SERVICEURL$ to notification macros which contain an
      URL to the host/service details views with /check_mk/... as base.

    Checks & Agents:
    * FIX: blade_bx_load: remove invalid WATO group
    * FIX: lnx_bonding: handle also 802.3ad type bonds

    Notifications:
    * FIX: Removing GRAPH_CODE in html mails when not available
    * Using plugin argument 1 for path to pnp4nagios index php to render graphs
    * Little speedup of check_mk --notify

    Multisite:
    * FIX: Fixed umlaut handling in reloaded snapins

    WATO:
    * FIX: Fix several cases where WATO rule analyser did not hilite all matching rules
    * Added tcp port parameter to SSL certificate check (Thanks to Marcel Schulte)

    Event Console:
    * FIX: Syslog server is now able to parse RFC 5424 syslog messages

1.2.2b7:
    Checks & Agents:
    * FIX: postfix_mailq: fix labels in WATO rule, set correct default levels
    

1.2.2b6:
    Core:
    * FIX: setup: detect check_icmp also on 64-Bit CentOS
           (thanks to あきら) 
    * FIX: setup.sh: create auth.serials, fix permissions of htpasswd
    * FIX: livecheck: now able to handle check output up to 16kB

    Checks & Agents:
    * FIX: apc_symmetra_power: resurrect garble PNP template for 
    * FIX: check_mk_agent.freebsd: remove garble from output
           (Thanks to Mathias Decker)
    * FIX: check_mk-mssql_counters.locks: fix computation, was altogether wrong
    * FIX: check_mk-mssql_counters.transactions: fix computation also
    * check_http: now support the option -L (urlizing the result)
    * Added mem section to Mac OSX agent (Thanks to Brad Davis)
    * FIX: mssql.vbs (agent plugin) now sets auth options for each instance
    * FIX: jolokia_metrics.mem: error when missing max values
    * Make levels for SMART temperature editable via WATO

    Multisite:
    * FIX: fix localization in non-OMD environment
           (thanks to あきら)
    * FIX: hopefully fix computation of Speed-O-Meter
    * Add $SERVICEOUTPUT$ and $HOSTOUTPUT$ to allowed macros for
      custom notes
    * FIX: Writing one clean message to webserver error_log when write fails
    * FIX: Escaping html entities when displaying comment fields
    * FIX: Monitored on site attribute always has valid default value

    Notifications:
    * FIX: fix event type for recoveries
    * FIX: fix custom notifications on older nagios versions
    * FIX: handle case where type HOST/SERVICE not correctly detected
    
    Livestatus:
    * FIX: memory leak when removing downtime / comment 

    WATO:
    * FIX: Removed "No roles assigned" text in case of unlocked role attribute
           in user management dialog
    * FIX: Fix output of rule search: chapters appeared twice sometimes

    Event Console:
    * FIX: check_mkevents: fix usage help if called with illegal options
    * check_mkevents now allows specification of a UNIX socket
      This is needed in non-OMD environments
    * setup.py now tries to setup Event Console even in non-OMD world

1.2.2b5:
    Core:
    * Checks can now omit the typical "OK - " or "WARN -". This text
      will be added automatically if missing.
    * FIX: livecheck: fixed compilation bug
    * FIX: check_mk: convert service description unicode into utf-8
    * FIX: avoid simultanous activation of changes by means of a lock
    
    Checks & Agents:
    * FIX: jolokia_metrics.mem - now able to handle negative/missing max values
    * ADD: tcp_conn_stats: now additionally uses /proc/net/tcp6
    * ADD: wmic_processs: cpucores now being considered when calculating 
           user/kernel percentages. (thanks to William Baum)
    * FIX: UPS checks support Eaton Evolution
    * FIX: windows agent plugin: mssql now exits after 10 seconds

    Notifications:
    * FIX: fixed crash on host notification when contact had explicit services set

    Livestatus:
    * FIX: possible crash with VERY long downtime comments

    WATO:
    * FIX: Fix hiliting of errors in Nagios output
    * FIX: localisation error

    Multisite:
    * FIX: Avoid duplicate "Services" button in host detail views
    * FIX: fix rescheduling icon for services with non-ASCII characters
    * New filter for IP address of a host
    * Quicksearch: allow searching for complete IP addresses and IP
      address prefixes
    * Add logentry class filter to view 'Host- and Service events'

    BI:
    * FIX: fix exception with expansion level being 'None'
    * FIX: speedup for single host tables joined by hostname (BI-Boxes)
    * FIX: avoid closing BI subtree while tree is being loaded

    Event Console:
    * FIX: make hostname matching field optional. Otherwise a .* was
           neccessary for the rule in order to match
    * FIX: event_simulator now also uses case insensitive matches

1.2.2b4:
    Core:
    * FIX: Fix output of cmk -D: datasource programs were missing
    * FIX: allow unicode encoded extra_service_conf
    * FIX: no default PING service if custom checks are defined
    * FIX: check_mk_base: fixed rounding error in get_bytes_human_readable
    * FIX: check_mk: improved support of utf-8 characters in extra_service_conf
    * FIX: livestatus: table statehist now able to check AuthUser permissions
    * New configuration variable contactgroup_members

    Checks & Agents:
    * FIX: smart - not trying to parse unhandled lines to prevent errors
    * FIX: winperf_processor - fixed wrong calculations of usage
    * FIX: WATO configuration of filesystem trends: it's hours, not days!
    * FIX: mysql: fixed crash on computing IO information
    * FIX: diskstat: fix local variable 'ios_per_sec' referenced before assignment
    * FIX: multipath: ignore warning messages in agent due to invalid multipath.conf
    * FIX: megaraid_bbu: deal with broken output ("Adpater"), found in Open-E
    * FIX: megaraid_pdisk: deal with special output of Open-E
    * FIX: jolokia_metrics.mem: renamed parameter totalheap to total
    * FIX: megaraid_bbu: deal with broken output ("Adpater")
    * FIX: check_ldap: added missing host address (check didn't work at all)
    * FIX: check_ldap: added missing version option -2, -3, -3 -T (TLS)
    * FIX: mssql: Agent plugin now supports MSSQL Server 2012
    * FIX: hr_mem: fix max value in performance data (thanks to Michaël COQUARD)
    * FIX: f5_bigip_psu: fix inventory function (returned list instead of tuple)
    * FIX: mysql.connections: avoid crash on legacy agent output
    * FIX: tcp_conn_stats: use /proc/net/tcp instead of netstat -tn. This
           should avoid massive performance problems on system with many
           connections
    * Linux agent: limit netstat to 10 seconds
    * ps: Allow %1, %2, .. instead of %s in process_inventory. That allows
      reordering of matched groups
    * FIX: f5_bigip_psu - fixed inventory function
    * FIX: printer_supply - fixed inventory function for some kind of OKI printers

    Multisite:
    * FIX: Fixed problem with error during localization scanning
    * FIX: Fixed wrong localization right after a user changed its language
    * FIX: Improved handling of error messages in bulk inventory
    * FIX: fixed focus bug in transform valuespec class
    * FIX: stop doing snapin refreshes after they have been removed
    * FIX: sidebar snapins which refresh do not register for restart detection anymore
    * FIX: fix user database corruption in case of a race condition
    * FIX: added checks wether or not a contactgroup can be deleted
    * FIX: Avoid deadlock due to lock on contacts.mk in some situations
    * Changed sidebar snapin reload to a global interval (option:
      sidebar_update_interval), defaults to 30 seconds
    * Sidebar snapins are now bulk updated with one HTTP request each interval

    BI:
    * FIX: fixed invalid links to hosts and services in BI tree view
    * FIX: fix exception in top/down and bottom/up views
    * FIX: fix styling of top/down and bottom/up views (borders, padding)
    * FIX: fix style of mouse pointer over BI boxes
    * FIX: list of BI aggregates was incomplete in some cases
    * FIX: single host aggregations didn't work for aggregations += [...]
    * FIX: top-down and bottom-up was broken in case of "only problems"
    * FIX: BI see_all permission is now working again
    * Do not handle PENDING as "problem" anymore
    * Make titles of non-leaf tree nodes klickable

    WATO:
    * FIX: flexible notification valuespec is now localizable
    * FIX: Alias values of host/service/contact groups need to be set and unique
           within the group
    * FIX: Fixed exception when editing contactgroups without alias
    * FIX: Fix localization of rule options
    * FIX: ValueSpec OptionalDropDown: fix visibility if default is "other"
    * Suggest use default value for filesystem levels that make sense
    * Valuespec: CascadingDropdown now able to process choice values from functions
    * Freshness checking for classical passive Nagios checks (custom_checks)

1.2.2b3:
    Checks & Agents:
    * FIX: Fixed date parsing code ignoring the seconds value in several checks
           (ad_replication, cups_queues, heartbeat_crm, mssql_backup, smbios_sel)
    * FIX: Fixed pnp template for apc_symmetra check when using multiple rrds

    Multisite:
    * FIX: Removed uuid module dependency to be compatible to python < 2.5
    * FIX: remove Javascript debug popup from multi-string input fields
    * FIX: list of strings (e.g. host list in rule editor) didn't work anymore

1.2.2b2:
    Checks & Agents:
    * Added dynamic thresholds to the oracle_tablespace check depending on the
      size of the tablespaces.

    BI:
    * FIX: fix exception in BI-Boxes views of host groups
    * FIX: fix problem where BI-Boxes were invisible if not previously unfolded

    Event Console:
    * FIX: support non-Ascii characters in matching expressions. Note:
           you need to edit and save each affected rule once in order
           to make the fix work.
    * FIX: Fixed exception when logging actions exectuted by mkeventd
    * FIX: etc/init.d/mkeventd flush did not work when mkeventd was stopped

    Multisite:
    * FIX: Fixed several minor IE7 related layout bugs
    * FIX: title of pages was truncated and now isn't anymore
    * Cleanup form for executing commands on hosts/services

    WATO:
    * FIX: Fixed layout of rulelist table in IE*
    * FIX: Fixed adding explicit host names to rules in IE7
    * Add: Improved navigation convenience when plugin output contains [running on ... ]

1.2.2b1:
    Core:
    * cmk --notify: added notification script to generate HTML mails including
      the performance graphs of hosts and services
    * cmk --notify: added the macros NOTIFY_LASTHOSTSTATECHANGE, NOTIFY_HOSTSTATEID,
      NOTIFY_LASTSERVICESTATECHANGE, NOTIFY_SERVICESTATEID, NOTIFY_NOTIFICATIONCOMMENT,
      NOTIFY_NOTIFICATIONAUTHOR, NOTIFY_NOTIFICATIONAUTHORNAME, NOTIFY_NOTIFICATIONAUTHORALIAS
    * FIX: more robust deletion of precompiled files to ensure the correct 
      creation of the files (Thanks to Guido Günther)
    * FIX: Inventory for cluster nodes who are part of multiple clusters 
    * cmk --notify: added plugin for sms notification
    * FIX: precompiled checks: correct handling of sys.exit() call when using python2.4 
    * cmk --notify: improved logging on wrong notification type
    * RPM: Added check_mk-agent-scriptless package (Same as normal agent rpm,
      but without RPM post scripts)

    Checks & Agents:
    * winperf_processor now outputs float usage instead of integer
    * FIX: mssql_counters.file_sizes - Fixed wrong value for "Log Files" in output
    * FIX: drbd: Parameters for expected roles and disk states can now be set to 
           None to disable alerting on changed values
    * printer_supply_ricoh: New check for Ricoh printer supply levels
    * jolokia_metrics.mem: now supports warn/crit levels for heap, nonheap, totalheap
    * jolokia_metrics.mem: add dedicated PNP graph
    * FIX: logwatch.ec: use UNIX socket instead of Pipe for forwarding into EC 
    * FIX: logwatch.ec: fixed exception when forwarding "OK" lines
    * FIX: logwatch.ec: fixed forwarding of single log lines to event console
    * Improved performance of logwatch.ec check in case of many messages
    * livestatus_status: new check for monitoring performance of monitoring
    * FIX: diskstat.include: fix computation of queue length on windows
      (thanks to K.H. Fiebig)
    * lnx_bonding: new check for bonding interfaces on Linux
    * ovs_bonding: new check for bonding interfaces on Linux / Open vSwitch
    * if: Inventory settings can now be set host based
    * FIX: lnx_bonding/ovs_bonding: correct definition of bonding.include
    * Add: if check now able to handle interface groups  (if_groups)
    * Add: New check for DB2 instance memory levels
    * Add: winperf_phydisk can now output IOPS
    * Add: oracle_tablespace now with flexible warn/crit levels(magic number)
    
    Livestatus:
    * Add: new column in hosts/services table: comments_with_extra_info
    Adds the entry type and entry time

    Multisite:
    * Added comment painter to notification related views
    * Added compatibility code to use hashlib.md5() instead of md5.md5(), which
      is deprecated in python > 2.5 to prevent warning messages in apache error log
    * Added host filter for "last host state change" and "last host check"
    * FIX: Preventing autocomplete in password fields of "edit profile" dialog
    * The ldap member attribute of groups is now configruable via WATO
    * Added option to enforce lower User-IDs during LDAP sync
    * Improved debug logging of ldap syncs (Now writing duration of queries to log)
    * Displaying date/time of comments in comment icon hover menu (Please
      note: You need to update your livestatus to current version to make this work)
    * FIX: Making "action" context link unclickable during handling actions / confirms

    BI:
    * Use Ajax to delay rendering of invisible parts of the tree (this
      saves lots of HTML code)

    WATO:
    * Added hr_mem check to the memory checkgroup to make it configurable in WATO
    * Make page_header configurable in global settings
    * FIX: Fixed some typos in ldap error messages
    * FIX: Fixed problem on user profile page when no alias set for a user
    * FIX: list valuespecs could not be extended after once saving
    * FIX: fix title of foldable areas contained in list valuespecs
    * FIX: Fixed bug where pending log was not removed in multisite setup
    * FIX: Fixed generation of auth.php (Needed for NagVis Multisite Authorisation)
    * FIX: Fixed missing general.* permissions in auth.php on slave sites in 
      case of distributed WATO setups
    * Added oracle_tablespaces configuration to the application checkgroup
    * FIX: Fixed synchronisation of mkeventd configs in distributed WATO setups
    * FIX: "Sync & Restart" did not perform restart in distributed WATO setups
    * FIX: Fixed exception in editing code of ldap group to rule plugin
    * FIX: Don't execute ldap sync while performing actions on users page

    Event Console:
    * Added UNIX socket for sending events to the EC
    * Speed up rule matches in some special cases by factor of 100 and more
    * Init-Script: Improved handling of stale pidfiles
    * Init-Script: Detecting and reporting already running processes
    * WATO: Added hook to make the mkeventd reload in distributed WATO setups
      during "activate changes" process
    * Added hook mkeventd-activate-changes to add custom actions to the mkeventd
      "activate changes" GUI function
    * FIX: When a single rule matching raises an exception, the line is now
      matched agains the following rules instead of being skipped. The
      exception is logged to mkeventd.log

1.2.1i5:
    Core:
    * Improved handling of CTRL+C (SIGINT) to terminate long runnining tasks 
      (e.g.  inventory of SNMP hosts)
    * FIX: PING services on clusters are treated like the host check of clusters
    * cmk --notify: new environment variable NOTIFY_WHAT which has HOST or SERVICE as value
    * cmk --notify: removing service related envvars in case of host notifications
    * cmk --notify: added test code to help developing nitofication plugins.
      Can be called with "cmk --notify fake-service debug" for example

    Checks & Agents:
    * Linux Agent, diskstat: Now supporting /dev/emcpower* devices (Thanks to Claas Rockmann-Buchterkirche)
    * FIX: winperf_processor: Showing 0% on "cmk -nv" now instead of 100%
    * FIX: win_dhcp_pools: removed faulty output on non-german windows 2003 servers 
           with no dhcp server installed (Thanks to Mathias Decker)
    * Add: fileinfo is now supported by the solaris agent. Thanks to Daniel Roettgermann
    * Logwatch: unknown eventlog level ('u') from windows agent treated as warning
    * FIX: logwatch_ec: Added state undefined as priority
    * Add: New Check for Raritan EMX Devices
    * Add: mailman_lists - New check to gather statistics of mailman mailinglists
    * FIX: megaraid_bbu - Handle missing charge information (ignoring them)
    * FIX: myssql_tablespaces - fix PNP graph (thanks to Christian Zock)
    * kernel.util: add "Average" information to PNP graph
    * Windows Agent: Fix startup crash on adding a logfiles pattern, but no logfile specified
    * Windows Agent: check_mk.example.ini: commented logfiles section

    Multisite:
    * FIX: Fixed rendering of dashboard globes in opera
    * When having row selections enabled and no selected and performing
      actions an error message is displayed instead of performing the action on
      all rows
    * Storing row selections in user files, cleaned up row selection 
      handling to single files. Cleaned up GET/POST mixups in confirm dialogs
    * Add: New user_options to limit seen nagios objects even the role is set to see all
    * Fix: On site configaration changes, only relevant sites are marked as dirty
    * Fix: Distributed setup: Correct cleanup of pending changes logfile after "Activate changes"
    * FIX: LDAP: Fixed problem with special chars in LDAP queries when having
    contactgroup sync plugin enabled
    * FIX: LDAP: OpenLDAP - Changed default filter for users
    * FIX: LDAP: OpenLDAP - Using uniqueMember instead of member when searching for groups of a user
    * FIX: LDAP: Fixed encoding problem of ldap retrieved usernames
    * LDAP: Role sync plugin validates the given group DNs with the group base dn now
    * LDAP: Using roles defined in default user profile in role sync plugin processing
    * LDAP: Improved error handling in case of misconfigurations
    * LDAP: Reduced number of ldap querys during a single page request / sync process
    * LDAP: Implemnted some kind of debug logging for LDAP communication
    * FIX: Re-added an empty file as auth.py (wato plugin) to prevent problems during update 

    WATO:
    * CPU load ruleset does now accept float values
    * Added valuespec for cisco_mem check to configure thresholds via WATO
    * FIX: Fixed displaying of tag selections when creating a rule in the ruleeditor
    * FIX: Rulesets are always cloned in the same folder
    * Flexibile notifications: removed "debug notification" script from GUI (you can make it
      executable to be choosable again)
    * Flexibile notifications: added plain mail notification which uses the
      mail templates from global settings dialog

    BI:
    * Added FOREACH_SERVICE capability to leaf nodes
    * Add: Bi views now support debug of livestatus queries

1.2.1i4:
    Core:
    * Better exception handling when executing "Check_MK"-Check. Printing python
      exception to status output and traceback to long output now.
    * Added HOSTTAGS to notification macros which contains all Check_MK-Tags
      separated by spaces
    * Output better error message in case of old inventory function
    * Do object cache precompile for monitoring core on cmk -R/-O
    * Avoid duplicate verification of monitoring config on cmk -R/-O
    * FIX: Parameter --cleanup-autochecks (long for -u) works now like suggested in help
    * FIX: Added error handling when trying to --restore with a non existant file

    Notifications:
    * Fix flexible notifications on non-OMD systems
    
    Checks & Agents:
    * Linux Agent, mk_postgres: Supporting pgsql and postgres as user
    * Linux Agent, mk_postgres: Fixed database stats query to be compatible
      with more versions of postgres
    * apache_status: Modified to be usable on python < 2.6 (eg RHEL 5.x)
    * apache_status: Fixed handling of PIDs with more than 4 numbers
    * Add: New Check for Rittal CMC PSM-M devices
    * Smart plugin: Only use relevant numbers of serial
    * Add: ibm_xraid_pdisks - new check for agentless monitoring of disks on IBM SystemX servers.
    * Add: hp_proliant_da_cntlr check for disk controllers in HP Proliant servers
    * Add: Check to monitor Storage System Drive Box Groups attached to HP servers
    * Add: check to monitor the summary status of HP EML tape libraries
    * Add: apc_rackpdu_status - monitor the power consumption on APC rack PDUs
    * Add: sym_brightmail_queues - monitor the queue levels on Symantec Brightmail mail scanners.
    * Add: plesk_domains - List domains configured in plesk installations
    * Add: plesk_backups - Monitor backup spaces configured for domains in plesk
    * Add: mysql_connections - Monitor number of parallel connections to mysql daemon
    * Add: flexible notifcations: filter by hostname
    * New script multisite_to_mrpe for exporting services from a remote system
    * FIX: postgres_sessions: handle case of no active/no idle sessions
    * FIX: correct backslash representation of windows logwatch files
    * FIX: postgres_sessions: handle case of no active/no idle sessions
    * FIX: zfsget: fix exception on snapshot volumes (where available is '-')
    * FIX: zfsget: handle passed-through filesystems (need agent update)
    * FIX: loading notification scripts in local directory for real
    * FIX: oracle_version: return valid check result in case of missing agent info
    * FIX: apache_status: fixed bug with missing 'url', wrote man page
    * FIX: fixed missing localisation in check_parameteres.py 
    * FIX: userdb/ldap.py: fixed invalid call site.getsitepackages() for python 2.6
    * FIX: zpool_status: fixed crash when spare devices were available
    * FIX: hr_fs: handle negative values in order to larger disks (thanks to Christof Musik)
    * FIX: mssql_backup: Fixed wrong calculation of backup age in seconds


    Multisite:
    * Implemented LDAP integration of Multisite. You can now authenticate your
      users using the form based authentication with LDAP. It is also possible
      to synchronize some attributes like mail addresses, names and roles from
      LDAP into multisite.
    * Restructured cookie auth cookies (all auth cookies will be invalid
      after update -> all users have to login again)
    * Modularized login and cookie validation
    * Logwatch: Added buttons to acknowledge all logs of all hosts or really
      all logs which currently have a problem
    * Check reschedule icon now works on services containing an \
    * Now showing correct representation of SI unit kilo ( k )
    * if perfometer now differs between byte and bit output
    * Use pprint when writing global settings (makes files more readable)
    * New script for settings/removing downtimes: doc/treasures/downtime
    * New option when setting host downtimes for also including child hosts
    * Option dials (refresh, number of columns) now turnable by mouse wheel
    * Views: Commands/Checkboxes buttons are now activated dynamically (depending on data displayed)
    * FIX: warn / crit levels in if-check when using "bit" as unit
    * FIX: Fixed changing own password when notifications are disabled
    * FIX: On page reload, now updating the row field in the headline
    * FIX: ListOfStrings Fields now correctly autoappend on focus
    * FIX: Reloading of sidebar after activate changes
    * FIX: Main Frame without sidebar: reload after activate changes
    * FIX: output_format json: handle newlines correctly
    * FIX: handle ldap logins with ',' in distinguished name
    * FIX: quote HTML variable names, fixes potential JS injection
    * FIX: Sidebar not raising exceptions on configured but not available snapins
    * FIX: Quicksearch: Fixed Up/Down arrow handling in chrome
    * FIX: Speedometer: Terminating data updates when snapin is removed from sidebar
    * FIX: Views: toggling forms does not disable the checkbox button anymore
    * FIX: Dashboard: Fixed wrong display options in links after data reloads
    * FIX: Fixed "remove all downtimes" button in views when no downtimes to be deleted 
    * FIX: Services in hosttables now use the service name as header (if no custom title set)
    * New filter for host_contact and service_contact
    
    WATO:
    * Add: Creating a new rule immediately opens its edit formular
    * The rules formular now uses POST as transaction method
    * Modularized the authentication and user management code
    * Default config: add contact group 'all' and put all hosts into it
    * Reverse order of Condition, Value and General options in rule editor
    * Allowing "%" and "+" in mail prefixes of contacts now
    * FIX: Fixed generated manual check definitions for checks without items
      like ntp_time and tcp_conn_stats
    * FIX: Persisting changing of folder titles when only the title has changed
    * FIX: Fixed rendering bug after folder editing

    Event Console:
    * Replication slave can now copy rules from master into local configuration
      via a new button in WATO.
    * Speedup access to event history by earlier filtering and prefiltering with grep
    * New builtin syslog server! Please refer to online docu for details.
    * Icon to events of host links to view that has context button to host
    * FIX: remove event pipe on program shutdown, prevents syslog freeze
    * FIX: hostnames in livestatus query now being utf8 encoded
    * FIX: fixed a nastiness when reading from local pipe
    * FIX: fix exception in rules that use facility local7
    * FIX: fix event icon in case of using TCP access to EC
    * FIX: Allowing ":" in application field (e.g. needed for windows logfiles)
    * FIX: fix bug in Filter "Hostname/IP-Address of original event"

    Livestatus:
    * FIX: Changed logging output "Time to process request" to be debug output

1.2.1i3:
    Core:
    * added HOST/SERVICEPROBLEMID to notification macros
    * New configuration check_periods for limiting execution of
      Check_MK checks to a certain time period.

    Checks & Agents:
    * Windows agent: persist offsets for logfile monitoring

    Notifications:
    * fix two errors in code that broke some service notifications

    Event Console:
    * New performance counter for client request processing time
    * FIX: fixed bug in rule optimizer with ranges of syslog priorities

    WATO:
    * Cloning of contact/host/service groups (without members)

    Checks & Agents:
    * logwatch: Fixed confusion with ignore/ok states of log messages
    * AIX Agent: now possible to specify -d flag. Please test :)

1.2.1i2:
    Core:
    * Improved validation of inventory data reported by checks
    * Added -d option to precompiled checks to enable debug mode
    * doc/treasures: added script for printing RRD statistics

    Notifications:
    * New system of custom notification, with WATO support

    Event Console:
    * Moved source of Event Console into Check_MK project 
    * New button for resetting all rule hits counters
    * When saving a rule then its hits counter is always reset
    * New feature of hiding certain actions from the commands in the status GUI
    * FIX: rule simulator ("Try out") now handles cancelling rules correctly
    * New global option for enabling log entries for rule hits (debugging)
    * New icon linking to event views for the event services
    * check_mkevents outputs last worst line in service output
    * Max. number of queued connections on status sockets is configurable now
    * check_mkevents: new option -a for ignoring acknowledged events
    * New sub-permissions for changing comment and contact while updating an event
    * New button for generating test events directly via WATO
    * Allow Event Console to replicate from another (master) console for
      fast failover.
    * Allow event expiration also on acknowledged events (configurable)

    Multisite:
    * Enable automation login with _username= and _secret=, while
      _secret is the content of var/check_mk/web/$USER/automation.secret
    * FIX: Fixed releasing of locks and livestatus connections when logging out
    * FIX: Fixed login/login confusions with index page caching
    * FIX: Speed-o-meter: Fixed calculation of Check_MK passive check invervals
    * Removed focus of "Full name" attribute on editing a contact
    * Quicksearch: Convert search text to regex when accessing livestatus
    * FIX: WATO Folder filter not available when WATO disabled
    * WATO Folder Filter no longer available in single host views
    * Added new painters "Service check command expanded" and
      "Host check command expanded"
    * FIX: Corrected garbled description for sorter "Service Performance data" 
    * Dashboard globes can now be filtered by host_contact_group/service_contact_group
    * Dashboard "iframe" attribute can now be rendered dynamically using the
      "iframefunc" attribute in the dashlet declaration
    * Dashboard header can now be hidden by setting "title" to None
    * Better error handling in PNP-Graph hover menus in case of invalid responses

    Livestatus:
    * Added new table statehist, used for SLA queries
    * Added new column check_command_expanded in table hosts
    * Added new column check_command_expanded in table services
    * New columns livestatus_threads, livestatus_{active,queued}_connections

    BI:
    * Added missing localizations
    * Added option bi_precompile_on_demand to split compilations of
      the aggregations in several fragments. If possible only the needed
      aggregations are compiled to reduce the time a user has to wait for
      BI based view. This optimizes BI related views which display
      information for a specific list of hosts or aggregation groups.
    * Added new config option bi_compile_log to collect statistics about
      aggregation compilations
    * Aggregations can now be part of more than one aggregation group
      (just configure a list of group names instead of a group name string)
    * Correct representation of (!), (!!) and (?) markers in check output
    * Corrected representation of assumed state in box layout
    * Feature: Using parameters for hosttags

    WATO:
    * Added progress indicator in single site WATO "Activate Changes"
    * Users & Contacts: Case-insensitive sorting of 'Full name' column
    * ntp/ntp.time parameters are now configurable via WATO
    * FIX: Implemented basic non HTTP 200 status code response handling in interactive
           progress dialogs (e.g. bulk inventory mode)
    * FIX: Fixed editing of icon_image rules
    * Added support of locked hosts and folders ( created by CMDB )
    * Logwatch: logwatch agents/plugins now with ok pattern support 
    * Valuespec: Alternative Value Spec now shows helptext of its elements
    * Valuespec: DropdownChoice, fixed exception on validate_datatype

    Checks & Agents:
    * New check mssql_counters.locks: Monitors locking related information of
      MSSQL tablespaces
    * Check_MK service is now able to output additional performance data
      user_time, system_time, children_user_time, children_system time
    * windows_updates agent plugin: Fetching data in background mode, caching
      update information for 30 minutes
    * Windows agent: output ullTotalVirtual and ullAvailVirtual (not yet
      being used by check)
    * Solaris agent: add <<<uptime>>> section (thanks to Daniel Roettgermann)
    * Added new WATO configurable option inventory_services_rules for the
      windows services inventory check
    * Added new WATO configurable option inventory_processes_rules for the
      ps and ps.perf inventory
    * FIX: mssql_counters checks now really only inventorize percentage based
      counters if a base value is set
    * win_dhcp_pools: do not inventorize empty pools any more. You can switch
      back to old behaviour with win_dhcp_pools_inventorize_empty = True
    * Added new Check for Eaton UPS Devices
    * zfsget: new check for monitoring ZFS disk usage for Linux, Solaris, FreeBSD
      (you need to update your agent as well)
    * Added new Checks for Gude PDU Units
    * logwatch: Working around confusion with OK/Ignore handling in logwatch_rules
    * logwatch_ec: Added new subcheck to forward all incoming logwatch messages
      to the event console. With this check you can use the Event Console 
      mechanisms and GUIs instead of the classic logwatch GUI. It can be 
      enabled on "Global Settings" page in WATO for your whole installation.
      After enabling it you need to reinventorize your hosts.
    * Windows Update Check: Now with caching, Thanks to Phil Randal and Patrick Schlüter
    * Windows Check_MK Agent: Now able to parse textfiles for logwatch output
    * Added new Checks sni_octopuse_cpu, sni_octopuse_status, sni_octopuse_trunks: These
      allow monitoring Siemens HiPath 3000/5000 series PBX.
    * if-checks now support "bit" as measurement unit
    * winperf_phydisk: monitor average queue length for read/write

1.2.0p5:
    Checks & Agents:
    * FIX: windows agent: fixed possible crash in eventlog section

    BI:
    * FIX: fixed bug in aggregation count (thanks Neil) 

1.2.0p4:
    WATO:
    * FIX: fixed detection of existing groups when creating new groups
    * FIX: allow email addresses like test@test.test-test.com
    * FIX: Fixed Password saving problem in user settings

    Checks & Agents:
    * FIX: postgres_sessions: handle case of no active/no idle sessions
    * FIX: winperf_processor: handle parameters "None" (as WATO creates)
    * FIX: mssql_counters: remove debug output, fix bytes output
    * FIX: mssql_tablespaces: gracefully handle garbled agent output

    Multisite:
    * FIX: performeter_temparature now returns unicode string, because of °C
    * FIX: output_format json in webservices now using " as quotes

    Livestatus:
    * FIX: fix two problems when reloading module in Icinga (thanks to Ronny Biering)

1.2.0p3:
    Mulitisite
    * Added "view" parameter to dashlet_pnpgraph webservice
    * FIX: BI: Assuming "OK" for hosts is now possible
    * FIX: Fixed error in makeuri() calls when no parameters in URL
    * FIX: Try out mode in view editor does not show context buttons anymore
    * FIX: WATO Folder filter not available when WATO disabled
    * FIX: WATO Folder Filter no longer available in single host views
    * FIX: Quicksearch converts search text to regex when accessing livestatus
    * FIX: Fixed "access denied" problem with multisite authorization in PNP/NagVis
           in new OMD sites which use the multisite authorization
    * FIX: Localize option for not OMD Environments

    WATO:
    * FIX: Users & Contacts uses case-insensitive sorting of 'Full name' column  
    * FIX: Removed focus of "Full name" attribute on editing a contact
    * FIX: fix layout bug in ValueSpec ListOfStrings (e.g. used in
           list of explicit host/services in rules)
    * FIX: fix inheritation of contactgroups from folder to hosts
    * FIX: fix sorting of users, fix lost user alias in some situations
    * FIX: Sites not using distritubed WATO now being skipped when determining
           the prefered peer
    * FIX: Updating internal variables after moving hosts correctly
      (fixes problems with hosts tree processed in hooks)

    BI:
    * FIX: Correct representation of (!), (!!) and (?) markers in check output

    Livestatus:
    * FIX: check_icmp: fixed calculation of remaining length of output buffer
    * FIX: check_icmp: removed possible buffer overflow on do_output_char()
    
    Livecheck:
    * FIX: fixed problem with long plugin output
    * FIX: added /0 termination to strings
    * FIX: changed check_type to be always active (0)
    * FIX: fix bug in assignment of livecheck helpers 
    * FIX: close inherited unused filedescriptors after fork()
    * FIX: kill process group of called plugin if timeout is reached
           -> preventing possible freeze of livecheck
    * FIX: correct escaping of character / in nagios checkresult file
    * FIX: fixed SIGSEGV on hosts without defined check_command
    * FIX: now providing correct output buffer size when calling check_icmp 

    Checks & Agents:
    * FIX: Linux mk_logwatch: iregex Parameter was never used
    * FIX: Windows agent: quote '%' in plugin output correctly
    * FIX: multipath check now handles '-' in "user friendly names"
    * New check mssql_counters.locks: Monitors locking related information of
      MSSQL tablespaces
    * FIX: mssql_counters checks now really only inventorize percentage based
      counters if a base value is set
    * windows_updates agent plugin: Fetching data in background mode, caching
      update information for 30 minutes
    * FIX: netapp_vfiler: fix inventory function (thanks to Falk Krentzlin)
    * FIX: netapp_cluster: fix inventory function
    * FIX: ps: avoid exception, when CPU% is missing (Zombies on Solaris)
    * FIX: win_dhcp_pools: fixed calculation of perc_free
    * FIX: mssql_counters: fixed wrong log size output

1.2.0p3:
    Multisite:
    * Added "view" parameter to dashlet_pnpgraph webservice

    WATO:
    * FIX: It is now possible to create clusters in empty folders
    * FIX: Fixed problem with complaining empty ListOf() valuespecs

    Livestatus:
    * FIX: comments_with_info in service table was always empty

1.2.1i1:
    Core:
    * Allow to add options to rules. Currently the options "disabled" and
      "comment" are allowed. Options are kept in an optional dict at the
      end of each rule.
    * parent scan: skip gateways that are reachable via PING
    * Allow subcheck to be in a separate file (e.g. foo.bar)
    * Contacts can now define *_notification_commands attributes which can now
      override the default notification command check-mk-notify
    * SNMP scan: fixed case where = was contained in SNMP info
    * check_imap_folder: new active check for searching for certain subjects
      in an IMAP folder
    * cmk -D shows multiple agent types e.g. when using SNMP and TCP on one host

    Checks & Agents:
    * New Checks for Siemens Blades (BX600)
    * New Checks for Fortigate Firewalls
    * Netapp Checks for CPU Util an FC Port throughput
    * FIX: megaraid_pdisks: handle case where no enclosure device exists
    * FIX: megaraid_bbu: handle the controller's learn cycle. No errors in that period.
    * mysql_capacity: cleaned up check, levels are in MB now
    * jolokia_info, jolokia_metrics: new rewritten checks for jolokia (formerly
      jmx4perl). You need the new plugin mk_jokokia for using them
    * added preliminary agent for OpenVMS (refer to agents/README.OpenVMS) 
    * vms_diskstat.df: new check file usage of OpenVMS disks
    * vms_users: new check for number of interactive sessions on OpenVMS
    * vms_cpu: new check for CPU utilization on OpenVMS
    * vms_if: new check for network interfaces on OpenVMS
    * vms_system.ios: new check for total direct/buffered IOs on OpenVMS
    * vms_system.procs: new check for number of processes on OpenVMS
    * vms_queuejobs: new check for monitoring current VMS queue jobs
    * FIX: mssql_backup: Fixed problems with datetime/timezone calculations
    * FIX: mssql agent: Added compatibility code for MSSQL 9
    * FIX: mssql agent: Fixed connection to default instances ("MSSQLSERVER")
    * FIX: mssql agent: Fixed check of databases with names starting with numbers
    * FIX: mssql agent: Fixed handling of databases with spaces in names
    * f5_bigip_temp: add performance data
    * added perf-o-meters for a lot of temperature checks
    * cmctc_lcp.*: added new checks for Rittal CMC-TC LCP
    * FIX: diskstat (linux): Don't inventorize check when data empty
    * Cisco: Added Check for mem an cpu util
    * New check for f5 bigip network interfaces
    * cmctc.temp: added parameters for warn/crit, use now WATO rule
      "Room temperature (external thermal sensors)"
    * cisco_asa_failover: New Check for clustered Cisco ASA Firewalls 
    * cbl_airlaser.status: New Check for CBL Airlaser IP1000 laser bridge.
    * cbl_airlaser.hardware: New Check for CBL Airlaser IP1000 laser bridge.
      Check monitors the status info and allows alerting based on temperature.
    * df, hr_fs, etc.: Filesystem checks now support grouping (pools)
      Please refer to the check manpage of df for details
    * FIX: windows agent: try to fix crash in event log handling
    * FreeBSD Agent: Added swapinfo call to mem section to make mem check work again
    * windows_multipath: Added the missing check for multipath.vbs (Please test)
    * carel_uniflair_cooling: new check for monitoring datacenter air conditioning by "CAREL"
    * Added Agent for OpenBSD
    * Added Checks for UPS devices
    * cisco_hsrp: New Check for monitoring HSRP groups on Cisco Routers. (SMIv2 version)
    * zypper: new check and plugin mk_zypper for checking zypper updates.
    * aironet_clients: Added support for further Cisco WLAN APs (Thanks to Stefan Eriksson for OIDs)
    * aironet_errors: Added support for further Cisco WLAN APs
    * apache_status: New check to monitor apache servers which have the status-module enabled.
      This check needs the linux agent plugin "apache_status" installed on the target host.

    WATO:
    * Added permission to control the "clone host" feature in WATO
    * Added new role/permission matrix page in WATO to compare
      permissions of roles
    * FIX: remove line about number of rules in rule set overview
      (that garbled the logical layout)
    * Rules now have an optional comment and an URL for linking to 
      documntation
    * Rule now can be disabled without deleting them.
    * Added new hook "sites-saved"
    * Allow @ in user names (needed for some Kerberos setups)
    * Implemented new option in WATO attributes: editable
      When set to False the attribute can only be changed during creation
      of a new object. When editing an object this attribute is only displayed.
    * new: search for rules in "Host & Service Configuration"
    * parent scan: new option "ping probes", that allows skipping 
      unreachable gateways.
    * User managament: Added fields for editing host/service notification commands
    * Added new active check configuration for check_smtp
    * Improved visualization of ruleset lists/dictionaries
    * Encoding special chars in RegExp valuespec (e.g. logwatch patterns)
    * Added check_interval and retry_interval rules for host checks
    * Removed wmic_process rule from "inventory services" as the check does not support inventory
    * Made more rulegroup titles localizable
    * FIX: Fixed localization of default permissions
    * FIX: Removed double collect_hosts() call in activate changes hook
    * FIX: Fixed double hook execution when using localized multisite
    * FIX: User list shows names of contactgroups when no alias given
    * FIX: Reflecting alternative mode of check_http (check ssl certificate
    age) in WATO rule editor
    * FIX: Fixed monitoring of slave hosts in master site in case of special
      distributed wato configurations
    * FIX: Remove also user settings and event console rule on factory reset
    * FIX: complex list widgets (ListOf) failed back to old value when
           complaining
    * FIX: complex list widgets (ListOf) lost remaining entries after deleting one
    * FIX: Fixed error in printer_supply valuespec which lead to an exception
           when defining host/service specific rules
    * FIX: Fixed button url icon in docu-url link

    BI:
    * Great speed up of rule compilation in large environments

    Multisite:
    * Added css class="dashboard_<name>" to the dashboard div for easier
    customization of the dashboard style of a special dashboard
    * Dashboard: Param wato_folder="" means WATO root folder, use it and also
      display the title of this folder
    * Sidebar: Sorting aggregation groups in BI snapin now
    * Sidebar: Sorting sites in master control snapin case insensitive
    * Added some missing localizations (error messages, view editor)
    * Introducted multisite config option hide_languages to remove available
      languages from the multisite selection dialogs. To hide the builtin
      english language simply add None to the list of hidden languages.
    * FIX: fixed localization of general permissions
    * FIX: show multisite warning messages even after page reload
    * FIX: fix bug in Age ValueSpec: days had been ignored
    * FIX: fixed bug showing only sidebar after re-login in multisite
    * FIX: fixed logwatch loosing the master_url parameter in distributed setups
    * FIX: Fixed doubled var "site" in view editor (site and siteopt filter)
    * FIX: Don't crash on requests without User-Agent HTTP header
    * Downtimes: new conveniance function for downtime from now for ___ minutes.
      This is especially conveniant for scripting.
    * FIX: fixed layout of login dialog when showing up error messages
    * FIX: Fixed styling of wato quickaccess snapin preview
    * FIX: Made printer_supply perfometer a bit more robust against bad perfdata
    * FIX: Removed duplicate url parameters e.g. in dashboard (display_options)
    * FIX: Dashboard: If original request showed no "max rows"-message, the
           page rendered during reload does not show the message anymore
    * FIX: Fixed bug in alert statistics view (only last 1000 lines were
           processed for calculating the statistics)
    * FIX: Added missing downtime icon for comment view
    * FIX: Fixed handling of filter configuration in view editor where filters
           are using same variable names. Overlaping filters are now disabled
	   in the editor.
    * FIX: Totally hiding hidden filters from view editor now

    Livecheck:
    * FIX: Compile livecheck also if diet libc is missing

1.2.0p2:
    Core:
    * simulation_mode: legacy_checks, custom_checks and active_checks
      are replaced with dummy checks always being OK
    * FIX: Precisely define order of reading of configuration files. This
      fixes a WATO rule precedence problem

    Checks & Agents:
    * FIX: Fixed syntax errors in a bunch of man pages
    * if_lancom: silently ignore Point-To-Point interfaces
    * if_lancom: add SSID to logical WLAN interface names
    * Added a collection of MSSQL checks for monitoring MSSQL servers
      (backups, tablespaces, counters)
    * New check wut_webio_io: Monitor the IO input channels on W&T Web-IO 
      devices
    * nfsmounts: reclassify "Stale NFS handle" from WARN to CRIT
    * ORACLE agent/checks: better error handling. Let SQL errors get
      through into check output, output sections even if no database
      is running.
    * oracle_version: new check outputting the version of an ORACLE
      database - and using uncached direct SQL output.
    * ORACLE agent: fix handling of EXCLUDE, new variable ONLY_SIDS
      for explicitely listing SIDs to monitor
    * mk_logwatch on Linux: new options regex and iregex for file selection
    * remove obsolete ORACLE checks where no agent plugins where available
    * FIX: printer_supply: Fix problem on DELL printers with "S/N" in output
      (thanks to Sebastian Talmon)
    * FIX: winperf_phydisk: Fix typo (lead to WATO rule not being applied)
    * Windows agent: new [global] option crash_debug (see online docu)
    * AIX agent: new check for LVM volume status in rootvg.
    * PostgreSQL plugin: agent is now modified to work with PostgreSQL 
      versions newer than 8.1. (multiple reports, thanks!)

    Multisite:
    * Show number of rows and number of selected rows in header line
      (also for WATO hosts table)
    * FIX: fix problem in showing exceptions (due to help function)
    * FIX: fixed several localization problems in view/command processing
    * FIX: fixed duplicated settings in WATO when using localisation
    * FIX: fixed exception when refering to a language which does not exist
    * FIX: Removing all downtimes of a host/service is now possible again
    * FIX: The refresh time in footer is updated now when changing the value
    * FIX: view editor shows "(Mobile)" hint in view titles when linking to views

    WATO: 
    * Main menu of ruleeditor (Host & Service Parameters) now has
      a topic for "Used rules" - a short overview of all non-empty
      rulesets.
    * FIX: add missing context help to host details dialog
    * FIX: set new site dirty is host move due to change of
      folder attributes
    * FIX: fix exception on unknown value in DropdownChoice
    * FIX: add service specification to ruleset Delay service notifications
    * FIX: fixed problem with disabled sites in WATO
    * FIX: massive speedup when changing roles/users and activing changes
      (especially when you have a larger number of users and folders)
    * Add variable CONTACTPAGER to allowed macros in notifications
    * FIX: fixed default setting if "Hide names of configuration variables"
      in WATO
    * FIX: ListOfString Textboxes (e.g. parents of folders) do now extend in IE
    * FIX: fixed duplicated sections of permissions in rule editor

    BI:
    * New iterators FOREACH_CHILD and FOREACH_PARENT
    * FIX: fix handling of FOREACH_ in leaf nodes (remove hard coded
      $HOST$, replace with $1$, $2$, ..., apply argument substitution)
    * New logical datatable for aggregations that have the same name
      as a host. Converted view "BI Boxes" to this new table. This allows
      for Host-Aggregations containing data of other hosts as well.
    * count_ok: allow percentages, e.g. "count_ok!70%!50%"

1.2.0p1:
    Core:
    * Added macros $DATE$, $SHORTDATETIME$ and $LONGDATETIME$' to
      notification macros

    Checks & Agents:
    * FIX: diskstat: handle output 'No Devices Found' - avoiding exception
    * 3ware_units: Following states now lead to WARNING state instead of
      CRITICAL: "VERIFY-PAUSED", "VERIFYING", "REBUILDING"
    * New checks tsm_stagingpools, tsm_drive and tsm_storagepools
      Linux/UNIX
    * hpux_fchba: new check for monitoring FibreChannel HBAs und HP-UX

    Multisite:
    * FIX: fix severe exception in all views on older Python versions
      (like RedHat 5.5).

    WATO:
    * FIX: fix order of rule execution: subfolders now take precedence
      as they should.

1.2.0:
    Setup:
    * FIX: fix building of RPM packages (due to mk_mysql, mk_postgres)

    Core:
    * FIX: fix error message in case of duplicate custom check

    WATO:
    * FIX: add missing icon on cluster hosts to WATO in Multisite views
    * FIX: fix search field in host table if more than 10 hosts are shown
    * FIX: fix bulk edit and form properties (visibility of attributes was broken)
    * FIX: fix negating hosts in rule editor

    Checks & Agents: 
    * fileinfo: added this check to Linux agent. Simply put your
      file patterns into /etc/check_mk/fileinfo.cfg for configuration.
    * mysql.sessions: New check for MySQL sessions (need new plugin mk_mysql)
    * mysql.innodb_io: New check for Disk-IO of InnoDB
    * mysql_capacity: New check for used/free capacity of MySQL databases
    * postgres_sessions: New check for PostgreSQL number of sessions
    * postgres_stat_database: New check for PostgreSQL database statistics
    * postgres_stat_database.size: New check for PostgreSQL database size
    * FIX: hpux_if: convert_to_hex was missing on non-SNMP-hosts -replace
      with inline implementation
    * tcp_conn_stats: handle state BOUND (found on Solaris)
    * diskstat: support for checking latency, LVM and VxVM on Linux (needs 
      updated agent)
    * avoid duplicate checks cisco_temp_perf and cisco_sensor_temp

1.2.0b6:
    Multisite:
    * FIX: Fixed layout of some dropdown fields in view filters
    * Make heading in each page clickable -> reload page
    * FIX: Edit view: couldn't edit filter settings
    * FIX: Fixed styling of links in multisite context help
    * FIX: Fixed "select all" button for IE
    * FIX: Context links added by hooks are now hidden by the display
           option "B" again
    * FIX: preselected "refresh" option did not reflect view settings
           but was simply the first available option - usually 30.
    * FIX: fixed exception with custom views created by normal users

    WATO:
    * FIX: Fixed "select all" button in hosts & folders for IE
    * Optically mark modified variables in global settings
    * Swapped icons for rule match and previous rule match (makes for sense)

    Core:
    * FIX: Fixed "make_utf is not defined" error when having custom
           timeperiods defined in WATO

    Checks & Agents: 
    * MacOS X: Agent for MacOS (Thanks to Christian Zigotzky)
    * AIX: New check aix_multipath: Supports checking native AIX multipathing from AIX 5.2 onward
    * Solaris: New check solaris_multipath: Supports checking native Solaris multipath from Solaris10 and up.
    * Solaris: The ZFS Zpool status check now looks more closely at the reported messages. (It's also tested to work on Linux now)

1.2.0b5:
    Core:
    * FIX: handle UTF-8 encoded binary strings correctly (e.g. in host alias)
    * FIX: fix configuration of passive checks via custom_checks
    * Added NOTIFICATIONTYPE to host/service mail bodies

    WATO:
    * Site management: "disabled" only applies to Livestatus now
    * FIX: fix folding problems with dependent host tags
    * FIX: Detecting duplicate tag ids between regular tags and auxtags
    * FIX: Fixed layout problem of "new special rule" button in rule editor
    * FIX: Fixed layout problem on "activate changes" page
    * FIX: Added check if contacts belong to contactgroup before contactgroup deletion
    * FIX: fix site configuration for local site in Multisite environments
    * FIX: "(no not monitor)" setting in distributed WATO now works
    * FIX: Site management: replication setting was lost after re-editing
    * FIX: fixed problems after changing D/WATO-configuration
    * FIX: D/WATO: mark site dirty after host deletion
    * FIX: D/WATO: replicate auth.secret, so that login on one site also
           is valid on the replication slaves
    * FIX: implement locking in order to prevent data corruption on
           concurrent changes
    * FIX: Fixed handling of validation errors in cascading dropdown fields
    * FIX: fix cloning of users
    * Keep track of changes made by other users before activating changes,
      let user confirm this, new permission can be used to prevent a user
      from activating foreign changes.
    * FIX: Allowing german umlauts in users mail addresses
    * Allow list of aux tags to be missing in host tag definitions. This
      makes migration from older version easier.
    * FIX: user management modules can now deal with empty lines in htpasswd
    * FIX: Fixed js error on hostlist page with search form

    Multisite:
    * New display type 'boxes-omit-root' for BI views
    * Hostgroup view BI Boxes omits the root level
    * Finalized layout if view options and commands/filters/painteroptions.
    * Broken plugins prevent plugin caching now
    * FIX: remove refresh button from dashboard.
    * FIX: remove use of old option defaults.checkmk_web_uri
    * FIX: fixed outgoing bandwidth in fc port perfometer
    * FIX: remove nasty JS error in sidebar
    * FIX: fix folding in custom links (directories would not open)
    * FIX: animation of rotation treeangle in trees works again
    * FIX: Logwatch: Changed font color back to black
    * FIX: show toggle button for checkboxes in deactivated state
    * FIX: fix repeated stacked refresh when toggling columns
    * FIX: disable checkbox button in non-checkboxable layouts
    * FIX: fix table layout for views (gaps where missing sometimes)
    * FIX: Fixed sorting views by perfdata values which contain floats
    * FIX: fix sometimes-broken sizing of sidebar and dashboard on Chrome
    * FIX: fix dashboard layout on iPad
    * FIX: Fixed styling issues of sidebar in IE7
    * FIX: fix problem where filter settings (of checkboxes) are not effective
           when it comes to executing commands
    * FIX: Fixed styling issues of view filters with dropdown fields
    * FIX: multisite login can now deal with empty lines in htpasswd
    * FIX: Fixed a bunch of js/css errors

    Mobile:
    * FIX: Fixed logtime filter settings in all mobile views
    * FIX: fix some layout problems

    BI:
    * New aggregation function count_ok, that counts the number
      of nodes in state OK.
    * FIX: Removed debug output int count_ok aggregation

    Checks & Agents:
    * Linux: Modified cluster section to allow pacemaker/corosync clusters without heartbeat
    * AIX: convert NIC check to lnx_if (now being compatible with if/if64)
    * AIX: new check for CPU utilization (using section lparstat_aix)
    * ntp checks: Changed default value of time offsets to be 200ms (WARN) / 500ms (CRIT)
    * aironet_{errors,clients}: detect new kinds of devices (Thanks to Tiago Sousa)
    * check_http, check_tcp: allow to omit -I and use dynamic DNS name instead

1.2.0b4:
    Core:
    * New configuration variable snmp_timing, allowing to 
      configure timeout and retries for SNMP requests (also via WATO)
    * New configuration variable custom_checks. This is mainly for
      WATO but also usable in main.mk It's a variant of legacy_checks that
      automatically creates the required "define command" sections.

    WATO:
    * ps and ps.perf configurable via WATO now (without inventory)
    * New layout of main menu and a couple of other similar menus
    * New layout of ruleset overviews
    * Hide check_mk variable names per default now (change via global settings)
    * New layout of global settings
    * Folder layout: show contact groups of folder
    * Folder movement: always show complete path to target folder
    * Sidebar snapin: show pending changes
    * New rule for configuring custom_checks - allowing to run arbitrary
      active checks even if not yet formalized (like HTTP and TCP)
    * Added automation_commands to make automations pluginable
    * New layout and new internal implementation of input forms
    * New layout for view overview and view editor
    * Split up host search in two distinct pages
    * Use dynamic items in rule editor for hosts and items (making use
      of ListOfStrings())
    * FIX: audit log was not shown if no entry for today existed
    * FIX: fix parent scan on single site installations
    * FIX: fix folder visibility permission handling
    * FIX: honor folder-permissions when creating, deleting 
           and modifiying rules
    * FIX: detect non-local site even if unix: is being used
    * FIX: better error message if not logged into site during 
           action that needs remote access
    * FIX: send automation data via POST not GET. This fixes inventory
           on hosts with more than 500 services.
    * FIX: make config options directly active after resetting them
           to their defaults (didn't work for start_url, etc.
    * FIX: Fixed editing of ListOf in valuespec editors (e.g. used in logwatch
    pattern editor)
    * FIX: Reimplemented correct behaviour of the logwatch pattern "ignore"
    state which is used to drop the matching log lines

    Multisite:
    * FIX: fixed filter of recent event views (4 hours didn't catch)
    * FIX: convert more buttons to new graphical style
    * FIX: Logwatch handles logs with only OK lines in it correctly in logfile list views
    * FIX: Fixed syntax error in "Single-Host Problems" view definition
    * New help button at top right of each page now toggles help texts
    * Snapin Custom Links allows to specify HTTP link target
    * Redesign of bar with Display/Filter/Commands/X/1,2,3,4,6,8/30,60,90/Edit

    Mobile GUI:
    * FIX: commands can be executed again
    * FIX: fixed styling of buttons

    Checks & Agents:
    * FIX: Logwatch: fixed missing linebreak during reclassifing lines of logfiles
    * FIX: Logwatch: Logwatch services in rules configured using WATO must be
      given as item, not as whole service name
    * New active check via WATO: check_ldap
    * printer_alerts: new configuration variable printer_alerts_text_map. Make
      'Energiesparen' on Brother printers an OK state.
    * services: This check can now be parameterized in a way that it warn if
      a certain service is running. WATO formalization is available.

    BI:
    * FIX: make rotating folding arrows black (white was not visible)
    * Display format 'boxes' now in all BI views available
    * Display format 'boxes' now persists folding state

1.2.0b3:
    Core:
    * FIX: fixed SNMP info declaration in checks: could be garbled
      up in rare cases
    * avoid duplicate parents definition, when using 'parents' and
      extra_host_conf["parents"] at the same time. The later one has
      precedence.

    Multisite:
    * Logwatch: Colorizing OK state blocks correctly
    * FIX: allow web plugins to be byte compiled (*.pyc). Those
      are preferred over *.py if existing
    * View Editor: Fixed jump to top of the page after moving painters during
      editing views
    * FIX: Fixed login redirection problem after relogging
    * Filter for times now accept ranges (from ... until)
    * New view setting for page header: repeat. This repeats the
      column headers every 20'th row.
    * FIX: Fixed problem with new eval/pickle
    * FIX: Fixed commands in host/service search views

    Checks & Agents:
    * FIX: Made logwatch parsing mechanism a little more robust
      (Had problems with emtpy sections from windows agent)
    * FIX: brocade_fcport: Configuration of portsates now possible  
    * if_lancom: special version for if64 for LANCOM devices (uses
      ifName instead of ifDescr)


    WATO:
    * Reimplemented folder listing in host/folders module
    * Redesigned the breadcrumb navigation
    * Global settings: make boolean switches directly togglable
    * New button "Recursive Inventory" on folder: Allows to do
      a recursive inventory over all hosts. Also allows to selectively
      retry only hosts that have failed in a previous inventory.
    * You can configure parents now (via a host attribute, no rules are
      neccessary).
    * You can now do an automated scan for parents and layer 3 (IP)
    * You can configure active checks (check_tcp, ...) via WATO now
    * FIX: fix page header after confirmation dialogs
    * FIX: Fixed umlaut problem in host aliases and ip addresses created by WATO
    * FIX: Fixed exception caused by validation problems during editing tags in WATO
    * FIX: create sample config only if both rules.mk and hosttags.mk are missing
    * FIX: do not loose host tags when both using WATO-configured and 
      manual ones (via multisite.mk)
    * Timeperiods: Make list of exceptions dynamic, not fixed to 10 entries
    * Timeperiods: Configure exclusion of other timeperiods
    * Configuration of notification_delay and notification_interval

1.2.0b2:
    Core:
    * FIX: Cluster host checks were UNKNOWN all the time
    * FIX: reset counter in case of (broken) future time
    * FIX: Automation try-inventory: Fixed problem on where checks which
      produce equal service descriptions could lead to invalid inventory
      results on cluster hosts.
    * FIX: do not create contacts if they won't be assigned to any host
      or service. Do *not* assign to dummy catch-all group "check_mk".

    WATO:
    * Added new permission "move hosts" to allow/deny moving of hosts in WATO
    * Also write out contact definitions for users without contactgroups to
      have the mail addresses and other notification options persisted
    * FIX: deletion of automation accounts now works
    * FIX: Disabling notifications for users does work now
    * New main overview for rule editor
    * New multisite.mk option wato_hide_varnames for hiding Check_MK 
      configuration variable names from the user
    * New module "Logwatch Pattern Analyzer" to verify logwatch rules
    * Added new variable logwatch_rules which can also be managed through the
      WATO ruleset editor (Host/Service Parameters > Parameters and rules for
      inventorized checks > Various applications > Logwatch Patterns)
    * Users & Contacts: Added new option wato_hidden_users which holds a list
      of userids to hide the listed users from the WATO user management GUI.
    * WATO API: Added new method rewrite_configuration to trigger a rewrite of
      all host related wato configuration files to distribute changed tags
    * Added new internal hook pre-activate-changes to execute custom
      code BEFORE Check_MK is called to restart Nagios
    * FIX: Only showing sudo hint message on sudo error message in automation
      command
    * FIX: Fixed js eror in IE7 on WATO host edit page
    * FIX: Using pickle instead of repr/eval when reading data structures from
      urls to prevent too big security issues
    * Rule editor: improve sorting of groups and rulesets
    * FIX: Escaping single quotes in strings when writing auth.php
    * FIX: Fix resorting of host tags (was bug in ListOf)

    Multisite
    * Added config option default_ts_format to configure default timestamp
      output format in multisite
    * Layout and design update
    * Quicksearch: display site name if more than one different site
      is present in the current search result list
    * FIX: Fixed encoding problem in "custom notification" message
    * New configuration parameter page_heading for the HTML page heads
      of the main frameset (%s will be replaced with OMD site name)
    * FIX: Fix problem where snapins where invisible
    * FIX: Fixed multisite timeout errors when nagios not running
    * Sidebar: some new layout improvements
    * Login page is not shown in framesets anymore (redirects framed page to
      full screen login page)
    * FIX: fix exception when disallowing changing display options
    * FIX: Automatically redirect from login page to target page when already
      logged in
    * FIX: Updating the dashboard header time when the dashlets refresh

    BI:
    * Added new painter "affected hosts (link to host page)" to show all
      host names with links to the "hosts" view
    * FIX: Fixed filtering of Single-Host Aggregations
    * New sorter for aggregation group
    * FIX: fix sorting of Single-Host Aggregations after group
    * Avoid duplicate rule incarnations when using FOREACH_*
    * BI Boxes: allow closing boxes (not yet persisted)
    * New filter for services (not) contained in any aggregate
    * Configure sorting for all BI views

    Checks & Agents:
    * FIX: snmp_uptime handles empty snmp information without exception
    * FIX: Oracle checks try to handle ORA-* errors reported by the agent
      All oracle checks will return UNKNOWN when finding an ORA-* message
    * FIX: filesystem levels set via WATO didn't work, but do now
    * FIX: Group filters can handle groups without aliases now
    * nfsmounts: Added nfs4 support thanks to Thorsten Hintemann
    * megaraid_pdisks megaraid_ldisks: Support for Windows.  Thanks to Josef Hack

1.2.0b1:
    Core, Setup, etc.:
    * new tool 'livedump' for dumping configuration and status
      information from one monitoring core and importing this
      into another.
    * Enable new check registration API (not yet used in checks)
    * FIX: fix handling of prefix-tag rules (+), needed for WATO
    * FIX: handle buggy SNMP devices with non-consecutive OIDS
      (such as BINTEC routers)
    * Check API allows a check to get node information
    * FIX: fix problem with check includes in subchecks
    * Option --checks now also applies to ad-hoc check (e.g.
      cmk --checks=mrpe,df -v somehost)
    * check_mk_templates.cfg: added s to notification options
      of host and service (= downtime alerts)

    WATO:
    * Hosttag-editor: allow reordering of tags
    * Create very basic sample configuration when using
      WATO the first time (three tag groups, two rules)
    * Much more checks are configurable via WATO now
    * Distributed WATO: Made all URL calls using curl now
    * FIX: fix bug in inventory in validate_datatype()
    * Better output in case of inventory error
    * FIX: fix bug in host_icon rule on non OMD
    * FIX: do not use isdisjoint() (was in rule editor on Lenny)
    * FIX: allow UTF-8 encoded permission translations
    * FIX: Fixed several problems in OMD apache shared mode
    * FIX: Do not use None$ as item when creating new rules
    * FIX: Do load *all* users from htpasswd, so passwords from
      users not created via WATO will not be lost.
    * FIX: honor site disabling in replication module
    * FIX: honor write permissions on folder in "bulk delete"
    * FIX: honor permissions for "bulk cleanup" and "bulk edit"
    * FIX: honor write permissions and source folder when moving hosts
    * FIX: honor permissions on hosts also on bulk inventory
    * Only create contacts in Nagios if they are member of at
      least one contact group.
    * It is now possible to configure auxiliary tags via WATO
      (formerly also called secondary tags)
    * FIX: Fixed wrong label "Main Overview" shown for moved WATO folders
      in foldertree snapin
    * FIX: Fixed localization of empty host tags
    * FIX: User alias and notification enabling was not saved

    Checks & Agents:
    * hpux_if: fix missing default parameter errors
    * hpux_if: make configurable via WATO
    * if.include: fix handling of NIC with index 0
    * hpux_lunstats: new check for disk IO on HP-UX
    * windows - mk_oracle tablespace: Added missing sid column
    * diskstat: make inventory mode configurable via WATO
    * added new checks for Fujitsu ETERNUS DX80 S2 
      (thanks to Philipp Höfflin)
    * New checks: lgp_info, lgp_pdu_info and lgp_pdu_aux to monitor Liebert
      MPH/MPX devices
    * Fix Perf-O-Meter of fileage
    * hpux_snmp_cs.cpu: new SNMP check for CPU utilization
      on HP-UX.
    * if/if64: inventory also picks up type 62 (fastEther). This
      is needed on Cisco WLC 21xx series (thanks to Ralf Ertzinger)
    * FIX: fix inventory of f5_bigip_temp
    * mk_oracle (lnx+win): Fixed TEMP tablespace size calculations
    * ps: output node process is running on (only for clusters)
    * FIX: Linux Agent: Fixed ipmi-sensors handling of Power_Unit data
    * hr_mem: handle rare case where more than one entry is present
      (this prevents an exception of pfSense)
    * statgrab_load: level is now checked against 15min average - 
      in order to be consistent with the Linux load check
    * dell_powerconnect_cpu: hopefully correctly handle incomplete
      output from agent now.
    * ntp: do not check 'when' anymore since it can produce false
      alarms.
    * postfix_mailq: handle output with 'Total requests:' in last line
    * FIX: check_mk-hp_blade_psu.php: allow more than 4 power supplies
    * FIX: smart plugin: handle cases with missing vendor (thanks
      to Stefan Kärst)
    * FIX: megaraid_bbu: fix problem with alternative agent output
      (thanks to Daniel Tuecks)
    * mk_oracle: fix quoting problem, replace sessions with version,
      use /bin/bash instead of /bin/sh

    Multisite:
    * Added several missing localization strings
    * IE: Fixed problem with clicking SELECT fields in the new wato foldertree snapin
    * Fixed problem when trying to visit dashboards from new wato foldertree snapin
    * Chrome: Fixed styling problem of foldertree snapin
    * Views: Only show the commands and row selection options for views where
      commands are possible
    * The login mask honors the default_language definition now
    * check_bi_local.py: works now with cookie based authentication
    * FIX: Fixed wrong redirection after login in some cases
    * FIX: Fixed missing stats grouping in alert statistics view
    * FIX: Fixed preview table styling in view editor
    * FIX: Multisite authed users without permission to multisite are
      automatically logged out after showing the error message
    * Retry livestatus connect until timeout is used up. This avoids
      error messages when the core is being restarted
    * Events view now shows icon and text for "flapping" events
    * Use buffer for HTML creation (this speeds up esp. HTTPS a lot)
    * FIX: Fixed state filter in log views

    Livestatus:
    * Add missing column check_freshness to services table

    BI:
    * New column (painter) for simplistic box display of tree.
      This is used in a view for a single hostgroup.

1.1.13i3:
    Core, Setup, etc.:
    * *_contactgroups lists: Single group rules are all appended. When a list
      is found as a value this first list is used exclusively. All other
      matching rules are ignored
    * cmk -d does now honor --cache and --no-tcp
    * cmk -O/-R now uses omd re{start,load} core if using OMD
    * FIX: setup.sh now setups up permissions for conf.d/wato
      correctly
    * cmk --localize update supports an optional ALIAS which is used as
      display string in the multisite GUI
    * FIX: Fixed encoding problems with umlauts in group aliases
    * FIX: honor extra_summary_host_conf (was ignored)
    * new config variable snmpv2c_hosts that allows to enable SNMP v2c
      but *not* bulkwalk (for some broken devices). bulkwalk_hosts still
      implies v2c.

    Checks & Agents:
    * Windows agent: output eventlog texts in UTF-8 encoding. This
      should fix problems with german umlauts in message texts.
    * Windows agent: Added installer for the windows agent (install_agent.exe)
    * Windows agent: Added dmi_sysinfo.bat plugin (Thanks to Arne-Nils Kromer for sharing)
    * Disabled obsolete checks fc_brocade_port and fc_brocade_port_detailed.
      Please use brocade_fcport instead.
    * aironet_errors, statgrab_disk, statgrab_net: Performance data has
      been converted from counters to rates. You might need to delete your
      existing RRDs of these checks. Sorry, but these have been that last
      checks still using counters...
    * ibm_imm_health: added last missing scan function
    * Filesystem checks: trend performance data is now normalized to MB/24h.
      If you have changed the trend range, then your historic values will
      be displayed in a wrong scale. On the other hand - from now on changes
      in the range-setting will not affect the graph anymore.
    * if/if64/lnx_if: pad port numbers with zeros in order to sort correctly.
      This can be turned off with if_inventory_pad_portnumbers = False.
    * Linux agent: wrap freeipmi with lock in order to avoid cache corruption
    * New check: megaraid_bbu - check existance & status of LSI MegaRaid BBU module
    * HP-UX Agent: fix mrpe (remove echo -e and test -e, thanks to Philipp Lemke)
    * FIX: ntp checks: output numeric data also if stratum too high
    * Linux agent: new check for dmraid-based "bios raid" (agent part as plugin)
    * FIX: if64 now uses ifHighSpeed instead of ifSpeed for determining the
      link speed (fixes speed of 10GBit/s and 20GBit/s ports, thanks Marco Poet)
    * cmctc.temp: serivce has been renamed from "CMC Temperature %s" to just
      "Temperature %s", in order to be consistent with the other checks.
    * mounts: exclude changes of the commit option (might change on laptops),
      make only switch to ro critical, other changes warning.
    * cisco_temp_sensor: new check for temperature sensors of Cisco NEXUS
      and other new Cisco devices
    * oracle_tablespace: Fixed tablespace size/free space calculations
    * FIX: if/if64: omit check result on counter wrap if bandwidth traffic levels
      are used.

    Multisite:
    * Improve transaction handling and reload detection: user can have 
      multiple action threads in parallel now
    * Sounds in views are now enabled per default. The new configuration
      variable enable_sounds can be set to False in multisite.mk in order
      to disable sounds.
    * Added filter for log state (UP,DOWN,OK,CRIT...) to all log views
    * New painter for normal and retry check interval (added to detail views)
    * Site filter shows "(local)" in case of non multi-site setup
    * Made "wato folder" columns sortable
    * Hiding site filter in multisite views in single site setups
    * Replaced "wato" sidebar snapin which mixed up WATO and status GUIs with
      the new "wato_foldertree" snapin which only links to the status views
      filtered by the WATO folder.
    * Added "Dashboard" section to views snapin which shows a list of all dashboards
    * FIX: Fixed auth problem when following logwatch icon links while using
      the form based auth
    * FIX: Fix problem with Umlaut in contact alias
    * FIX: Creating auth.php file on first login dialog based login to ensure
      it exists after login when it is first needed
    * Dashboard: link problem views to *unhandled* views (this was
      inconsistent)
    * Localization: Fixed detection of gettext template file when using the
      local/ hierarchy in OMD

    Mobile:
    * Improved sorting of views in main page 
    * Fix: Use all the availiable space in header
    * Fix: Navigation with Android Hardwarekeys now working
    * Fix: Links to pnp4nagios now work better
    * Fix: Host and Service Icons now finger friendly
    * Fix: Corrected some buildin views

    WATO:
    * Removed IP-Address attribute from folders
    * Supporting localized tag titles
    * Using Username as default value for full names when editing users
    * Snapshot/Factory Reset is possible even with a broken config
    * Added error messages to user edit dialog to prevent notification problems
      caused by incomplete configuration
    * Activate Changes: Wato can also reload instead of restarting nagios
    * Replication: Can now handle replication sites which use the form based auth
    * Replication: Added option to ignore problems with the ssl certificates
                   used in ssl secured replications
    * WATO now supports configuring Check_MK clusters
    * FIX: Fixed missing folders in "move to" dropdown fields
    * FIX: Fixed "move to target folders" after CSV import
    * FIX: Fixed problem with duplicate extra_buttons when using the i18n of multiisite
    * FIX: Fixed problem with duplicate permissions when using the i18n of multiisite
    * FIX: Writing single host_contactgroups rules for each selected
      contactgroup in host edit dialog
    * FIX: Fixed wrong folder contacgroup related permissions in auth.php api
    * FIX: Fixed not up-to-date role permission data in roles_saved hook
    * FIX: Fixed duplicate custom columns in WATO after switching languages

    BI:
    * improve doc/treasures/check_bi_local.py: local check that creates
      Nagios services out of BI aggregates

    Livestatus:
    * ColumnHeaders: on is now able to switch column header on even if Stats:
      headers are used. Artifical header names stats_1, stats_2, etc. are
      begin used. Important: Use "ColumnHeaders: on" after Columns: and 
      after Stats:.

1.1.13i2:
    Core, Setup, etc.:
    * cmk -I: accept host tags and cluster names

    Checks & Agents:
    * linux agent - ipmi: Creating directory of cache file if not exists
    * dell_powerconnect_cpu: renamed service from CPU to "CPU utilization", in
      order to be consistent with other checks
    
    Multisite:
    * Several cleanups to prevent css/js warning messages in e.g. Firefox
    * Made texts in selectable rows selectable again
    * Adding reschedule icon to all Check_MK based services. Clicks on these
      icons will simply trigger a reschedule of the Check_MK service
    * FIX: ship missing CSS files for mobile GUI
    * FIX: rename check_mk.js into checkmk.js in order to avoid browser
      caching problems during version update

    WATO:
    * Optimized wraps in host lists tag column
    * Bulk inventory: Remove leading pipe signs in progress bar on main
      folder inventory
    * NagVis auhtorization file generation is also executed on activate_changes
    * Implemented a new inclusion based API for using multisite permissions
      in other addons
    * Inventory of SNMP devices: force implicit full scan if no services
      are configured yet
    * FIX: Calling activate_changes hook also in distributed WATO setups
    * FIX: Fixed display bug in host tags drop down menu after POST of form
    * FIX: Fixed javascript errors when doing replication in distributed
      wato environments when not having the sidebar open
    * FIX: Fixed search form dependant attribute handling
    * FIX: Fixed search form styling issues
    * You can now move folders to other folders
    * FIX: Distributed WATO: Supressing site sync progress output written in
      the apache error log

1.1.13i1:
    Multisite:
    * New nifty sidebar snapin "Speed-O-Meter"
    * Implemented new cookie based login mechanism including a fancy login GUI
    * Implemented logout functionality for basic auth and the new cookie based auth
    * Implemented user profile management page for changing the user password and
      the default language (if available)
    * New filter for the (new) state in host/service alerts
    * New command for sending custom notifications
    * FIX: Fixed encoding problem when opening dashboard
    * New icon on a service whos host is in downtime
    * Only show most frequently used context buttons (configurable
      in multisite.mk via context_buttons_to_show)
    * Show icon if user has modified a view's filter settings
    * New config option debug_livestatus_queries, normal debug
      mode does not include this anymore
    * Icons with link to page URL at bottom of each page
    * Logwatch: Switched strings in logwatch to i18n strings
    * Logwatch: Fixed styling of context button when acknowleding log messages
    * Logwatch: Implemented overview page to show all problematic logfiles
    * Add Snapin page: show previews of all snapins
    * Add Snapin page: Trying to prevent dragging confusions by using other click event
    * New (hidden) button for reloading a snapin (left to the close button)
    * Automatically falling back to hardcoded default language if configured
    language is not available
    * Repair layout of Perf-O-Meter in single dataset layout
    * FIX: Fixed duplicate view plugin loading when using localized multisite
    * FIX: Host-/Servicegroup snapin: Showing group names when no alias is available
    * FIX: Removed double "/" from pnp graph image urls in views

    BI:
    * Host/Service elements are now iterable via FOREACH_HOST, e.g.
      (FOREACH_HOST, ['server'], ALL_HOSTS, "$HOST$", "Kernel" ),
    * FIX: Assuming host states is possible again (exception: list index "3")

    WATO:
    * Evolved to full featured monitoring configuration tool!
    * Major internal code cleanup
    * Hosts can now be created directly in folders. The concept of host lists
      has been dropped (see migration notes!)
    * Configuration of global configuration variables of Check_MK via WATO
    * Configuration of main.mk rules
    * Configuration of Nagios objects and attributes
    * Configuration of users and roles
    * Configuration of host tags
    * Distributed WATO: replication of the configuration to slaves and peers
    * Added missing API function update_host_attributes() to change the
      attributes of a host
    * Added API function num_hosts_in_folder() to count the number of hosts
      below the given folder
    * Added option to download "latest" snapshot
    * extra_buttons can now register a function to gather the URL to link to
    * Implemented NagVis Authorisation management using WATO users/permissions

    Livestatus:
    * Experimental feature: livecheck -> super fast active check execution
      by making use of external helper processes. Set livecheck=PATH_TO_bin/livecheck
      in nagios.cfg where you load Livestatus. Optional set num_livecheck_helpers=NUM
      to set number of processes. Nagios will not fork() anymore for check exection.
    * New columns num_hosts and num_services in status table
    * New aggregation functions suminv and avginv (see Documentation)

    Core, Setup, etc.:
    * New configuration variable static_checks[] (used by WATO)
    * New configuration variable checkgroup_parameters (mainly for WATO)
    * check_submission defaults now to "file" (was "pipe")
    * Added pre-configured notification via cmk --notify
    * Drop RRA-configuration files for PNP4Nagios completely
    * New configuration variable ping_levels for configuring parameters
      for the host checks.
    * cmk --notify: new macros $MONITORING_HOST$, $OMD_ROOT$ and $OMD_SITE$
    * make ping_levels also apply to PING services for ping-only hosts
      (thanks to Bernhard Schmidt)

    Checks & Agents:
    * if/if64: new ruleset if_disable_if64_hosts, that force if on
      hosts the seem to support if64
    * Windows agent: new config variable "sections" in [global], that
      allows to configure which sections are being output.
    * Windows agent: in [logwatch] you can now configure which logfiles
      to process and which levels of messages to send.
    * Windows agent: new config variable "host" in all sections that
      restricts the folling entries to certain hosts.
    * Windows agent: finally implemented <<<mrpe>>. See check_mk.ini
      for examples.
    * Windows agent: do not execute *.txt and *.dir in <<<plugins>>> and
      <<<local>>>
    * Windows agent: make extensions to execute configurable (see
      example check_mk.ini)
    * Windows agent: agent now reuses TCP port even when taskkill'ed, so
      a system reboot is (hopefully) not neccessary anymore
    * Windows agent: section <<<df>>> now also outputs junctions (windows
      mount points). No external plugin is needed.
    * Windows agent: new section <<<fileinfo>>> for monitoring file sizes
      (and later possible ages)
    * logwatch: allow to classify messages based on their count (see
      man page of logwatch for details)
    * fileinfo: new check for monitoring age and size of files
    * heartbeat_crm: apply patches from Václav Ovsík, so that the check
      should work on Debian now.
    * ad_replication: added warninglevel 
    * fsc_*: added missing scan functions
    * printer_alerts: added further state codes (thanks to Matthew Stew)
    * Solaris agent: changed shell to /usr/bin/bash (fixes problems with LC_ALL=C)

1.1.12p7:
    Multisite:
    * FIX: detail view of host was missing column headers
    * FIX: fix problem on IE with background color 'white'
    * FIX: fix hitting enter in host search form on IE
    * FIX: fix problem in ipmi_sensors perfometer

    Checks & Agents:
    * FIX: fixed man pages of h3c_lanswitch_sensors and statgrab_cpu
    * FIX: netapp_volumes: added raid4 as allowed state (thanks to Michaël Coquard)

    Livestatus
    * FIX: fix type column in 'GET columns' for dict-type columns (bug found
      by Gerhard Lausser)

1.1.12p6:
    Checks & Agents:
    * FIX: lnx_if: remove debug output (left over from 1.1.12p5)
    
1.1.12p5:
    Multisite:
    * FIX: fix hitting enter in Quicksearch on IE 8
    * FIX: event/log views: reverse sorting, so that newest entries
      are shown first
    * FIX: fix dashboard dashlet background on IE
    * FIX: fix row highlight in status GUI on IE 7/8
    * FIX: fix row highlight after status page reload
    * FIX: single dataset layout honors column header settings
    * FIX: quote '#' in PNP links (when # is contained in services)
    * FIX: quote '#' in PNP image links also
    * FIX: add notifications to host/service event view

    Checks & Agents:
    * FIX: lnx_if: assume interfaces as up if ethtool is missing or
      not working but interface has been used since last reboot. This
      fixes the problem where interface are not found by inventory.
    * FIX: snmp_uptime: handels alternative timeformat
    * FIX: netapp_*: scan functions now detect IBM versions of firmware
    * FIX: bluecoat_diskcpu: repair scan function
    * FIX: mem.vmalloc: fix default levels (32 and 64 was swapped)
    * FIX: smart: make levels work (thanks to Bernhard Schmidt)
    * FIX: PNP template if if/if64: reset LC_ALL, avoids syntax error
    * FIX: dell_powerconnect_cpu: handle sporadic incomplete output
      from SNMP agent

1.1.12p4:
    Multisite:
    * FIX: sidebar snapin Hostgroups and Servicegroups sometimes
           failed with non-existing "available_views".
    * FIX: Fix host related WATO context button links to point to the hosts site
    * FIX: Fixed view editor redirection to new view after changing the view_name
    * FIX: Made icon painter usable when displaying hostgroup rows
    * Logwatch: Switched strings in logwatch to i18n strings
    * Logwatch: Fixed styling of context button when acknowleding log messages
    * Logwatch: Implemented overview page to show all problematic logfiles

    WATO:
    * FIX: add missing icon_csv.png
    * FIX: WATO did not write values of custom macros to extra_host_conf definitions

1.1.12p3:
    Core, Setup, etc.:
    * FIX: really suppress precompiling on PING-only hosts now

1.1.12p2:
    Core, Setup, etc.:
    * FIX: fix handling of empty suboids
    * FIX: do not create precomiled checks for host without Check_MK services

    Checks & Agents:
    * FIX: mem.win: Default levels now works, check not always OK
    * FIX: blade_health: fix OID specification
    * FIX: blade_bays: fix naming of item and man page

    Multisite:
    * FIX: Fixed styling of view header in older IE browsers
    * FIX: Do not show WATO button in views if WATO is disabled
    * FIX: Remove WATO Folder filter if WATO is disabled 
    * FIX: Snapin 'Performance': fix text align for numbers
    * FIX: Disallow setting downtimes that end in the past
    * FIX: Fix links to downtime services in dashboard
    * FIX: Fix popup help of reschedule icon

1.1.12p1:
    Core, Setup, etc.:
    * FIX: fix aggregate_check_mk (Summary host agent status)

    Checks & Agents:
    * FIX: mk_oracle now also detects XE databases
    * FIX: printer_alerts: handle 0-entries of Brother printers
    * FIX: printer_supply: fix Perf-O-Meter if no max known
    * FIX: Added id parameter to render_statistics() method to allow more than
      one pie dashlet for host/service stats
    * FIX: drbd: fixed inventory functions
    * FIX: printer_supply: handle output of Brother printers
    * FIX: ps.perf PNP template: show memory usage per process and not
      summed up. This is needed in situations where one process forks itself
      in irregular intervals and rates but you are interested just in the
      memory usage of the main process.

    Multisite:
    * FIX: finally fixed long-wanted "NagStaMon create hundreds
      of Apache processes" problem!
    * FIX: query crashed when sorting after a join columns without
      an explicit title.
    * FIX: filter for WATO file/folder was not always working.
    * Added filter for hard services states to search and service
      problems view
    * FIX: dashboard problem views now ignore notification period,
      just as tactical overview and normal problem views do
    * FIX: Loading dashboard plugins in dashboard module
 

1.1.12:
    Checks & Agents:
    * dell_powerconnect_*: final fixed, added PNP-templates
    * ps.perf: better error handling in PNP template

    Multisite:
    * Dashboard: fix font size of service statistics table
    * Dashboard: insert links to views into statistics
    * Dashboard: add links to PNP when using PNP graphs
    
1.1.12b2:
    Core, Setup, etc.:
    * FIX: fix crash with umlauts in host aliases
    * FIX: remove duplicate alias from Nagios config

    Checks & Agents:
    * services: better handling of invalid patterns
    * FIX: multipath: fix for another UUID format
    * AIX agent: fix implementation of thread count
    * blade_bays: detect more than 16 bays
    * statgrab_*: added missing inventory functions
    * FIX: fix smart.temp WARN/CRIT levels were off by one degree

    Multisite:
    * Remove Check_MK logo from default dashboard
    * Let dashboard use 10 more pixels right and bottom
    * FIX: do not show WATO icon if no WATO permission
    * Sidebar sitestatus: Sorting sites by sitealias
    * FIX: removed redundant calls of view_linktitle()

    WATO:
    * FIX: fix update of file/folder title after title property change

    Livestatus:
    * FIX: fix crash on imcomplete log lines (i.e. as
      as result of a full disk)
    * FIX: Livestatus-API: fix COMMAND via persistent connections
	

1.1.12b1:
    Core, Setup, etc.:
    * FIX: fix cmk -D on cluster hosts
    * Made profile output file configurable (Variable: g_profile_path)

    Checks & Agents:
    * FIX: j4p_performance: fix inventory functions 
    * FIX: mk_oracle: fix race condition in cache file handling (agent data
      was missing sections in certain situations)
    * mrpe: make check cluster-aware and work as clustered_service
    * cups_queues: Run agent part only on directly on CUPS servers,
      not on clients
    * FIX: mbg_lantime_state: Fixed output UOM to really be miliseconds
    * FIX: ntp: Handling large times in "poll" column correctly
    * New check dmi_sysinfo to gather basic hardware information
    * New check bintec_info to gather the software version and serial number
    of bintec routers

    Multisite:
    * FIX: fix rescheduling of host check
    * FIX: fix exception when using status_host while local site is offline
    * FIX: Fixed not updating pnp graphs on dashboard in some browsers (like chrome)
    * FIX: fix URL-too-long in permissions page
    * FIX: fix permission computation
    * FIX: fixed sorting of service perfdata columns
    * FIX: fixed sorting of multiple joined columns in some cases
    * FIX: fixed some localisation strings
    * Cleanup permissions page optically, add comments for views and snapins
    * Added some missing i18n strings in general HTML functions
    * Added display_option "w" to disable limit messages and livestatus errors in views
    * Service Perfdata Sorters are sorting correctly now
    * Added "Administration" snapin to default sidebar
    * Tactical Overview: make link clickable even if count is zero
    * Minor cleanup in default dashboard
    * Dashboard: new dashlet attribute title_url lets you make a title into a link
    * Dashboard: make numbers match "Tactical Overview" snapin

    Livestatus:
    * Write messages after initialization into an own livestatus.log

    WATO:
    * FIX: "bulk move to" at the top of wato hostlists works again
    * FIX: IE<9: Fixed problem with checkbox events when editing a host
    * FIX: "move to" dropdown in IE9 works again

1.1.11i4:
    Core, Setup, etc.:
    * FIX: use hostgroups instead of host_groups in Nagios configuration.
      This fixes a problem with Shinken
    * --scan-parents: detected parent hosts are now tagged with 'ping', so
      that no agent will be contacted on those hosts

    Checks & Agents:
    * Added 4 new checks dell_powerconnect_* by Chris Bowlby
    * ipmi_sensors: correctly handle further positive status texts
      (thanks to Sebastian Talmon)
    * FIX: nfsmounts handles zero-sized volumes correctly
    * AIX agent now outputs the user and performance data in <<<ps>>>

    Multisite:
    * FIX: WATO filtered status GUIs did not update the title after changing
      the title of the file/folder in WATO
    * FIX: Removed new python syntax which is incompatible with old python versions
    * FIX: Made bulk inventory work in IE
    * FIX: Fixed js errors in IE when having not enough space on dashboard 
    * FIX: fix error when using non-Ascii characters in view title
    * FIX: fix error on comment page caused by missing sorter
    * FIX: endless javascript when fetching pnp graphs on host/service detail pages
    * FIX: Not showing the action form in "try" mode of the view editor
    * FIX: Preventing up-then-over effect while loading the dashboard in firefox
    * Added missing i18n strings in command form and list of views
    * Views are not reloaded completely anymore. The data tables are reloaded
      on their own.
    * Open tabs in views do not prevent reloading the displayed data anymore
    * Added display_option "L" to enable/disable column title sortings
    * Sorting by joined columns is now possible
    * Added missing sorters for "service nth service perfdata" painters
    * Implemented row selection in views to select only a subset of shown data
      for actions
    * Sort titles in views can be enabled by clicking on the whole cells now
    * Submitting the view editor via ENTER key saves the view now instead of try mode
    * Host comments have red backgrounded rows when host is down
    * Implemented hook api to draw custom link buttons in views

    WATO:
    * Changed row selection in WATO to new row selection mechanism
    * Bulk action buttons are shown at the top of hostlists too when the lists
      have more than 10 list items
    * New function for backup and restore of the configuration

    Livestatus:
    * FIX: fix compile error in TableLog.cc by including stddef.h
    * FIX: tables comments and downtimes now honor AuthUser
    * Table log honors AuthUser for entries that belong to hosts
      (not for external commands, though. Sorry...)
    * FIX: fix Stats: sum/min/max/avg for columns of type time

1.1.11i3:
    Core, Setup, etc.:
    * FIX: allow host names to have spaces
    * --snmpwalk: fix missing space in case of HEX strings
    * cmk --restore: be aware of counters and cache being symbolic links
    * do_rrd_update: direct RRD updates have completely been removed.
      Please use rrdcached in case of performance problems.
    * install_nagios.sh has finally been removed (was not maintained anyway).
      Please use OMD instead.
    * Inventory functions now only take the single argument 'info'. The old
      style FUNC(checkname, info) is still supported but deprecated.
    * Show datasource program on cmk -D
    * Remove .f12 compile helper files from agents directory
    * Output missing sections in case of "WARNING - Only __ output of __..."
    * Remove obsolete code of snmp_info_single
    * Remove 'Agent version (unknown)' for SNMP-only hosts
    * Options --version, --help, --man, --list-checks and --packager now
      work even with errors in the configuration files
    * Minor layout fix in check man-pages

    Checks & Agents:
    * FIX: hr_mem: take into account cache and buffers
    * FIX: printer_pages: workaround for trailing-zero bug in HP Jetdirect
    * mk_logwatch: allow to set limits in processing time and number of
      new log messages per log file
    * Windows Agent: Now supports direct execution of powershell scripts
    * local: PNP template now supports multiple performance values
    * lnx_if: make lnx_if the default interface check for Linux
    * printer_supply: support non-Ascii characters in items like
      "Resttonerbehälter". You need to define snmp_character_encodings in main.mk
    * mem.win: new dedicated memory check for Windows (see Migration notes)
    * hr_mem: added Perf-O-Meter
    * Renamed all temperature checks to "Temperature %s". Please
      read the migration notes!
    * df and friends: enabled trend performance data per default. Please
      carefully read the migration notes!
    * diskstat: make summary mode the default behavious (one check per host)

    MK Livestatus:
    * WaitObject: allow to separate host name and service with a semicolon.
      That makes host names containing spaces possible.
    * Better error messages in case of unimplemented operators

    Multisite:
    * FIX: reschedule now works for host names containing spaces
    * FIX: correctly sort log views in case of multi site setups
    * FIX: avoid seven broken images in case of missing PNP graphs
    * FIX: Fixed javascript errors when opening dashboard in IE below 9
    * FIX: Views: Handling deprecated value "perpage" for option
      column_headers correctly
    * FIX: Fixed javascript error when saving edited views without sidebar
    * FIX: Showing up PNP hover menus above perfometers
    * Host/Service Icon column is now modularized and can be extended using
      the multisite_icons list.
    * New sorters for time and line number of logfile entries
    * Bookmarks snapin: save relative URLs whenever possible
    * Man-Pages of Check_MK checks shown in Multisite honor OMD's local hierarchy
    * nicer output of substates, translate (!) and (!!) into HTML code
    * new command for clearing modified attributes (red cross, green checkmark)
    * Perf-O-Meters: strip away arguments from check_command (e.g.
      "check-foo!17!31" -> "check-foo").
    * Added several missing i18n strings in view editor
    * Views can now be sorted by the users by clicking on the table headers.
      The user sort options are not persisted.
    * Perf-O-Meters are now aware if there really is a PNP graph

    WATO:
    * Show error message in case of empty inventory due to agent error
    * Commited audit log entries are now pages based on days
    * Added download link to download the WATO audit log in CSV format

1.1.11i2:
    Core, Setup, etc.:
    * FIX: sort output of cmk --list-hosts alphabetically
    * FIX: automatically remove leading and trailing space from service names
      (this fixes a problem with printer_pages and an empty item)
    * Great speed up of cmk -N/-C/-U/-R, especially when number of hosts is
      large.
    * new main.mk option delay_precompile: if True, check_mk will skip Python 
      precompilation during cmk -C or cmk -R, but will do this the first 
      time the host is checked.  This speeds up restarts. Default is False.
      Nagios user needs write access in precompiled directory!
    * new config variable agent_ports, allowing to specify the agent's
      TCP port (default is 6556) on a per-host basis.
    * new config variable snmp_ports, allowing to specify the UDP port
      to used with SNMP, on a per-host basis.
    * new config variable dyndns_hosts. Hosts listed in this configuration
      list (compatible to bulkwalk_hosts) use their hostname as IP address.
    
    Checks & Agents:
    * FIX: AIX agent: output name of template in case of MRPE
    * FIX: cisco_temp: skip non-present sensors at inventory
    * FIX: apc_symmetra: fix remaining runtime calculation (by factor 100)
    * FIX: Added PNP-template for winperf_phydisk
    * FIX: if64: fix UNKNOWN in case of non-unique ifAlias
    * FIX: lnx_if/if/if64: ignore percentual traffic levels on NICs without
           speed information.
    * FIX: cisco_temp_perf: add critical level to performance data
    * FIX: windows agent: hopefully fix case with quotes in directory name
    * FIX: printer_supply: fixed logic of Perf-O-Meter (mixed up crit with ok)
    * FIX: Solaris agent: reset localization to C, fixes problems with statgrab
    * FIX: blade_*: fix SNMP scan function for newer firmwares (thanks to Carlos Peón)
    * snmp_uptime, snmp_info: added scan functions. These checks will now
      always be added. Please use ingored_checktypes to disable, if non needed.
    * brocade_port: check for Brocade FC ports has been rewritten with
      lots of new features.
    * AIX agent now simulates <<<netctr>>> output (by Jörg Linge)
    * mbg_lantime_state: Handling refclock offsets correctly now; Changed
      default thresholds to 5/10 refclock offset
    * brocade_port: parameter for phystate, opstate and admstate can now
      also be lists of allowed states.
    * lnx_if: treat interfaces without information from ethtool as
      softwareLoopback interface. The will not be found by inventory now.
    * vbox_guest: new check for checking guest additions of Linux virtual box hosts
    * if/if64: Fixed bug in operstate detection when using old tuple based params
    * if/if64: Fixed bug in operstate detection when using tuple of valid operstates
    * mk_oracle: Added caching of results to prevent problems with long
    running SQL queries. Cache is controlled by CACHE_MAXAGE var which is preset to
    120 seconds 
    * mk_oracle: EXCLUDE_<sid>=ALL or EXCLUDE_<sid>=oracle_sessions can be
    used to exclude specific checks now
    * mk_oracle: Added optional configuration file to configure the new options
    * j4p_performance agent plugin: Supports basic/digest auth now
    * New checks j4p_performance.threads and j4p_performance.uptime which
      track the number of threads and the uptime of a JMX process
    * j4p_performance can fetch app and servlet specific status data. Fetching
      the running state, number of sessions and number of requests now. Can be
      extended via agent configuration (j4p.cfg).
    * Added some preflight checks to --scan-parents code
    * New checks netapp_cluster, netapp_vfiler for checking NetAPP filer 
      running as cluster or running vfilers.
    * megaraid_pdisks: Better handling of MegaCli output (Thanks to Bastian Kuhn)
    * Windows: agent now also sends start type (auto/demand/disabled/boot/system)
    * Windows: inventory_services now allowes regexes, depends and state/start type
      and also allows host tags.

    Multisite:
    * FIX: make non-Ascii characters in services names work again
    * FIX: Avoid exceptions in sidebar on Nagios restart
    * FIX: printer_supply perfometer: Using white font for black toners
    * FIX: ipmi: Skipping items with invalid data (0.000 val, "unspecified" unit) in summary mode
    * FIX: ipmi: Improved output formating in summary mode
    * FIX: BI - fixed wrong variable in running_on aggregation function
    * FIX: "view_name" variable missing error message when opening view.py
      while using the "BI Aggregation Groups" and "Hosts" snapins in sidebar
    * FIX: Fixed styling of form input elements in IE + styling improvements
    * FIX: Fixed initial folding state on page loading on pages with multiple foldings opened
    * Introduced basic infrastructure for multilanguage support in Multisite
    * Make 'Views' snapin foldable
    * Replace old main view by dashboard
    * Sidebar: Snapins can register for a triggered reload after a nagios
      restart has been detected. Check interval is 30 seconds for now.
    * Quicksearch snapin: Reloads host lists after a detected nagios restart.
    * New config directory multisite.d/ - similar to conf.d/
    * great speed up of HTML rendering
    * support for Python profiling (set profile = True in multisite.mk, profile
      will be in var/check_mk/web)
    * WATO: Added new hook "active-changes" which calls the registered hosts
      with a dict of "dirty" hosts
    * Added column painter for host contacts
    * Added column painters for contact groups, added those to detail views
    * Added filters for host and service contact groups
    * Detail views of host/service now show contacts
    * Fix playing of sounds: All problem views now have play_sounds activated,
      all other deactivated.
    * Rescheduling of Check_MK: introduce a short sleep of 0.7 sec. This increases
      the chance of the passive services being updated before the repaint.
    * Added missing i18n strings in filter section of view editor
    * Added filter and painter for the contact_name in log table
    * Added several views to display the notification logs of Nagios

    WATO:
    * Configration files can now be administered via the WEB UI
      (config_files in multisite.mk is obsolete)
    * Snapin is tree-based and foldable
    * Bulk operation on host lists (inventory, tags changed, etc)
    * Easy search operation in host lists
    * Dialog for global host search
    * Services dialog now tries to use cached data. On SNMP hosts
      no scan will be done until new button "Full Scan" is pressed.

    BI:
    * FIX: Fixed displaying of host states (after i18n introduction)h
    * FiX: Fixed filter for aggregation group
    * FIX: Fixed assumption button for services with non-Ascii-characters

    MK Livestatus:
    * FIX: fix compile problem on Debian unstable (Thanks to Sven Velt)
    * Column aggregation (Stats) now also works for perf_data
    * New configuration variable data_encoding and full UTF-8 support.
    * New column contact_groups in table hosts and services (thanks to
      Matthew Kent)
    * New headers Negate:, StatsNegate: and WaitConditionNegate:

1.1.11i1:
    Core, Setup, etc.:
    * FIX: Avoid duplicate SNMP scan of checktypes containing a period
    * FIX: honor ignored_checktypes also on SNMP scan
    * FIX: cmk -II also refreshes cluster checks, if all nodes are specified
    * FIX: avoid floating points with 'e' in performance data
    * FIX: cmk -D: drop obsolete (and always empty) Notification:
    * FIX: better handling of broken checks returning empty services
    * FIX: fix computation of weight when averaging
    * FIX: fix detection of missing OIDs (led to empty lines) 
    * SNMP scan functions can now call oid(".1.3.6.1.4.1.9.9.13.1.3.1.3.*")
      That will return the *first* OID beginning with .1.3.6.1.4.1.9.9.13.1.3.1.3
    * New config option: Set check_submission = "file" in order to write
      check result files instead of using Nagios command pipe (safes
      CPU ressources)
    * Agent simulation mode (for internal use and check development)
    * Call snmpgetnext with the option -Cf (fixes some client errors)
    * Call snmp(bulk)walk always with the option -Cc (fixes problems in some
      cases where OIDs are missing)
    * Allow merging of dictionary based check parameters
    * --debug now implies -v
    * new option --profile: creates execution profile of check_mk itself
    * sped up use of stored snmp walks
    * find configuration file in subdirectories of conf.d also
    * check_mk_templates.cfg: make check-mk-ping take arguments

    Multisite:
    * FIX: Display limit-exceeded message also in multi site setups
    * FIX: Tactical Overview: fix unhandled host problems view
    * FIX: customlinks snapin: Suppressing exception when no links configured
    * FIX: webservice: suppress livestatus errors in multi-site setups
    * FIX: install missing example icons in web/htdocs/images/icons
    * FIX: Nagios-Snapin: avoid duplicate slash in URL
    * FIX: custom_style_sheet now also honored by sidebar
    * FIX: ignore case when sorting groups in ...groups snapin
    * FIX: Fixed handling of embedded graphs to support the changes made to
    * FIX: avoid duplicate import of plugins in OMD local installation
    the PNP webservice
    * FIX: Added host_is_active and host_flapping columns for NagStaMon views
    * Added snmp_uptime, uptime and printer_supply perfometers
    * Allow for displaying service data in host tables
    * View editor foldable states are now permament per user
    * New config variable filter_columns (default is 2)

    BI:
    * Added new component BI to Multisite.

    WATO:
    * FIX: fix crash when saving services after migration from old version
    * Allow moving hosts from one to another config file

    Checks & Agents:
    * FIX: hr_mem: ignore devices that report zero memory
    * FIX: cisco_power: fix syntax error in man page (broke also Multisite)
    * FIX: local: fixed search for custom templates PNP template
    * FIX: if/if64: always generate unique items (in case ifAlias is used)
    * FIX: ipmi: fix ugly ouput in case of warning and error
    * FIX: vms_df: fix, was completely broken due to conversion to df.include
    * FIX: blade_bays: add missing SNMP OIDs (check was always UNKNOWN)
    * FIX: df: fix layout problems in PNP template
    * FIX: df: fix trend computation (thanks to Sebastian Talmon)
    * FIX: df: fix status in case of critical trend and warning used
    * FIX: df: fix display of trend warn/crit in PNP-graph
    * FIX: cmctc: fix inventory in case of incomplete entries
    * FIX: cmctc: add scan function
    * FIX: ucd_cpu_load and ucd_cpu_util: make scan function find Rittal
    * FIX: ucd_cpu_util: fix check in case of missing hi, si and st
    * FIX: mk_logwatch: improve implementation in order to save RAM
    * FIX: mk_oracle: Updated tablespace query to use 'used blocks' instead of 'user blocks'
    * FIX: mk_oracle: Fixed computation for TEMP table spaces
    * FIX: bluecoat_sensors: Using scale parameter provided by the host for reported values
    * FIX: fjdarye60_devencs, fjdarye60_disks.summary: added snmp scan functions
    * FIX: decru_*: added snmp scan functions
    * FIX: heartbeat_rscstatus handles empty agent output correctly
    * FIX: hp_procurve_cpu: fix synatx error in man page
    * FIX: hp_procurve_memory: fix syntax error in man page
    * FIX: fc_brocade_port_detailed: fix PNP template in MULTIPLE mode
    * FIX: ad_replication.bat only generates output on domain controllers now.
           This is useful to prevent checks on non DC hosts (Thanks to Alex Greenwood)
    * FIX: cisco_temp_perf: handle sensors without names correctly
    * printer_supply: Changed order of tests. When a printer reports -3 this
      is used before the check if maxlevel is -2.
    * printer_supply: Skipping inventory of supplies which have current value
    and maxlevel both set to -2.
    * cisco_locif: The check has been removed. Please switch to if/if64
      has not the index 1
    * cisco_temp/cisco_temp_perf: scan function handles sensors not beginning
      with index 1
    * df: split PNP graphs for growth/trend into two graphs
    * omd_status: new check for checking status of OMD sites
    * printer_alerts: Added new check for monitoring alert states reported by
      printers using the PRINTER-MIB
    * diskstat: rewritten check: now show different devices, r+w in one check
    * canon_pages: Added new check for monitoring processed pages on canon
    printer/multi-function devices
    * strem1_sensors: added check to monitor sensors attached to Sensatorinc EM1 devices
    * windows_update: Added check to monitor windows update states on windows
      clients. The check monitors the number of pending updates and checks if
      a reboot is needed after updates have been installed.
    * lnx_if: new check for Linux NICs compatible with if/if64 replacing 
      netif.* and netctr.
    * if/if64: also output performance data if operstate not as expected
    * if/if64: scan function now also detects devices where the first port
    * if/if64: also show perf-o-meter if speed is unknown
    * f5_bigip_pool: status of F5 BIP/ip load balancing pools
    * f5_bigip_vserver: status of F5 BIP/ip virtual servers
    * ipmi: new configuration variable ipmi_ignored_sensors (see man page)
    * hp_procurve_cpu: rename services description to CPU utilization
    * ipmi: Linux agent now (asynchronously) caches output of ipmitool for 20 minutes
    * windows: agent has new output format for performance counters
    * winperf_process.util: new version of winperf.cpuusage supporting new agent
    * winperf_system.diskio: new version of winperf.diskstat supporting new agent
    * winperf_msx_queues: new check for MS Exchange message queues
    * winperf_phydisk: new check compatible with Linux diskstat (Disk IO per device!)
    * smart.temp/smart.stats: added new check for monitoring health of HDDs
      using S.M.A.R.T
    * mcdata_fcport: new check for ports of MCData FC Switches
    * hp_procurve_cpu: add PNP template
    * hp_procurve_cpu: rename load to utilization, rename service to CPU utilizition
    * df,df_netapp,df_netapp32,hr_fs,vms_df: convert to mergeable dictionaries
    * mbg_lantime_state,mbg_lantime_refclock: added new checks to monitor 
      Meinberg LANTIME GPS clocks

    Livestatus:
    * Updated Perl API to version 0.74 (thanks to Sven Nierlein)

1.1.10:
    Core, Setup, etc.:
    * --flush now also deletes all autochecks 
    
    Checks & Agents:
    * FIX: hr_cpu: fix inventory on 1-CPU systems (thanks to Ulrich Kiermayr)


1.1.10b2:
    Core, Setup, etc.:
    * FIX: setup.sh on OMD: fix paths for cache and counters
    * FIX: check_mk -D did bail out if host had no ip address
    * cleanup: all OIDs in checks now begin with ".1.3.6", not "1.3.6"

    WATO:
    * FIX: Fixed bug that lost autochecks when using WATO and cmk -II together

    Checks & Agents:
    * Added check man pages for systemtime, multipath, snmp_info, sylo,
      ad_replication, fsc_fans, fsc_temp, fsc_subsystems
    * Added SNMP uptime check which behaves identical to the agent uptime check


1.1.10b1:
    Core, Setup, etc.:
    * FIX: do not assume 127.0.0.1 as IP address for usewalk_hosts if
      they are not SNMP hosts.
    * FIX: precompile: make sure check includes are added before actual
      checks
    * FIX: setup.sh: do not prepend current directory to url_prefix
    * FIX: output agent version also for mixed (tcp|snmp) hosts
    * RPM: use BuildArch: noarch in spec file rather than as a command
      line option (thanks to Ulrich Kiermayr)
    * setup.sh: Allow to install Check_MK into existing OMD site (>= 0.46).
      This is still experimental!

    Checks & Agents:
    * FIX: Windows agent: fix output of event ID of log messages
    * FIX: if/if64: output speed correctly (1.50MB/s instead of 1MB/s)
    * FIX: drbd now handles output of older version without an ep field
    * FIX: repaired df_netapp32
    * FIX: Added SNMP scan function of df_netapp and df_netapp32
    * FIX: repaired apc_symmetra (was broken due to new option -Ot 
      for SNMP)
    * FIX: df, hr_fs and other filesystem checks: fix bug if using
      magic number. levels_low is now honored.
    * FIX: scan function avoids hr_cpu and ucd_cpu_utilization
      at the same time
    * FIX: HP-UX agent: fixed output of df for long mount points
      (thanks to Claas Rockmann-Buchterkirche)
    * FIX: df_netapp/32: fixed output of used percentage (was always
      0% due to integer division)
    * FIX: fixed manual of df (magic_norm -> magic_normsize)
    * FIX: removed filesystem_trend_perfdata. It didn't work. Use
      now df-parameter "trend_perfdata" (see new man page of df)
    * FIX: cisco_temp_perf: fix return state in case of WARNING (was 0 = OK)
    * FIX: repair PNP template for df when using trends
    * FIX: cisco_qos: fix WATO exception (was due to print command in check)
    * FIX: check_mk check: fixed template for execution time
    * FIX: blade_health, fc_brocade_port_detailed removed debug outputs
    * FIX: netapp_volumes: The check handled 64-bit aggregates correctly
    * FIX: netapp_volumes: Fixed snmp scan function
    * FIX: blade_*: Fixed snmp scan function
    * FIX: nfsmount: fix exception in check in case of 'hanging'
    * systemtime: new simple check for time synchronization on Windows
      (needs agent update)
    * Added Perf-O-Meter for non-df filesystem checks (e.g. netapp)
    * hp_proliant_*: improve scan function (now just looks for "proliant")

    Multisite:
    * FIX: fix json/python Webservice

1.1.9i9:
    Core, Setup, etc.:
    * FIX: check_mk_templates.cfg: add missing check_period for hosts
      (needed for Shinken)
    * FIX: read *.include files before checks. Fixes df_netapp not finding
      its check function
    * FIX: inventory checks on SNMP+TCP hosts ignored new TCP checks
    * local.mk: This file is read after final.mk and *not* backup up
      or restored
    * read all files in conf.d/*.mk in alphabetical order now.
    * use snmp commands always with -Ot: output time stamps as UNIX epoch
      (thanks to Ulrich Kiermayr)

    Checks & Agents:
    * ucd_cpu_load: new check for CPU load via UCD SNMP agent
    * ucd_cpu_util: new check for CPU utilization via UCD SNMP agent
    * steelhead_status: new check for overall health of Riverbed Steelhead appliance
    * steelhead_connections: new check for Riverbed Steelhead connections
    * df, df_netapp, df_netapp32, hr_fs, vms_df: all filesystem checks now support
      trends. Please look at check manpage of df for details.
    * FIX: heartbeat_nodes: Fixed error handling when node is active but at least one link is dead
    * 3ware_units: Handling INITIALIZING state as warning now
    * FIX: 3ware_units: Better handling of outputs from different tw_cli versions now
    * FIX: local: PNP template for local now looks in all template directories for
      specific templates (thanks to Patrick Schaaf)

    Multisite:
    * FIX: fix "too many values to unpack" when editing views in single layout
      mode (such as host or service detail)
    * FIX: fix PNP icon in cases where host and service icons are displayed in 
      same view (found by Wolfgang Barth)
    * FIX: Fixed view column editor forgetting pending changes to other form
           fields
    * FIX: Customlinks snapin persists folding states again
    * FIX: PNP timerange painter option field takes selected value as default now
    * FIX: Fixed perfometer styling in single dataset layouts
    * FIX: Tooltips work in group headers now
    * FIX: Catching exceptions caused by unset bandwidth in interface perfometer

    WATO:
    * FIX: fix problem with vanishing services on Windows. Affected were services
      containing colons (such as fs_C:/).

    Livestatus:
    * FIX: fix most compiler warnings (thanks to patch by Sami Kerola)
    * FIX: fix memory leak. The leak caused increasing check latency in some
      situations
    
1.1.9i8:
    Multisite:
    * New "web service" for retrieving data from views as JSON or 
      Python objects. This allows to connect with NagStaMon 
      (requires patch in NagStaMon). Simply add &output_format=json
      or &output_format=python to your view URL.
    * Added two builtin views for NagStaMon.
    * Acknowledgement of problem now has checkboxes for sticky,
      send notification and persisten comment
    * Downtimes: allow to specify fixed/flexible downtime
    * new display_options d/D for switching on/off the tab "Display"
    * Improved builtin views for downtimes
    * Bugfix: Servicegroups can be searched with the quicksearch snapin using
      the 'sg:' prefix again

    WATO:
    * Fixed problem appearing at restart on older Python version (RH)

1.1.9i7:
    Core, Setup, etc.:
    * Fix crash on Python 2.4 (e.g. RedHat) with fake_file
    * Fixed clustering of SNMP hosts
    * Fix status output of Check_MK check in mixed cluster setups

    Checks & Agents:
    * PNP templates for if/if64: fix bugs: outgoing packets had been
      same as incoming, errors and discards were swapped (thanks to 
      Paul Freeman)
    * Linux Agent: Added suport for vdx and xvdx volumes (KVM+Virtio, XEN+xvda)

    Multisite:
    * Fix encoding problem when host/service groups contain non-ascii
      characters.

    WATO:
    * Fix too-long-URL problem in cases of many services on one host


1.1.9i6:
    INCOMPATIBLE CHANGES:
    * Removed out-dated checks blade_misc, ironport_misc and snia_sml. Replaced
      with dummy checks begin always UNKNOWN.

    Core, Setup, etc.:
    * cmk -D: show ip address of host 
    * Fix SNMP inventory find snmp misc checks inspite of negative scan function
    * Fix output of MB and GB values (fraction part was zero)

    Checks & Agents:
    * megaraid_ldisks: remove debug output
    * fc_brocade_port: hide on SNMP scan, prefer fc_brocade_port_detailed
    * fc_brocade_port_detailed: improve scan function, find more devices
    * New agent for HP-UX
    * hpux_cpu: new check for monitoring CPU load average on HP-UX
    * hpux_if: New check for monitoring NICs on HP-UX (compatible to if/if64)
    * hpux_multipath: New check for monitoring Multipathing on HP-UX
    * hpux_lvm: New check for monitoring LVM mirror state on HP-UX
    * hpux_serviceguard: new check for monitoring HP-UX Serviceguard
    * drbd: Fixed var typo which prevented inventory of drbd general check
      (Thanks to Andreas Behler)
    * mk_oracle: new agent plugin for monitoring ORACLE (currently only
      on Linux and HP-UX, but easily portable to other Unices)
    * oracle_sessions: new check for monitoring the current number of active
      database sessions.
    * oracle_logswitches: new check for monitoring the number of logswitches
      of an ORACLE instances in the last 60 minutes.
    * oracle_tablespaces: new check for monitoring size, state and autoextension
      of ORACLE tablespaces.
    * h3c_lanswitch_cpu: new check for monitoring CPU usage of H3C/HP/3COM switches
    * h3c_lanswitch_sensors: new check for monitoring hardware sensors of H3C/HP/3COM switches
    * superstack3_sensors: new check for monitoring hardware sensors of 3COM Superstack 3 switches

    Multisite:
    * Fixed aligns/widths of snapin contents and several small styling issues
    * Fixed links and border-styling of host matrix snapin
    * Removed jQuery hover menu and replaced it with own code

1.1.9i5:
    Multisite:
    * custom notes: new macros $URL_PREFIX$ and $SITE$, making 
      multi site setups easier
    * new intelligent logwatch icon, using url_prefix in multi site
      setups


1.1.9i4:
    Core, Setup, etc.:
    * added missing 'register 0' to host template
    * setup: fix creation of symlink cmk if already existing

    Multisite:
    * New reschedule icon now also works for non-local sites.
    * painter options are now persisted on a per-user-base
    * new optional column for displaying host and service comments
      (not used in shipped views but available in view editor)

    Livestatus:
    * Check for buffer overflows (replace strcat with strncat, etc.)
    * Reduce number of log messages (reclassify to debug)

    Checks & Agents:
    * apc_symmetra: handle empty SNMP variables and treat as 0.


1.1.9i3:
    INCOMPATIBLE CHANGES:
    * You need a current version of Livestatus for Multisite to work!
    * Multisite: removed (undocumented) view parameters show_buttons and show_controls.
      Please use display_options instead.
    * Finally removed deprecated filesystem_levels. Please use check_parameters instead.
    * Livestatus: The StatsGroupBy: header is still working but now deprecated.
      Please simply use Columns: instead. If your query contains at least one Stats:-
      header than Columns: has the meaning of the old StatsGroupBy: header

    Core, Setup, etc.:
    * Create alias 'cmk' for check_mk in bin/ (easier typing)
    * Create alias 'mkp' for check_mk -P in bin/ (easier typing) 

    Multisite:
    * Each column can now have a tooltip showing another painter (e.g.
      show the IP address of a host when hovering over its name)
    * Finally show host/services icons from the nagios value "icon_image".
      Put your icon files in /usr/share/check_mk/web/htdocs/images/icons.
      OMD users put the icons into ~/local/share/check_mk/web/htdocs/images/icons.
    * New automatic PNP-link icons: These icons automatically appear, if
      the new livestatus is configured correctly (see below). 
    * new view property "hidebutton": allow to hide context button to a view.
    * Defaults views 'Services: OK', 'Services: WARN, etc. do now not create
      context buttons (cleans up button bar).
    * new HTML parameter display_options, which allows to switch off several
      parts of the output (e.g. the HTML header, external links, etc).
    * View hoststatus: show PNP graph of host (usually ping stats)
    * new tab "Display": here the user can choose time stamp
      display format and PNP graph ranges
    * new column "host_tags", showing the Check_MK host tags of a host
    * new datasource "alert_stats" for computing alert statistics
    * new view "Alert Statistics" showing alert statistics for all hosts
      and services
    * Sidebar: Fixed snapin movement to the bottom of the snapin list in Opera
    * Sidebar: Fixed scroll position saving in Opera
    * Fixed reloading button animation in Chrome/IE (Changed request to async mode)
    * Sidebar: Removed scrollbars of in older IE versions and IE8 with compat mode
    * Sidebar: Fixed scrolling problem in IE8 with compat mode (or maybe older IE versions)
      which broke the snapin titles and also the tactical overview table
    * Sidebar: Fixed bulletlist positioning
    * Sidebar: The sidebar quicksearch snapin is case insensitive again
    * Fixed header displaying on views when the edit button is not shown to the user
    * View pages are not refreshed when at least one form (Filter, Commands,
      Display Options) is open
    * Catching javascript errors when pages from other domain are opened in content frame
    * Columns in view editor can now be added/removed/moved easily

    Checks & Agents:
    * Fixed problem with OnlyFrom: in Linux agent (df didn't work properly)
    * cups_queues: fixed plugin error due to invalid import of datetime,
      converted other checks from 'from datetime import...' to 'import datetime'.
    * printer_supply: handle the case where the current value is missing
    * megaraid_ldisks: Fixed item detection to be compatible with different versions of megaraid
    * Linux Agent: Added new 3ware agent code to support multiple controllers
      (Re-inventory of 3ware checks needed due to changed check item names)

    Livestatus:
    * new column pnpgraph_present in table host and service. In order for this
      column to work you need to specify the base directory of the PNP graphs
      with the module option pnp_path=, e.g. pnp_path=/omd/sites/wato/var/pnp4nagios/perfdata
    * Allow more than one column for StatsGroupBy:
    * Do not use function is_contact_member_of_contactgroup anymore (get compatible
      with Nagios CVS)
    * Livestatus: log timeperiod transitions (active <-> inactive) into Nagios
      log file. This will enable us to create availability reports more simple
      in future.

    Multisite:
    * allow include('somefile.mk') in multisite.mk: Include other files.
      Paths not beginning with '/' are interpreted relative to the directory
      of multisite.mk

    Livestatus:
    * new columns services_with_info: similar to services_with_state but with
      the plugin output appended as additional tuple element. This tuple may
      grow in future so do not depend on its length!

1.1.9i2:
    Checks & Agents:
    * ibm_imm_health: fix inventory function
    * if/if64: fix average line in PNP-template, fix display of speed for 20MBit
      lines (e.g. Frame Relay)

    Multisite:
    * WATO: Fixed omd mode/site detection and help for /etc/sudoers
    * WATO: Use and show common log for pending changes 
    * Sidebar Quicksearch: Now really disabling browser built-in completion
      dropdown selections
    
1.1.9i1:
    INCOMPATIBLE CHANGES:
    * TCP / SNMP: hosts using TCP and SNMP now must use the tags 'tcp'
      and 'snmp'. Hosts with the tag 'ping' will not inventorize any
      service. New configuration variable tcp_hosts.
    * Inventory: The call syntax for inventory has been simplified. Just
      call check_mk -I HOSTNAME now. Omit the "tcp" or "snmp". If you
      want to do inventory just for certain check types, type "check_mk --checks=snmp_info,if -I hostnames..."
      instead
    * perfdata_format now defaults to "pnp". Previous default was "standard".
      You might have to change that in main.mk if you are not using PNP (only
      relevant for MRPE checks)
    * inventory_check_severity defaults to 1 now (WARNING)
    * aggregation_output_format now defaults to "multiline"
    * Removed non_bulkwalk_hosts. You can use bulkwalk_hosts with NEGATE
      instead (see docu)
    * snmp_communites is now initialized with [], not with {}. It cannot
      be a dict any longer.
    * bulkwalk_hosts is now initizlized with []. You can do += here just
      as with all other rule variables.
    * Configuration check (-X) is now always done. It is now impossible to
      call any Check_MK action with an invalid configuration. This saves
      you against mistyped variables.
    * Check kernel: converted performance data from counters to rates. This
      fixes RRD problems (spikes) on reboots and also allows better access 
      to the peformance data for the Perf-O-Meters.  Also changed service 
      descriptions. You need to reinventurize the kernel checks. Your old
      RRDs will not be deleted, new ones will be created.
    * Multisite: parameters nagios_url, nagios_cgi_url and pnp_url are now
      obsolete. Instead the new parameter url_prefix is used (which must
      end with a /).

    Core, Setup, etc.:
    * Improve error handling: if hosts are monitored with SNMP *and* TCP,
      then after an error with one of those two agents checks from the
      other haven't been executed. This is fixed now. Inventory check
      is still not complete in that error condition.
    * Packages (MKP): Allow to create and install packages within OMD!
      Files are installed below ~/local/share/check_mk. No root permissions
      are neccessary
    * Inventory: Better error handling on invalid inventory result of checks
    * setup.sh: fix problem with missing package_info (only appears if setup
      is called from another directory)
    * ALL_SERVICES: Instead of [ "" ] you can now write ALL_SERVICES
    * debug_log: also output Check_MK version, check item and check parameters
    * Make sure, host has no duplicate service - this is possible e.g. by
      monitoring via agent and snmp in parallel. duplicate services will
      make Nagios reject the configuration.
    * --snmpwalk: do not translate anymore, use numbers. All checks work
      with numbers now anyway.
    * check_mk -I snmp will now try all checktypes not having an snmp scan
      function. That way all possible checks should be inventorized.
    * new variable ignored_checks: Similar to ignored_checktypes, but allows
      per-host configuration
    * allow check implementations to use common include files. See if/if64
      for an example
    * Better handling for removed checks: Removed exceptions in check_mk calls
      when some configured checks have been removed/renamed

    Checks & Agents:
    * Renamed check functions of imm_health check from test_imm to imm_health
      to have valid function and check names. Please remove remove from
      inventory and re-inventory those checks.
    * fc_brocade_port_detailed: allow to specify port state combinations not 
      to be critical
    * megaraid_pdisks: Using the real enclosure number as check item now
    * if/if64: allow to configure averaging of traffic over time (e.g. 15 min) 
      and apply traffic levels and averaged values. Also allow to specify relative
      traffic levels. Allow new parameter configuration via dictionary. Also
      allow to monitor unused ports and/or to ignore link status.
    * if/if64: Added expected interface speed to warning output
    * if/if64: Allow to ignore speed setting (set target speed to None)
    * wut_webtherm: handle more variants of WuT Webtherms (thanks to Lefty)
    * cisco_fan: Does not inventorize 'notPresent' sensors anymore. Improved output
    * cisco_power: Not using power source as threshold anymore. Improved output
    * cisco_fan: Does not inventorize 'notPresent' sensors anymore. Improved output
    * cisco_power: Not using power source as threshold anymore. Improved output
    * cisco_power: Excluding 'notPresent' devices from inventory now
    * cisco_temp_perf: Do not crash if device does not send current temperature
    * tcp_conn_stats: new check for monitoring number of current TCP connections
    * blade_*: Added snmp scan functions for better automatic inventory
    * blade_bays: Also inventorizes standby blades and has a little more
                  verbose output.
    * blade_blowers: Can handle responses without rpm values now. Improved output
    * blade_health: More detailed output on problems
    * blade_blades: Added new check for checking the health-, present- and
                    power-state of IBM Bladecenter blades
    * win_dhcp_pools: Several cleanups in check
    * Windows agent: allow restriction to ip addresses with only_hosts (like xinetd)
    * heartbeat_rscstatus: Catching empty output from agent correctly
    * tcp_conn_stats: Fixed inventory function when no conn stats can be inventoried
    * heartbeat_nodes: fix Linux agent for hostname with upper case letters (thanks to
            Thorsten Robers)
    * heartbeat_rscstatus: Catching empty output from agent correctly
    * heartbeat_rscstatus: Allowing a list as expected state to expect multiple OK states
    * win_dhcp_pools agent plugin: Filtering additional error message on
      systems without dhcp server
    * j4p_performance: Added experimental agent plugin fetching data via 
      jmx4perl agent (does not need jmx4perl on Nagios)
    * j4p_performance.mem: added new experimental check for memory usage via JMX.
    * if/if64: added Perf-O-Meter for Multisite
    * sylo: fix performance data: on first execution (counter wrap) the check did
      output only one value instead of three. That lead to an invalid RRD.
    * Cleaned up several checks to meet the variable naming conventions
    * drbd: Handling unconfigured drbd devices correctly. These devices are
      ignored during nventory
    * printer_supply: In case of OKI c5900 devices the name of the supply units ins not
      unique. The color of the supply unit is reported in a dedicated OID and added to the
      check item name to have a unique name now.
    * printer_supply: Added simple pnp template to have better graph formating for the check results
    * check_mk.only_from: new check for monitoring the IP address access restriction of the
      agent. The current Linux and Windows agents provide this information.
    * snmp_info check: Recoded not to use snmp_info_single anymore
    * Linux Agent: Fixed <<<cpu>>> output on SPARC machines with openSUSE
    * df_netapp/df_netapp32: Made check inventory resistant against empty size values
    * df_netapp32: Added better detection for possible 32bit counter wrap
    * fc_brocade_port_detailed: Made check handle phystate "noSystemControlAccessToSlot" (10)
      The check also handles unknown states better now
    * printer_supply: Added new parameter "printer_supply_some_remaining_status" to
      configure the reported state on small remaining capacity.
    * Windows agent: .vbs scripts in agents plugins/ directory are executed
      automatically with "cscript.exe /Nologo" to prevent wrong file handlers
    * aironet_clients: Only counting clients which don't have empty values for strength
    * statgrab_disk: Fixed byte calculation in plugin output
    * statgrab_disk: Added inventory function
    * 3ware_disks: Ignoring devices in state NOT-PRESENT during inventory

    Multisite:
    * The custom open/close states of custom links are now stored for each
      user
    * Setting doctype in sidebar frame now
    * Fixed invalid sidebar css height/width definition
    * Fixed repositioning the sidebar scroll state after refreshing the page
    * Fixed mousewheel scrolling in opera/chrome
    * Fixed resize bug on refresh in chrome
    * New view for all services of a site
    * Sidebar snapin site_status: make link target configurable
    * Multisite view "Recently changed services": sort newest first
    * Added options show_header and show_controls to remove the page headers
      from views
    * Cool: new button for an immediate reschedule of a host or service
      check: the view is redisplayed exactly at the point of time when
      Nagios has finished the check. This makes use of MK Livestatus'
      unique waiting feature.

   Livestatus:
    * Added no_more_notifications and check_flapping_recovery_notification
      fields to host table and no_more_notifications field to service table.
      Thanks to Matthew Kent

1.1.8:
    Core, Setup, etc.:
    * setup.sh: turn off Python debugging
    * Cleaned up documentation directory
    * cluster host: use real IP address for host check if cluster has
      one (e.g. service IP address)

    Checks & Agents:
    * Added missing PNP template for check_mk-hr_cpu
    * hr_fs: inventory now ignores filesystem with size 0,
      check does not longer crash on filesystems with size 0
    * logwatch: Fixed typo in 'too many unacknowledged logs' error message
    * ps: fix bug: inventory with fixed user name now correctly puts
      that user name into the resulting check - not None.
    * ps: inventory with GRAB_USER: service description may contain
      %u. That will be replaced with the user name and thus makes the
      service description unique.
    * win_dhcp_pools: better handle invalid agent output
    * hp_proliant_psu: Fixed multiple PSU detection on one system (Thanks to Andreas Döhler)
    * megaraid_pdisks: Fixed coding error
    * cisco_fan: fixed check bug in case of critical state
    * nfsmounts: fix output (free and used was swapped), make output identical to df

    Livestatus:
    * Prohibit { and } in regular expressions. This avoids a segmentation
      fault caused by regcomp in glibc for certain (very unusual) regular
      expressions.
    * Table status: new columns external_command_buffer_slots,
      external_command_buffer_usage and external_command_buffer_max
      (this was implemented according to an idea and special request of
       Heinz Fiebig. Please sue him if this breaks anything for you. I was
       against it, but he thinks that it is absolutely neccessary to have
       this in version 1.1.8...)
    * Table status: new columns external_commands and external_commands_rate
      (also due to Mr. Fiebig - he would have quit our workshop otherwise...)
    * Table downtimes/comments: new column is_service

    Multisite:
    * Snapin Performance: show external command per second and usage and
      size of external command buffer
    * Downtimes view: Group by hosts and services - just like comments
    * Fix links for items containing + (e.g. service descriptionen including
      spaces)
    * Allow non-ASCII character in downtimes and comments
    * Added nagvis_base_url to multisite.mk example configuration
    * Filter for host/service groups: use name instead of alias if 
      user has no permissions for groups

1.1.8b3:
    Core, Setup, etc.:
    * Added some Livestatus LQL examples to documentation
    * Removed cleanup_autochecks.py. Please use check_mk -u now.
    * RRA configuration for PNP: install in separate directory and do not
      use per default, since they use an undocumented feature of PNP.

    Checks & Agents:
    * postfix_mailq: Changed limit last 6 lines which includes all needed
		information
    * hp_proliant_temp/hp_proliant_fans: Fixed wrong variable name
    * hp_procurve_mem: Fixed wrong mem usage calculation
    * ad_replication: Works no with domain controller hostnames like DC02,DC02
    * aironet_client: fix crash on empty variable from SNMP output
    * 3ware_disks, 3ware_units: hopefully repaired those checks
    * added rudimentary agent for HP-UX (found in docs/)

    Multisite:
    * added Perf-O-Meter to "Problems of Host" view
    * added Perf-O-Meter to "All Services" view
    * fix bug with cleaning up persistent connections
    * Multisite now only fetches the available PNP Graphs of hosts/services
    * Quicksearch: limit number of items in dropdown to 80
      (configurable via quicksearch_dropdown_limit)
    * Views of hosts: make counts of OK/WARN/CRIT klickable, new views
      for services of host in a certain state
    * Multisite: sort context buttons in views alphabetically
    * Sidebar drag scrolling: Trying to compensate lost mouse events when
	leaving the sidebar frame while dragging

    Livestatus:
    * check for event_broker_options on start
    * Fix memory leakage caused by Filter: headers using regular expressions
    * Fix two memory leaks in logfile parser

1.1.8b2:
    Core, Setup, etc.:
    * Inventory: skip SNMP-only hosts on non-SNMP checktypes (avoids timeouts)
    * Improve error output for invalid checks
    
    Checks & Agents:
    * fix bug: run local and plugins also when spaces are in path name
      (such as C:\Program Files\Check_MK\plugins
    * mem.vmalloc: Do not create a check for 64 bit architectures, where
      vmalloc is always plenty
    * postfix_mailq: limit output to 1000 lines
    * multipath: handle output of SLES 11 SP1 better
    * if/if64: output operstatus in check output
    * if/if64: inventory now detects type 117 (gigabitEthernet) for 3COM
    * sylo: better handling of counter wraps.

    Multisite:
    * cleanup implementation of how user settings are written to disk
    * fix broken links in 'Edit view -> Try out' situation
    * new macros $HOSTNAME_LOWER$, $HOSTNAME_UPPER$ and $HOSTNAME_TITLE$ for
      custom notes

1.1.8b1:
    Core, Setup, etc.:
    * SNMPv3: allow privProtocol and privPassword to be specified (thanks
      to Josef Hack)
    * install_nagios.sh: fix problem with broken filenames produced by wget
    * install_nagios.sh: updated software to newest versions
    * install_nagios.sh: fix Apache configuration problem
    * install_nagios.sh: fix configuration vor PNP4Nagios 0.6.6
    * config generation: fix host check of cluster hosts
    * config generation: add missing contact groups for summary hosts
    * RPM package of agent: do not overwrite xinetd.d/check_mk, but install
      new version with .rpmnew, if admin has changed his one
    * legacy_checks: fix missing perfdata, template references where in wrong
      direction (thanks Daniel Nauck for his precise investigation)

    Checks & Agents:
    * New check imm_health by Michael Nieporte
    * rsa_health: fix bug: detection of WARNING state didn't work (was UNKNOWN
            instead)
    * check_mk_agent.solaris: statgrab now excludes filesystems. This avoids hanging
      in case of an NFS problem. Thanks to Divan Santana.
    * multipath: Handle new output of multipath -l (found on SLES11 SP1)
    * ntp: fix typo in variable ntp_inventory_mode (fixes inventory problem)
    * if64: improve output formatting of link speed
    * cisco_power: inventory function now ignores non-redundant power supplies
    * zpool_status: new check from Darin Perusich for Solaris zpools

    Multisite:
    * fix several UTF-8 problems: allow non-ascii characters in host names
      (must be UTF 8 encoded!)
    * improve compatibility with Python 2.3
    * Allow loading custom style sheet overriding Check_MK styles by setting
      custom_style_sheet in multisite.mk
    * Host icons show link to detail host, on summary hosts.
    * Fix sidebar problem: Master Control did not display data correctly
    * status_host: honor states even if sites hosting status hosts is disabled
      (so dead-detection works even if local site is disabled)
    * new config variable start_url: set url for welcome page
    * Snapin Quicksearch: if no host is matching, automatically search for
      services
    * Remove links to legacy Nagios GUI (can be added by user if needed)
    * Sidebar Quicksearch: fix several annoyances
    * Views with services of one host: add title with host name and status

    Livestatus:
    * fix memory leak: lost ~4K on memory on each StatsAnd: or StatsOr:
      header (found by Sven Nierlein)
    * fix invalid json output for empty responses (found by Sven Nierlein)
    * fix Stats: avg ___ for 0 matching elements. Output was '-nan' and is
      now '0.0'
    * fix output of floating point numbers: always use exponent and make
      sure a decimal point is contained (this makes JSON/Python detect
      the correct type)

1.1.7i5:
    Core, Setup, etc.:
    * SNMP: do not load any MIB files (speeds up snmpwalk a lot!)
    * legacy_checks: new config variable allowing creating classical
      non-Check_MK checks while using host tags and config options
    * check_mk_objects.cfg: beautify output, use tabs instead of spaces
    * check_mk -II: delete only specified checktypes, allow to reinventorize
      all hosts
    * New option -O, --reload: Does the same as -R, but reloads Nagios
      instead of restarting it.
    * SNMP: Fixed string detection in --snmpwalk calls
    * SNMP: --snmpwalk does walk the enterprises tree correctly now
    * SNMP: Fixed missing OID detection in SNMP check processing. There was a problem
      when the first column had OID gaps in the middle. This affected e.g. the cisco_locif check.
    * install_nagios.sh: correctly detect Ubuntu 10.04.1
    * Config output: make order of service deterministic
    * fix problem with missing default hostgroup

    Multisite:
    * Sidebar: Improved the quicksearch snapin. It can search for services, 
      servicegroups and hostgroups now. Simply add a prefix "s:", "sg:" or "hg:"
      to search for other objects than hosts.
    * View editor: fix bug which made it impossible to add more than 10 columns
    * Service details: for Check_MK checks show description from check manual in
      service details
    * Notes: new column 'Custom notes' which allows customizable notes
      on a per host / per service base (see online docu for details)
    * Configuration: new variable show_livestatus_errors which can be set
      to False in order to hide error about unreachable sites
    * hiding views: new configuration variables hidden_views and visible_views
    * View "Service problems": hide problems of down or unreachable hosts. This
      makes the view consistant with "Tactical Overview"

    Checks & Agents:
    * Two new checks: akcp_sensor_humidity and akcp_sensor_temp (Thanks to Michael Nieporte)
    * PNP-template for kernel: show average of displayed range
    * ntp and ntp.time: Inventory now per default just creates checks for ntp.time (summary check).
      This is controlled by the new variable ntp_inventory_mode (see check manuals).
    * 3ware: Three new checks by Radoslav Bak: 3ware_disks, 3ware_units, 3ware_info
    * nvidia: agent now only queries GPUCoreTemp and GPUErrors. This avoids
      a vmalloc leakage of 32kB per call (bug in NVIDIA driver)
    * Make all SNMP based checks independent of standard MIB files
    * ad_replication: Fixed syntax errors and unhandled date output when
      not replicated yet
    * ifoperstatus: Allowing multiple target states as a list now
    * cisco_qos: Added new check to monitor traffic in QoS classes on Cisco routers
    * cisco_power: Added scan function
    * if64/if/cisco_qos: Traffic is displayed in variable byte scales B/s,KB/s,MB/s,GB/s
      depending on traffic amount.
    * if64: really using ifDescr with option if_inventory_uses_description = True
    * if64: Added option if_inventory_uses_alias to using ifAlias for the item names
    * if64/if: Fixed bug displaying the out traffic (Perfdata was ok)
    * if64/if: Added WARN/CRIT thresholds for the bandwidth usage to be given as rates
    * if64/if: Improved PNP-Templates
    * if64/if: The ifoperstatus check in if64/if can now check for multiple target states
    * if64/if: Removing all null bytes during hex string parsing (These signs Confuse nagios pipe)
    * Fixed hr_mem and hr_fs checks to work with new SNMP format
    * ups_*: Inventory works now on Riello UPS systems
    * ups_power: Working arround wrong implemented RFC in some Riello UPS systems (Fixing negative power
      consumption values)
    * FreeBSD Agent: Added sections: df mount mem netctr ipmitool (Thanks to Florian Heigl)
    * AIX: exclude NFS and CIFS from df (thanks to Jörg Linge)
    * cisco_locif: Using the interface index as item when no interface name or description are set

    Livestatus:
    * table columns: fix type of num_service_* etc.: was list, is now int (thanks to Gerhard Laußer)
    * table hosts: repair semantics of hard_state (thanks to Michael Kraus). Transition was one
      cycle to late in certain situations.

1.1.7i4:
    Core, Setup, etc.:
    * Fixed automatic creation of host contactgroups
    * templates: make PNP links work without rewrite

    Multisite:
    * Make page handler modular: this allows for custom pages embedded into
      the Multisite frame work and thus using Multisite for other tasks as
      well.
    * status_host: new state "waiting", if status host is still pending
    * make PNP links work without rewrite
    * Fix visibility problem: in multisite setups all users could see
      all objects.

1.1.7i3:
    Core, Setup, etc.:
    * Fix extra_nagios_conf: did not work in 1.1.7i2
    * Service Check_MK now displays overall processing time including
      agent communication and adds this as performance data
    * Fix bug: define_contactgroups was always assumed True. That led to duplicate
      definitions in case of manual definitions in Nagios 

    Checks & Agents:
    * New Check: hp_proliant_da_phydrv for monitoring the state of physical disks
      in HP Proliant Servers
    * New Check: hp_proliant_mem for monitoring the state of memory modules in
      HP Proliant Servers
    * New Check: hp_proliant_psu for monitoring the state of power supplies in
      HP Proliant Servers
    * PNP-templates: fix several templates not working with MULTIPLE rrds
    * new check mem.vmalloc for monitoring vmalloc address space in Linux kernel.
    * Linux agent: add timeout of 2 secs to ntpq 
    * wmic_process: make check OK if no matching process is found

    Livestatus:
    * Remove obsolete parameter 'accept_timeout'
    * Allow disabling idle_timeout and query_timeout by setting them to 0.

    Multisite:
    * logwatch page: wrap long log lines

1.1.7i2:
    Incompatible Changes:
    * Remove config option define_timeperiods and option --timeperiods.
      Check_MK does not longer define timeperiod definitions. Please
      define them manually in Nagios.
    * host_notification_period has been removed. Use host_extra_conf["notification_period"]
      instead. Same holds for service_notification_periods, summary_host_notification_periods
      and summary_service_notification_periods.
    * Removed modes -H and -S for creating config data. This now does
      the new option -N. Please set generate_hostconf = False if you
      want only services to be defined.

    Core, Setup, etc.:
    * New config option usewalk_hosts, triggers --usewalk during
      normal checking for selected hosts.
    * new option --scan-parents for automatically finding and 
      configuring parent hosts (see online docu for details)
    * inventory check: put detailed list of unchecked items into long
      plugin output (to be seen in status details)
    * New configuration variable check_parameters, that allows to
      override default parameters set by inventory, without defining 
      manual checks!

    Checks & Agents:
    * drbd: changed check parameters (please re-inventorize!)
    * New check ad_replication: Checks active directory replications
      of domain controllers by using repadm
    * New check postifx_mailq: Checks mailqueue lengths of postifx mailserves
    * New check hp_procurve_cpu: Checks the CPU load on HP Procurve switches
    * New check hp_procurve_mem: Checks the memory usage on HP Procurve switches
    * New check hp_procurve_sensors: Checks the health of PSUs, FANs and
      Temperature on HP Procurve switches
    * New check heartbeat_crm: Monitors the general state of heartbeat clusters
      using the CRM
    * New check heartbeat_crm_resources: Monitors the state of resources and nodes
      in heartbeat clusters using the CRM
    * *nix agents: output AgentOS: in header
    * New agent for FreeBSD: It is based on the linux agent. Most of the sections
      could not be ported easily so the FreeBSD agent provides information for less
      checks than the linux agent.
    * heartbeat_crm and heartbeat_crm.resources: Change handling of check parameters.
      Please reinvenurize and read the updated man page of those checks
    * New check hp_proliant_cpu: Check the physical state of CPUs in HP Proliant servers
    * New check hp_proliant_temp: Check the temperature sensors of HP Proliant servers
    * New check hp_proliant_fans: Check the FAN sensors of HP Proliant servers

    Multisite:
    * fix chown problem (when nagios user own files to be written
      by the web server)
    * Sidebar: Fixed snapin movement problem using older firefox
      than 3.5.
    * Sidebar: Fixed IE8 and Chrome snapin movement problems
    * Sidebar: Fixed IE problem where sidebar is too small
    * Multisite: improve performance in multi site environments by sending
      queries to sites in parallel
    * Multisite: improve performance in high latency situations by
      allowing persistent Livestatus connections (set "persist" : True 
      in sites, use current Livestatus version)

    Livestatus:
    * Fix problems with in_*_period. Introduce global
      timeperiod cache. This also improves performance
    * Table timeperiods: new column 'in' which is 0/1 if/not the
      timeperiod is currently active
    * New module option idle_timeout. It sets the time in ms
      Livestatus waits for the next query. Default is 300000 ms (5 min).
    * New module option query_timeout. It limits the time between
      two lines of a query (in ms). Default is 10000 ms (10 sec).

1.1.7i1: Core, Setup, etc.:
    * New option -u for reordering autochecks in per-host-files
      (please refer to updated documentation about inventory for
       details)
    * Fix exception if check_mk is called without arguments. Show
      usage in that case.
    * install_nagios.sh: Updated to NagVis 1.5 and fixed download URL
    * New options --snmpwalk and --usewalk help implemeting checks
      for SNMP hardware which is not present
    * SNMP: Automatically detect missing entries. That fixes if64
      on some CISCO switches.
    * SNMP: Fix hex string detection (hopefully)
    * Do chown only if running as root (avoid error messages)
    * SNMP: SNMPv3 support: use 4-tuple of security level, auth protocol,
      security name and password instead of a string in snmp_communities
      for V3 hosts.
    * SNMP: Fixed hexstring detection on empty strings
    * New option -II: Is like -I, but removes all previous autochecks
      from inventorized hosts
    * install_nagios.sh: Fix detection of PNP4Nagios URL and URL of
      NagVis
    * Packager: make sanity check prohibiting creating of package files
      in Check MK's directories
    * install_nagios.sh: Support Ubuntu 10.04 (Thanks to Ben)
      
    Checks & Agents:
    * New check ntp.time: Similar to 'ntp' but only honors the system peer
      (that NTP peer where ntpq -p prints a *).
    * wmic_process: new check for ressource consumption of windows processes
    * Windows agent supports now plugins/ and local/ checks
    * [FIX] ps.perf now correctly detects extended performance data output
      even if number of matching processes is 0
    * renamed check cisco_3640_temp to cisco_temp, renamed cisco_temp
      to cisco_temp_perf, fixed snmp detection of those checks
    * New check hr_cpu - checking the CPU utilization via SNMP
    * New check hr_fs - checking filesystem usage via SNMP
    * New check hr_mem - checking memory usage via SNMP
    * ps: inventory now can configured on a per host / tag base
    * Linux: new check nvidia.temp for monitoring temperature of NVIDIA graphics card
    * Linux: avoid free-ipmi hanging forever on hardware that does not support IPMI
    * SNMP: Instead of an artificial index column, which some checks use, now
      the last component of the OID is used as index. That means that inventory
      will find new services and old services will become UNKNOWN. Please remove
      the outdated checks.
    * if: handle exception on missing OIDs
    * New checks hp_blade* - Checking health of HP BladeSystem Enclosures via SNMP
    * New check drbd - Checking health of drbd nodes
    * New SNMP based checks for printers (page counter, supply), contributed
      by Peter Lauk (many thanks!)
    * New check cups_queues: Checking the state of cups printer queues
    * New check heartbeat_nodes: Checking the node state and state of the links
      of heartbeat nodes
    * New check heartbeat_rscstatus: Checks the local resource status of
      a heartbeat node
    * New check win_dhcp_pools: Checks the usage of Windows DHCP Server lease pools
    * New check netapp_volumes: Checks on/offline-condition and states of netapp volumes 

    Multisite:
    * New view showing all PNP graphs of services with the same description
    * Two new filters for host: notifications_enabled and acknowledged
    * Files created by the webserver (*.mk) are now created with the group
      configured as common group of Nagios and webserver. Group gets write
      permissions on files and directories.
    * New context view: all services of a host group
    * Fix problems with Umlauts (non-Ascii-characters) in performance data
    * New context view: all services of a host group
    * Sidebar snapins can now fetch URLs for the snapin content instead of
      building the snapin contents on their own.
    * Added new nagvis_maps snapin which displays all NagVis maps available
      to the user. Works with NagVis 1.5 and newer.

1.1.6:
    Core, Setup, etc.:
    * Service aggregation: new config option aggregation_output_format.
      Settings this to "multiline" will produce Nagios multiline output
      with one line for each individual check.

    Multisite:
    * New painter for long service plugin output (Currently not used
      by any builtin view)

    Checks & Agents:
    * Linux agent: remove broken check for /dev/ipmi0

1.1.6rc3:
    Core, Setup, etc.:
    * New option --donate for donating live host data to the community.
      Please refer to the online documentation for details.
    * Tactical Overview: Fixed refresh timeout typo
      (Was 16 mins instead of 10 secs)

    Livestatus:
    * Assume strings are UTF-8 encoded in Nagios. Convert from latin-1 only
      on invalid UTF-8 sequences (thanks to Alexander Yegorov)

    Multisite:
    * Correctly display non-ascii characters (fixes exception with 'ascii codec')
      (Please also update Livestatus to 1.1.6rc3)

1.1.6rc2:
    Multisite:
    * Fix bug in Master control: other sites vanished after klicking buttons.
      This was due to connection error detection in livestatus.py (Bug found
      by Benjamin Odenthal)
    * Add theme and baseurl to links to PNP (using features of new PNP4Nagios
      0.6.4)

    Core, Setup, etc.:
    * snmp: hopefully fix HEX/string detection now

    Checks & Agents:
    * md: fix inventory bug on resync=PENDING (Thanks to Darin Perusich)

1.1.6rc1:
    Multisite:
    * Repair Perf-O-Meters on webkit based browsers (e.g. Chrome, Safari)
    * Repair layout on IE7/IE8. Even on IE6 something is working (definitely
      not transparent PNGs though). Thanks to Lars.
    * Display host state correct if host is pending (painter "host with state")
    * Logfile: new filter for plugin output
    * Improve dialog flow when cloning views (button [EDIT] in views snapin)
    * Quicksearch: do not open search list if text did not change (e.g. Shift up),
      close at click into field or snapin.

    Core, Setup, etc.:
    * Included three patched from Jeff Dairiki dealing with compile flags
      and .gitignore removed from tarballs
    * Fix problem with clustered_services_of[]: services of one cluster
      appeared also on others
    * Packager: handle broken files in package dir
    * snmp handling: better error handling in cases where multiple tables
      are merged (e.g. fc_brocade_port_detailed)
    * snmp: new handling of unprintable strings: hex dumps are converted
      into binary strings now. That way all strings can be displayed and
      no information is lost - nevertheless.
      
    Checks & Agents:
    * Solaris agent: fixed rare df problems on Solaris 10, fix problem with test -f
      (thanks to Ulf Hoffmann)
    * Converted all PNP templates to format of 0.6.X. Dropped compatibility
      with 0.4.X.
    * Do not use ipmi-sensors if /dev/ipmi0 is missing. ipmi-sensors tries
      to fiddle around with /dev/mem in that case and miserably fails
      in some cases (infinite loop)
    * fjdary60_run: use new binary encoding of hex strings
    * if64: better error handling for cases where clients do not send all information
    * apc_symmetra: handle status 'smart boost' as OK, not CRITICAL

    Livestatus:
    * Delay starting of threads (and handling of socket) until Nagios has
      started its event loop. This prevents showing services as PENDING 
      a short time during program start.

1.1.6b3:
    Multisite:
    * Quicksearch: hide complete host list if field is emptied via Backspace or Del.
      Also allow handle case where substring match is unique.

1.1.6b2:
    Core, Setup, etc.:
    * Packager: fix unpackaged files (sounds, etc)

    Multisite:
    * Complete new design (by Tobias Roeckl, Kopf & Herz)
    * New filters for last service check and last service state change
    * New views "Recently changed services" and "Unchecked services"
    * New page for adding sidebar snapins
    * Drag & Drop for sidebar snapins (thanks to Lars)
    * Grab & Move for sidebar scrolling (thanks to Lars)
    * Filter out summary hosts in most views.
    * Set browser refresh to 30 secs for most views
    * View host status: added a lot of missing information
    * View service status: also added information here
    * Make sure, enough columns can be selected in view editor
    * Allow user to change num columns and refresh directly in view
    * Get back to where you came after editing views
    * New sidebar snapin "Host Matrix"
    * New feature "status_host" for remote sites: Determine connection
      state to remote side by considering a certain host state. This
      avoids livestatus time outs to dead sites.
    * Sidebar snapin site status: fix reload problem
    * New Perf-O-Meters displaying service performance data
    * New snapin "Custom Links" where you easily configure your own
      links via multisite.mk (see example in new default config file)
    * Fixed problem when using only one site and that is not local

    Livestatus:
    * new statistics columns: log_messages and log_messages_rate
    * make statistics average algorithm more sluggish

1.1.5i3:
     Core, Setup, etc.:
     * New Check_MK packager (check_mk -P)

1.1.5i2:
     Core, Setup, etc.:
     * install_nagios.sh: add missing package php5-iconv for SLES11

     Checks & Agents:
     * if64: new SNMP check for network interfaces. Like if, but uses 64 bit
       counters of modern switches. You might need to configure bulkwalk_hosts.
     * Linux agent: option -d enabled debug output
     * Linux agent: fix ipmi-sensors cache corruption detection
     * New check for temperature on Cisco devices (cisco_3640_temp)
     * recompiled waitmax with dietlibc (fixed incompatibility issues
       on older systems)

     Multisite:
     * Filters for groups are negateable.

1.1.5i1:
     Checks & Agents:
     * uptime: new check for system uptime (Linux)
     * if: new SNMP check for network interfaces with very detailed traffic,
       packet and error statistics - PNP graphs included

     Multisite:
     * direct integration of PNP graphs into Multisite views
     * Host state filter: renamed HTML variables (collision with service state). You
       might need to update custom views using a filter on host states.
     * Tactical overview: exclude services of down hosts from problems, also exclude
       summary hosts
     * View host problems/service problems: exclude summary hosts, exclude services
       of down hosts
     * Simplified implementation of sidebar: sidebar is not any longer embeddeable.
     * Sidebar search: Added host site to be able to see the context links on
       the result page
     * Sidebar search: Hitting enter now closes the hint dropdown in all cases

1.1.5i0:
      Core, Setup, etc.:
      * Ship check-specific rra.cfg's for PNP4Nagios (save much IO and disk space)
      * Allow sections in agent output to apear multiple times
      * cleanup_autochecks.py: new option -f for directly activating new config
      * setup.sh: better detection for PNP4Nagios 0.6
      * snmpwalk: use option -Oa, inhibit strings to be output as hex if an umlaut
        is contained.

      Checks & Agents:
      * local: allow more than once performance value, separated by pipe (|)
      * ps.perf: also send memory and CPU usage (currently on Linux and Solaris)
      * Linux: new check for filesystems mount options
      * Linux: new very detailed check for NTP synchronization
      * ifoperstatus: inventory honors device type, per default only Ethernet ports
        will be monitored now
      * kernel: now inventory is supported and finds pgmajfault, processes (per/s)
        and context switches
      * ipmi_sensors: Suppress performance data for fans (save much IO/space)
      * dual_lan_check: fix problem which using MRPE
      * apc_symmetra: PNP template now uses MIN for capacity (instead of AVERAGE)
      * fc_brocade_port_detailed: PNP template now uses MAX instead of AVERAGE
      * kernel: fix text in PNP template
      * ipmi_sensors: fix timeout in agent (lead to missing items)
      * multipath: allow alias as item instead of uuid
      * caching agent: use /var/cache/check_mk as cache directory (instead of /etc/check_mk)
      * ifoperstatus: is now independent of MIB

      Multisite:
      * New column host painter with link to old Nagios services
      * Multisite: new configuration parameter default_user_role
      
      Livestatus:
      * Add missing LDFLAGS for compiling (useful for -g)

1.1.4:
      Summary:
      * A plentitude of problem fixes (including MRPE exit code bug)
      * Many improvements in new Multisite GUI
      * Stability and performance improvements in Livestatus

      Core, Setup, etc.:
      * Check_MK is looking for main.mk not longer in the current and home
        directory
      * install_nagios.sh: fix link to Check_MK in sidebar
      * install_nagios.sh: switch PNP to version 0.6.3
      * install_nagios.sh: better Apache-Config for Multisite setup
      * do not search main.mk in ~ and . anymore (brought only trouble) 
      * clusters: new variable 'clustered_services_of', allowing for overlapping
         clusters (as proposed by Jörg Linge)
      * install_nagios.sh: install snmp package (needed for snmp based checks)
      * Fix ower/group of tarballs: set them to root/root
      * Remove dependency from debian agent package    
      * Fixed problem with inventory when using clustered_services
      * tcp_connect_timeout: Applies now only for connect(), not for
        time of data transmission once a connection is established
      * setup.sh now also works for Icinga
      * New config parameter debug_log: set this to a filename in main.mk and you
        will get a debug log in case if 'invalid output from plugin...'
      * ping-only-hosts: When ping only hosts are summarized, remove Check_MK and
        add single PING to summary host.
      * Service aggregation: fix state relationship: CRIT now worse than UNKNOWN 
      * Make extra_service_conf work also for autogenerated PING on ping-only-hosts
        (groups, contactgroups still missing)

      Checks & Agents:
      * mrpe in Linux agent: Fix bug introduced in 1.1.3: Exit status of plugins was
        not honored anymore (due to newline handling)
      * mrpe: allow for sending check_command to PNP4Nagios (see MRPE docu)
      * Logwatch GUI: fix problem on Python 2.4 (thanks to Lars)
      * multipath: Check is now less restrictive when parsing header lines with
        the following format: "<alias> (<id>)"
      * fsc_ipmi_mem_status: New check for monitoring memory status (e.g. ECC)
         on FSC TX-120 (and maybe other) systems.
      * ipmi_sensors in Linux agent: Fixed compatibility problem with new ipmi
        output. Using "--legacy-output" parameter with newer freeipmi versions now.
      * mrpe: fix output in Solaris agent (did never work)
      * IBM blade center: new checks for chassis blowers, mediatray and overall health
      * New caching agent (wrapper) for linux, supporting efficient fully redundant
        monitoring (please read notes in agents/check_mk_caching_agent)
      * Added new smbios_sel check for monitoring the System Event Log of SMBIOS.
      * fjdarye60_rluns: added missing case for OK state
      * Linux agent: The xinetd does not log each request anymore. Only
        failures are logged by xinetd now. This can be changed in the xinetd
	configuration files.
      * Check df: handle mountpoints containing spaces correctly 
        (need new inventorization if you have mountpoints with spaces)
      * Check md on Linux: handle spare disks correctly
      * Check md on Linux: fix case where (auto-read-only) separated by space
      * Check md on Linux: exclude RAID 0 devices from inventory (were reported as critical)
      * Check ipmi: new config variable ipmi_ignore_nr
      * Linux agent: df now also excludes NFSv4
      * Wrote man-page for ipmi check
      * Check mrpe: correctly display multiline output in Nagios GUI
      * New check rsa_health for monitoring IBM Remote Supervisor Adapter (RSA)
      * snmp scan: suppress error messages of snmpget
      * New check: cpsecure_sessions for number of sessions on Content Security Gateway
      * Logwatch GUI: move acknowledge button to top, use Multisite layout,
         fix several layout problem, remove list of hosts
      * Check logwatch: limit maximum size of stored log messages (configurable
        be logwatch_max_filesize)
      * AIX agent: fix output of MRPE (state and description was swapped)
      * Linux agent: fixed computation of number of processors on S390
      * check netctr: add missing perfdata (was only sent on OK case)
      * Check sylo: New check for monitoring the sylo state
      
      Livestatus:
      * Table hosts: New column 'services' listing all services of that host
      * Column servicegroups:members: 'AuthUser' is now honored
      * New columns: hosts:services_with_state and servicegroups:members_with_state
      * New column: hostgroup:members_with_state
      * Columns hostgroup:members and hostgroup:members_with_state honor AuthUser
      * New rudimentary API for C++
      * Updates API for Python
      * Make stack size of threads configurable
      * Set stack size of threads per default o 64 KB instead of 8 MB
      * New header Localtime: for compensating time offsets of remote sites
      * New performance counter for fork rate
      * New columns for hosts: last_time_{up,down,unreachable}
      * New columns for services: last_time_{ok,warning,critical,unknown}
      * Columns with counts honor now AuthUser
      * New columns for hosts/services: modified_attributes{,_list}
      * new columns comments_with_info and downtimes_with_info
      * Table log: switch output to reverse chronological order!
      * Fix segfault on filter on comments:host_services
      * Fix missing -lsocket on Solaris
      * Add missing SUN_LEN (fixed compile problem on Solaris)
      * Separators: remote sanitiy check allowing separators to be equal
      * New output format "python": declares strings as UTF-8 correctly
      * Fix segault if module loaded without arguments

      Multisite:
      * Improved many builtin views
      * new builtin views for host- and service groups
      * Number of columns now configurable for each layout (1..50)
      * New layout "tiled"
      * New painters for lists of hosts and services in one column
      * Automatically compensate timezone offsets of remote sites
      * New datasources for downtimes and comments
      * New experimental datasource for log
      * Introduce limitation, this safes you from too large output
      * reimplement host- and service icons more intelligent
      * Output error messages from dead site in Multisite mode
      * Increase wait time for master control buttons from 4s to 10s
      * Views get (per-view) configurable browser automatic reload interval
      * Playing of alarm sounds (configurable per view)
      * Sidebar: fix bookmark deletion problem in bookmark snapin
      * Fixed problem with sticky debug
      * Improve pending services view
      * New column with icon with link to Nagios GUI
      * New icon showing items out of their notification period.
      * Multisite: fix bug in removing all downtimes
      * View "Hostgroups": fix color and table heading
      * New sidebar snapin "Problem hosts"
      * Tactical overview: honor downtimes
      * Removed filter 'limit'. Not longer needed and made problems
        with new auto-limitation.
      * Display umlauts from Nagios comments correctly (assuming Latin-1),
         inhibit entering of umlauts in new comments (fixes exception)
      * Switched sidebar from synchronous to asynchronous requests
      * Reduced complete reloads of the sidebar caused by user actions
      * Fix reload problem in frameset: Browser reload now only reloads
        content frames, not frameset.


1.1.3:

      Core, Setup, etc.:
      * Makefile: make sure all files are world readable
      * Clusters: make real host checks for clusters (using check_icmp with multiple IP addresses)
      * check_mk_templates: remove action_url from cluster and summary hosts (they have no performance data)
      * check_mk_template.cfg: fix typo in notes_url
      * Negation in binary conf lists via NEGATE (clustered_services, ingored_services,
	bulkwalk_hosts, etc).
      * Better handling of wrapping performance counters
      * datasource_programs: allow <HOST> (formerly only <IP>)
      * new config variable: extra_nagios_conf: string simply added to Nagios
        object configuration (for example for define command, etc.)
      * New option --flush: delete runtime data of some or all hosts
      * Abort installation if livestatus does not compile.
      * PNP4Nagios Templates: Fixed bug in template file detection for local checks
      * nagios_install.sh: Added support for Ubuntu 9.10
      * SNMP: handle multiline output of snmpwalk (e.g. Hexdumps)
      * SNMP: handle ugly error output of snmpwalk
      * SNMP: allow snmp_info to fetch multiple tables
      * check_mk -D: sort hostlist before output
      * check_mk -D: fix output: don't show aggregated services for non-aggregated hosts
      * check_mk_templates.cfg: fix syntax error, set notification_options to n

      Checks & Agents:
      * logwatch: fix authorization problem on web pages when acknowledging
      * multipath: Added unhandled multipath output format (UUID with 49 signs)
      * check_mk-df.php: Fix locale setting (error of locale DE on PNP 0.6.2)
      * Make check_mk_agent.linux executable
      * MRPE: Fix problems with quotes in commands
      * multipath: Fixed bug in output parser
      * cpu: fixed bug: apply level on 15min, not on 1min avg
      * New check fc_brocade_port_detailed
      * netctrl: improved handling of wrapped counters
      * winperf: Better handling of wrapping counters
      * aironet_client: New check for number of clients and signal
        quality of CISCO Aironet access points
      * aironet_errors: New check for monitoring CRC errors on
        CISCO Aironet access points
      * logwatch: When Agent does not send a log anymore and no local logwatch
                  file present the state will be UNKNOWN now (Was OK before).
      * fjdarye60_sum: New check for summary status of Fidary-E60 devices
      * fjdarye60_disks: New check for status of physical disks
      * fjdarye60_devencs: New check for status of device enclosures
      * fjdarye60_cadaps: New check for status of channel adapters
      * fjdarye60_cmods: New check for status of channel modules
      * fjdarye60_cmods_flash: New check for status of channel modules flash
      * fjdarye60_cmods_mem: New check for status of channel modules memory
      * fjdarye60_conencs: New check for status of controller enclosures
      * fjdarye60_expanders: New check for status of expanders
      * fjdarye60_inletthmls: New check for status of inlet thermal sensors
      * fjdarye60_thmls: New check for status of thermal sensors
      * fjdarye60_psus: New check for status of PSUs
      * fjdarye60_syscaps: New check for status of System Capacitor Units
      * fjdarye60_rluns: New check for RLUNs
      * lparstat_aix: New check by Joerg Linge
      * mrpe: Handles multiline output correctly (only works on Linux,
	      Agents for AIX, Solaris still need fix).
      * df: limit warning and critical levels to 50/60% when using a magic number
      * fc_brocade_port_detailed: allow setting levels on in/out traffic, detect
         baudrate of inter switch links (ISL). Display warn/crit/baudrate in
	 PNP-template

      MK Livestatus:
      * fix operators !~ and !~~, they didn't work (ever)
      * New headers for waiting (please refer to online documentation)
      * Abort on errors even if header is not fixed16
      * Changed response codes to better match HTTP
      * json output: handle tab and other control characters correctly
      * Fix columns host:worst_service_state and host:worst_service_hard_state
      * New tables servicesbygroup, servicesbyhostgroup and hostsbygroup
      * Allow to select columns with table prefix, e.g. host_name instead of name
        in table hosts. This does not affect the columns headers output by
	ColumnHeaders, though.
      * Fix invalid json output of group list column in tables hosts and services
      * Fix minor compile problem.
      * Fix hangup on AuthUser: at certain columns
      * Fix some compile problems on Solaris

      Multisite:
      * Replaced Multiadmin with Multisite.


1.1.2:
      Summary:
      * Lots of new checks
      * MK Livestatus gives transparent access to log files (nagios.log, archive/*.log)
      * Many bug fixes

      MK Livestatus:
      * Added new table "log", which gives you transparent access to the Nagios log files!
      * Added some new columns about Nagios status data to stable 'status'
      * Added new table "comments"
      * Added logic for count of pending service and hosts
      * Added several new columns in table 'status' 
      * Added new columns flap_detection and obsess_over_services in table services
      * Fixed bug for double columns: filter truncated double to int
      * Added new column status:program_version, showing the Nagios version
      * Added new column num_services_pending in table hosts
      * Fixed several compile problems on AIX
      * Fixed bug: queries could be garbled after interrupted connection
      * Fixed segfault on downtimes:contacts
      * New feature: sum, min, max, avg and std of columns in new syntax of Stats:

      Checks & Agents:
      * Check ps: this check now supports inventory in a very flexible way. This simplifies monitoring a great number of slightly different processes such as with ORACLE or SAP.
      * Check 'md': Consider status active(auto-read-only) as OK
      * Linux Agent: fix bug in vmware_state
      * New Checks for APC Symmetra USV
      * Linux Agent: made <<<meminfo>>> work on RedHat 3.
      * New check ps.perf: Does the same as ps, but without inventory, but with performance data
      * Check kernel: fixed missing performance data
      * Check kernel: make CPU utilization work on Linux 2.4
      * Solaris agent: don't use egrep, removed some bashisms, output filesystem type zfs or ufs
      * Linux agent: fixed problem with nfsmount on SuSE 9.3/10.0
      * Check 'ps': fix incompability with old agent if process is in brackets
      * Linux agent: 'ps' now no longer supresses kernel processes
      * Linux agent: make CPU count work correctly on PPC-Linux
      * Five new checks for monitoring DECRU SANs
      * Some new PNP templates for existing checks that still used the default templates
      * AIX Agent: fix filesystem output
      * Check logwatch: Fix problem occuring at empty log lines
      * New script install_nagios.sh that does the same as install_nagios_on_lenny.sh, but also works on RedHat/CentOS 5.3.
      * New check using the output of ipmi-sensors from freeipmi (Linux)
      * New check for LSI MegaRAID disks and arrays using MegaCli (based on the driver megaraid_sas) (Linux)
      * Added section <<<cpu>>> to AIX and Solaris agents
      * New Check for W&T web thermograph (webthermometer)
      * New Check for output power of APC Symmetra USP
      * New Check for temperature sensors of APC Symmetra WEB/SNMP Management Card.
      * apc_symmetra: add remaining runtime to output
      * New check for UPS'es using the generic UPS-MIB (such as GE SitePro USP)
      * Fix bug in PNP-template for Linux NICs (bytes and megabytes had been mixed up).
      * Windows agent: fix bug in output of performance counters (where sometimes with , instead of .)
      * Windows agent: outputs version if called with 'version'
      
      Core, Setup, etc.:
      * New SNMP scan feature: -I snmp scans all SNMP checks (currently only very few checks support this, though)
      * make non-bulkwalk a default. Please edit bulkwalk_hosts or non_bulkwalk_hosts to change that
      * Improve setup autodetection on RedHat/CentOS.  Also fix problem with Apache config for Mutliadmin: On RedHat Check_MK's Apache conf file must be loaded after mod_python and was thus renamed to zzz_check_mk.conf.
      * Fix problem in Agent-RPM: mark xinetd-configfile with %config -> avoid data loss on update
      * Support PNP4Nagios 0.6.2
      * New setup script "install_nagios.sh" for installing Nagios and everything else on SLES11
      * New option define_contactgroups: will automatically create contactgroup definitions for Nagios

1.1.0:
      * Fixed problems in Windows agent (could lead
        to crash of agent in case of unusal Eventlog
	messages)
      * Fixed problem sind 1.0.39: recompile waitmax for
        32 Bit (also running on 64)
      * Fixed bug in cluster checks: No cache files
        had been used. This can lead to missing logfile
	messages.
      * Check kernel: allow to set levels (e.g. on 
	pgmajfaults)
      * Check ps now allows to check for processes owned
        by a specific user (need update of Linux agent)
      * New configuration option aggregate_check_mk: If
        set to True, the summary hosts will show the
	status auf check_mk (default: False)
      * Check winperf.cpuusage now supports levels
        for warning and critical. Default levels are
	at 101 / 101
      * New check df_netapp32 which must be used
        for Netapps that do not support 64 bit 
	counters. Does the same as df_netapp
      * Symlink PNP templates: df_netapp32 and
        df_netapp use same template as df
      * Fix bug: ifoperstatus does not produce performance
        data but said so.
      * Fix bug in Multiadmin: Sorting according to
        service states did not work
      * Fix two bugs in df_netapp: use 64 bit counters
        (32 counter wrap at 2TB filesystems) and exclude
       	snapshot filesystems with size 0 from inventory.
      * Rudimentary support for monitoring ESX: monitor
        virtual filesystems with 'vdf' (using normal df
	check of check_mk) and monitor state of machines 
	with vcbVmName -s any (new check vmware_state).
      * Fixed bug in MRPE: check failed on empty performance
        data (e.g. from check_snmp: there is emptyness
        after the pipe symbol sometimes)
      * MK Livestatus is now multithreaded an can
        handle up to 10 parallel connections (might
        be configurable in a future version).
      * mk_logwatch -d now processes the complete logfile
        if logwatch.state is missing or not including the
	file (this is easier for testing)
      * Added missing float columns to Livestatus.
      * Livestatus: new header StatsGroupBy:
      * First version with "Check_MK Livestatus Module"!
        setup.sh will compile, install and activate
	Livestatus per default now. If you do not want
	this, please disable it by entering <tt>no</tt>,
	when asked by setup.
      * New Option --paths shows all installation, config
        and data paths of Check_mk and Nagios
      * New configuration variable define_hostgroups and
        define service_groups allow you to automatically
        create host- and service groups - even with aliases.
      * Multiadmin has new filter for 'active checks enabled'.
      * Multiadmin filter for check_command is now a drop down list.
      * Dummy commands output error message when passive services
        are actively checked (by accident)
      * New configuration option service_descriptions allows to
        define customized service descriptions for each check type
      * New configuration options extra_host_conf, extra_summary_host_conf
        and extra_service_conf allow to define arbitrary Nagios options
	in host and service defitions (notes, icon_image, custom variables,
        etc)
      * Fix bug: honor only_hosts also at option -C


1.0.39:
      * New configuration variable only_hosts allows
	you to limit check_mk to a subset of your
	hosts (for testing)
      * New configuration parameter mem_extended_perfdata
	sends more performance data on Linux (see 
	check manual for details)
      * many improvements of Multiadmin web pages: optionally 
	filter out services which are (not) currently in downtime
	(host or service itself), optionally (not) filter out summary
	hosts, show host status (down hosts), new action
	for removing all scheduled downtimes of a service.
	Search results will be refreshed every 90 seconds.
	Choose between two different sorting orders.
	Multadmin now also supports user authentication
      * New configuration option define_timeperiods, which
	allows to create Nagios timeperiod definitions.
	This also enables the Multiadmin tools to filter
	out services which are currently not in their
	notification interval.
      * NIC check for Linux (netctr.combined) now supports
	checking of error rates
      * fc_brocade_port: New possibility of monitoring
	CRC errors and C3 discards
      * Fixed bug: snmp_info_single was missing
        in precompiled host checks
	
1.0.38:
      * New: check_mk's multiadmin tool (Python based
	web page). It allows mass administration of
	services (enable/disable checks/notifications, 
	acknowledgements, downtimes). It does not need
	Nagios service- or host groups but works with
	a freeform search.
      * Remove duplicate <?php from the four new 
	PNP templates of 1.0.37.
      * Linux Agent: Kill hanging NFS with signal 9
	(signal 15 does not always help)
      * Some improvements in autodetection. Also make
	debug mode: ./autodetect.py: This helps to
	find problems in autodetection.
      * New configuration variables generate_hostconf and
	generate_dummy_commands, which allows to suppress
	generation of host definitions for Nagios, or 
	dummy commands, resp.
      * Now also SNMP based checks use cache files.
      * New major options --backup and --restore for
	intelligent backup and restore of configuration
	and runtime data
      * New variable simulation_mode allows you to dry
	run your Nagios with data from another installation.
      * Fixed inventory of Linux cpu.loads and cpu.threads
      * Fixed several examples in checks manpages
      * Fixed problems in install_nagios_on_lenny.sh
      * ./setup.sh now understands option --yes: This
        will not output anything except error messages
	and assumes 'yes' to all questions
      * Fix missing 'default.php' in templates for
	local
	
1.0.37:
      * IMPORTANT: Semantics of check "cpu.loads" has changed.
	Levels are now regarded as *per CPU*. That means, that
	if your warning level is at 4.0 on a 2 CPU machine, then 
	a level of 8.0 is applied.
      * On check_mk -v now also ouputs version of check_mk
      * logfile_patterns can now contain host specific entries.
	Please refer to updated online documentation for details.
      * Handling wrapping of performance counters. 32 and 64 bit
	counters should be autodetected and handled correctly.
	Counters wrapping over twice within one check cycle
	cannot be handled, though.
      * Fixed bug in diskstat: Throughput was computed twice
	too high, since /proc/diskstats counts in sectors (512 Bytes)
	not in KB
      * The new configuration variables bulkwalk_hosts and
	non_bulkwalk_hosts, that allow 	to specify, which hosts 
	support snmpbulkwalk (which is
	faster than snmpwalk) and which not. In previos versions,
	always bulk walk was used, but some devices do not support
	that.
      * New configuration variable non_aggregated_hosts allows
	to exclude hosts generally from service aggregation.
      * New SNMP based check for Rittal CMC TC 
	(ComputerMultiControl-TopConcept) Temperature sensors 
      * Fixed several problems in autodetection of setup
      * Fixed inventory check: exit code was always 0
	for newer Python versions.
      * Fixed optical problem in check manual pages with
	newer version of less.
      * New template check_mk-local.php that tries to
	find and include service name specific templates.
	If none is found, default.php will be used.
      * New PNP templates check_mk-kernel.php for major page
	faults, context switches and process creation
      * New PNP template for cpu.threads (Number of threads)
      * Check nfsmounts now detects stale NFS handles and
	triggers a warning state in that case

1.0.36:
      * New feature of Linux/UNIX Agent: "MRPE" allows
	you to call Nagios plugins by the agent. Please
	refer to online documentation for details.
      * Fix bug in logwatch.php: Logfiles names containing spaces
	now work.
      * Setup.sh now automatically creates cfg_dir if
	none found in nagios.cfg (which is the case for the
	default configuration of a self compiled Nagios)
      * Fix computation of CPU usage for VMS.
      * snmp_hosts now allows config-list syntax. If you do
	not define snmp_hosts at all, all hosts with tag
	'snmp' are considered to be SNMP hosts. That is 
	the new preferred way to do it. Please refer
	to the new online documentation.
      * snmp_communities now also allows config-list syntax
	and is compatible to datasource_programs. This allows
	to define different SNMP communities by making use
	of host tags.
      * Check ifoperstatus: Monitoring of unused ports is
	now controlled via ifoperstatus_monitor_unused.
      * Fix problem in Windows-Agent with cluster filesystems:
	temporarily non-present cluster-filesystems are ignored by
	the agent now.
      * Linux agent now supports /dev/cciss/d0d0... in section
	<<<diskstat>>>
      * host configuration for Nagios creates now a variable
	'name host_$HOSTNAME' for each host. This allows
	you to add custom Nagios settings to specific hosts
	in a quite general way.
      * hosts' parents can now be specified with the
	variable 'parents'. Please look at online documentation
	for details.
      * Summary hosts now automatically get their real host as a
	parent. This also holds for summary cluster hosts.
      * New option -X, --config-check that checks your configuration
	for invalid variables. You still can use your own temporary
	variables if you prefix them with an underscore.
	IMPORTANT: Please check your configuration files with
	this option. The check may become an implicit standard in
	future versions.
      * Fixed problem with inventory check on older Python 
	versions.
      * Updated install_nagios_on_lenny.sh to Nagios version
	3.2.0 and fixed several bugs.

1.0.35:
      * New option -R/--restart that does -S, -H and -C and
	also restarts Nagios, but before that does a Nagios
	config check. If that fails, everything is rolled
	back and Nagios keeps running with the old configuration.
      * PNP template for PING which combines RTA and LOSS into
	one graph.
      * Host check interval set to 1 in default templates.
      * New check for hanging NFS mounts (currently only
	on Linux)
      * Changed check_mk_templates.cfg for PING-only hosts:
	No performance data is processed for the PING-Check
	since the PING data is already processed via the
	host check (avoid duplicate RRDs)
      * Fix broken notes_url for logwatch: Value from setup.sh
	was ignored and always default value taken.
      * Renamed config variable mknagios_port to agent_port
	(please updated main.mk if you use that variable)
      * Renamed config variable mknagios_min_version to
	agent_min_version (update main.mk if used)
      * Renamed config variable mknagios_autochecksdir to 
	autochecksdir (update main.mk if used)
      * configuration directory for Linux/UNIX agents is
	now configurable (default is /etc/check_mk)
      * Add missing configuration variable to precompiled
	checks (fix problem when using clusters)
      * Improved multipath-check: Inventory now determines
	current number of paths. And check output is more
	verbose.
      * Mark config files as config files in RPM. RPM used
	to overwrite main.mk on update!
	
1.0.34:
      * Ship agents for AIX and SunOS/Solaris (beta versions).
      * setup script now autodetects paths and settings of your
	running Nagios
      * Debian package of check_mk itself is now natively build
	with paths matching the prepackaged Nagios on Debian 5.0
      * checks/df: Fix output of check: percentage shown in output
	did include reserved space for root where check logic did
	not. Also fix logic: account reserved space as used - not
	as avail.
      * checks/df: Exclude filesystems with size 0 from inventory.
      * Fix bug with host tags in clusters -> precompile did not
	work.
      * New feature "Inventory Check": Check for new services. Setting
	inventory_check_interval=120 in main.mk will check for new services
	every 2 hours on each host. Refer to online documentation
	for more details.
      * Fixed bug: When agent sends invalid information or check
	has bug, check_mk now handles this gracefully
      * Fixed bug in checks/diskstat and in Linux agent. Also
	IDE disks are found. The inventory does now work correctly
	if now disks are found.
      * Determine common group of Apache and Nagios at setup.
	Auto set new variable www_group which replaces logwatch_groupid.
	Fix bug: logwatch directories are now created with correct
	ownership when check_mk is called manually as root.
      * Default templates: notifications options for hosts and
	services now include also recovery, flapping and warning
	events.
      * Windows agent: changed computation of RAM and SWAP usage
	(now we assume that "totalPageFile" includes RAM *and*
	SWAP).
      * Fix problem with Nagios configuration files: remove
	characters Nagios considers as illegal from service
	descriptions.
      * Processing of performance data (check_icmp) for host
        checks and PING-only-services now set to 1 in default
	templates check_mk_templates.cfg.
      * New SNMP checks for querying FSC ServerView Agent: fsc_fans,
	fsc_temp and fsc_subsystems. Successfully tested with agents
	running	on Windows and Linux.
      * RPM packaged agent tested to be working on VMWare ESX 4.0 
	(simply install RPM package with rpm -i ... and open port 
	in firewall with "esxcfg-firewall -o 6556,tcp,in,check_mk")
      * Improve handling of cache files: inventory now uses cache
	files only if they are current and if the hosts are not
	explicitely specified.
	
1.0.33:
      * Made check_mk run on Python 2.3.4 (as used in CentOS 4.7
	und RedHat 4.7). 
      * New option -M that prints out manual pages of checks.
	Only a few check types are documented yet, but more will
	be following.
      * Package the empty directory /usr/lib/check_mk_agent/plugins
	and ../local into the RPM and DEB package of the agent
      * New feature: service_dependencies. check_mk lets you comfortably
	create Nagios servicedependency definitions for you and also
	supports them by executing the checks in an optimal order.
      * logwatch.php: New button for hiding the context messages.
	This is a global setting for all logfiles and its state is
	stored in a cookie.
	
1.0.32:
      * IMPORTANT: Configuration variable datasource_programs is now
        analogous to that of host_groups. That means: the order of
        program and hostlist must be swapped!
      * New option --fake-dns, useful for tests with non-existing
	hosts.
      * Massive speed improvement for -S, -H and -C
      * Fixed bug in inventory of clusters: Clustered services where
	silently dropped (since introduction of host tags). Fixed now.
      * Fixed minor bug in inventory: Suppress DNS lookup when using
	--no-tcp
      * Fixed bug in cluster handling: Missing function strip_tags()
	in check_mk_base.py was eliminated.
      * Changed semantics of host_groups, summary_host_groups,
	host_contactgroups, and summary_host_groups for clusters. 
	Now the cluster names will be relevant, not
	the names of the nodes. This allows the cluster hosts to
	have different host/contactgroups than the nodes. And it is more
	consistent with other parts of the configuration.
      * Fixed bug: datasource_programs on cluster nodes did not work
	when precompiling

1.0.31:
      * New option -D, --dump that dumps all configuration information
	about one, several or all hosts
	New config variables 'ignored_checktypes' and 'ignored_services',
        which allow to include certain checktypes in general or
        some services from some hosts from inventory
      * Config variable 'clustered_services' now has the same semantics
	as ignored_checktypes and allows to make it host dependent.
      * Allow magic tags PHYSICAL_HOSTS, CLUSTER_HOSTS and ALL_HOSTS at
	all places, where lists of hosts are expected (except checks).
	This fixes various problems that arise when using all_hosts at
	those places:
	  * all_hosts might by changed by another file in conf.d
	  * all_hosts does not contain the cluster hosts
      * Config file 'final.mk' is read after all other config files -
	if it exists. You can put debug code there that prints the
	contents of your variables.
      * Use colored output only, if stdout is a tty. If you have
	problems with colors, then you can pipe the output
	through cat or less
      * Fixed bug with host tags: didn't strip off tags when
	processing configuration lists (occurs when using
	custom host lists)
      * mk_logwatch is now aware of inodes of logfiles. This
	is important for fast rotating files: If the inode
	of a logfile changes between two checks mk_logwatch
	assumes that the complete content is new, even if
	the new file is longer than the old one.
      * check_mk makes sure that you do not have duplicate
	hosts in all_hosts or clusters.

1.0.30:
      * Windows agent now automatically monitors all existing
	event logs, not only "System" and "Application".

1.0.29:
      * Improved default Nagios configuration file:
	added some missing templates, enter correct URLs
	asked at setup time.
      * IMPORANT: If you do not use the new default 
	Nagios configuration file you need to rename
	the template for aggregated services (summary
	services) to check_mk_summarizes (old name
	was 'check_mk_passive-summary'). Aggregated
	services are *always* passive and do *never*
	have performance data.
      * Hopefully fixed CPU usage output on multi-CPU
	machines
      * Fixed Problem in Windows Agent: Eventlog monitoring
	does now also work, if first record has not number 1
	(relevant for larger/older eventlogs)
      * Fixed bug in administration.html: Filename for Nagios
	must be named check_mk.cfg and *not* main.mk. Nagios
	does not read files without the suffix .cfg. 
      * magic factor for df, that allows to automatgically 
        adapt levels for very big or very small filesystems.
      * new concept of host tags simplyfies configuration.
      * IMPORTANT: at all places in the configuration where
	lists of hosts are used those are not any longer
	interpreted as regular expressions. Hostnames
	must match exactly. Therefore the list [ "" ] does
	not any longer represent the list of all hosts.
	It is a bug now. Please write all_hosts instead
	of [ "" ]. The semantics for service expressions
	has not changed.
      * Fixed problem with logwatch.php: Begin with
	<?php, not with <?. This makes some older webservers
	happy.
      * Fixed problem in check ipmi: Handle corrupt output
	from agent
      * Cleaned up code, improved inline documentation
      * Fixed problem with vms_df: default_filesystem_levels,
	filesystem_levels and df magic number now are used
	for df, vms_df and df_netapp together. Works now also
	when precompiled.
	
1.0.28:
      * IMPORTANT: the config file has been renamed from
	check_mk.cfg to main.mk. This has been suggested
	by several of my customers in order to avoid 
	confusion with Nagios configuration files. In addition,
	all check_mk's configuration file have to end in
	'.mk'. This also holds for the autochecks. The 
	setup.sh script will automatically rename all relevant
	files. Users of RPM or DEB installations have to remove
	the files themselves - sorry.
      * Windows agent supports eventlogs. Current all Warning
        and Error messages from 'System' and 'Application' are
        being sent to check_mk. Events can be filtered on the
	Nagios host.
      * Fixed bug: direct RRD update didn't work. Should now.
      * Fixed permission problems when run as root.
      * Agent is expected to send its version in <<<check_mk>>>
	now (not any longer in <<<mknagios>>>
      * Fixed bug in Windows agent. Performance counters now output
	correct values
      * Change checks/winperf: Changed 'ops/sec' into MB/s.
	That measures read and write disk throughput
	(now warn/crit levels possible yet)
      * new SNMP check 'ifoperstatus' for checking link
        of network interfaces via SNMP standard MIB
      * translated setup script into english
      * fixed bug with missing directories in setup script
      * made setup script's output nicer, show version information
      * NEW: mk_logwatch - a new plugin for the linux/UNIX agent
	for watching logfiles
      * Better error handling with Nagios pipe
      * Better handling of global error: make check_mk return
	CRIT, when no data can retrieved at all.
      * Added missing template 'check_mk_pingonly' in sample
	Nagios config file (is needed for hosts without checks)
	
1.0.27:
      * Ship source code of windows agent
      * fix several typos
      * fix bug: option --list-hosts did not work
      * fix bug: precompile "-C" did not work because
	of missing extension .py
      * new option -U,--update: It combines -S, -H and
	-U and writes the Nagios configuration into a
	file (not to stdout).
      * ship templates for PNP4Nagios matching most check_mk-checks.
	Standard installation path is /usr/share/check_mk/pnp-templates
	
1.0.26:
      -	Changed License to GNU GPL Version 2
      * modules check_mk_admin and check_mk_base are both shipped
	uncompiled.
      * source code of windows agent togehter with Makefile shipped
	with normal distribution
      * checks/md now handles rare case where output of /proc/mdstat
	shows three lines per array

1.0.25:
      * setup skript remembers paths

1.0.24:
      * fixed bug with precompile: Version of Agent was always 0

1.0.23:
      * fixed bug: check_config_variables was missing in precompiled
	files
      * new logwatch agent in Python plus new logwatch-check that
	handles both the output from the old and the new agent

1.0.22:
      * Default timeout for TCP transfer increased from 3.0 to 60.0
      * Windows agent supports '<<<mem>>>' that is compatible with Linux
      * Windows agents performance counters output fixed
      * Windows agent can now be cross-compiled with mingw on Linux
      * New checktype winperf.cpuusage that retrieves the percentage
	of CPU usage from windows (still has to be tested on Multi-CPU
	machine)
      * Fixed bug: logwatch_dir and logwatch_groupid got lost when
	precompiling. 
      * arithmetic for CPU usage on VMS multi-CPU machines changed

1.0.21:
      * fixed bug in checks/df: filesystem levels did not work
	with precompiled checks

1.0.20:
      * new administration guide in doc/
      * fixed bug: option -v now works independent of order
      * fixed bug: in statgrab_net: variable was missing (affected -C)
      * fixed bug: added missing variables, imported re (affected -C)
      * check ipmi: new option ipmi_summarize: create only one check for all sensors
      * new pnp-template for ipmi summarized ambient temperature
 
1.0.19:
      * Monitoring of Windows Services
      * Fixed bug with check-specific default parameters
      * Monitoring of VMS (agent not included yet)
      * Retrieving of data via an external programm (e.g. SSH/RSH)
      * setup.sh does not overwrite check_mk.cfg but installs
	the new default file as check_mk.cfg-1.0.19
      * Put hosts into default hostgroup if none is configured<|MERGE_RESOLUTION|>--- conflicted
+++ resolved
@@ -133,12 +133,9 @@
             NOTE: Please refer to the migration notes!
     * 2061 DB2 monitoring: Additional checks for AIX (and presumably linux)...
     * 2105 mbg_lantime_ng_refclock: new check for Meinberg LANTIME clocks supporting the new MBG-LANTIME-NG MIB
-<<<<<<< HEAD
+    * 2062 grouped interfaces: additional information in check output and new port state 'degraded'...
+            NOTE: Please refer to the migration notes!
     * 2153 siemens_plc.duration siemens_plc.flag siemens_plc.info: New Checks for Siemens PLC devices
-=======
-    * 2062 grouped interfaces: additional information in check output and new port state 'degraded'...
-            NOTE: Please refer to the migration notes!
->>>>>>> 54ace4c2
     * 1457 FIX: logins: new check renamed from "users" check...
             NOTE: Please refer to the migration notes!
     * 1762 FIX: lnx_thermal: Now ignoring trip points with level 0...
