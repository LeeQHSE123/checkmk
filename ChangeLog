--- conflicted
+++ resolved
@@ -12,11 +12,8 @@
     * Finalized layout if view options and commands/filters/painteroptions.
     * FIX: remove nasty JS error in sidebar
     * FIX: fix folding in custom links (directories would not open)
-<<<<<<< HEAD
     * FIX: animation of rotation treeangle in trees works again
-=======
     * FIX: Logwatch: Changed font color back to black
->>>>>>> 852b1cb9
 
     Mobile:
     * FIX: Fixed logtime filter settings in all mobile views
