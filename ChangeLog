1.1.8:
    Core, Setup, etc.:
    * setup.sh: turn off Python debugging
    * Cleaned up documentation directory
    * cluster host: use real IP address for host check if cluster has
      one (e.g. service IP address)

    Checks & Agents:
    * Added missing PNP template for check_mk-hr_cpu
    * hr_fs: inventory now ignores filesystem with size 0,
      check does not longer crash on filesystems with size 0
    * logwatch: Fixed typo in 'too many unacknowledged logs' error message
    * ps: fix bug: inventory with fixed user name now correctly puts
      that user name into the resulting check - not None.
    * ps: inventory with GRAB_USER: require service description to contain
      %u. That will be replaced with the user name and thus makes the
      service description unique.
    * win_dhcp_pools: better handle invalid agent output
    * hp_proliant_psu: Fixed multiple PSU detection on one system (Thanks to
		Andreas Döhler)

    Livestatus:
    * Prohibit { and } in regular expressions. This avoids a segmentation
      fault caused by regcomp in glibc for certain (very unusual) regular
      expressions.
    * Table status: new columns external_command_buffer_slots,
      external_command_buffer_usage and external_command_buffer_max
      (this was implemented according to an idea and special request of
       Heinz Fiebig. Please sue him if this breaks anything for you. I was
       against it, but he thinks that it is absolutely neccessary to have
       this in version 1.1.8...)
    * Table status: new columns external_commands and external_commands_rate
      (also due to Mr. Fiebig - he would have quit our workshop otherwise...)

    Multisite:
    * Snapin Performance: show external command per second and usage and
      size of external command buffer
<<<<<<< HEAD
    * Downtimes view: Group by hosts and services - just like comments
=======
    * Fix links for items containing + (e.g. service descriptionen including
      spaces)
    * Allow non-ASCII character in downtimes and comments
    * Added nagvis_base_url to multisite.mk example configuration
>>>>>>> ff39dac1

1.1.8b3:
    Core, Setup, etc.:
    * Added some Livestatus LQL examples to documentation
    * Removed cleanup_autochecks.py. Please use check_mk -u now.
    * RRA configuration for PNP: install in separate directory and do not
      use per default, since they use an undocumented feature of PNP.

    Checks & Agents:
    * postfix_mailq: Changed limit last 6 lines which includes all needed
		information
    * hp_proliant_temp/hp_proliant_fans: Fixed wrong variable name
    * hp_procurve_mem: Fixed wrong mem usage calculation
    * ad_replication: Works no with domain controller hostnames like DC02,DC02
    * aironet_client: fix crash on empty variable from SNMP output
    * 3ware_disks, 3ware_units: hopefully repaired those checks
    * added rudimentary agent for HP-UX (found in docs/)

    Multisite:
    * added Perf-O-Meter to "Problems of Host" view
    * added Perf-O-Meter to "All Services" view
    * fix bug with cleaning up persistent connections
    * Multisite now only fetches the available PNP Graphs of hosts/services
    * Quicksearch: limit number of items in dropdown to 80
      (configurable via quicksearch_dropdown_limit)
    * Views of hosts: make counts of OK/WARN/CRIT klickable, new views
      for services of host in a certain state
    * Multisite: sort context buttons in views alphabetically
    * Sidebar drag scrolling: Trying to compensate lost mouse events when
	leaving the sidebar frame while dragging

    Livestatus:
    * check for event_broker_options on start
    * Fix memory leakage caused by Filter: headers using regular expressions
    * Fix two memory leaks in logfile parser

1.1.8b2:
    Core, Setup, etc.:
    * Inventory: skip SNMP-only hosts on non-SNMP checktypes (avoids timeouts)
    * Improve error output for invalid checks
    
    Checks & Agents:
    * fix bug: run local and plugins also when spaces are in path name
      (such as C:\Program Files\Check_MK\plugins
    * mem.vmalloc: Do not create a check for 64 bit architectures, where
      vmalloc is always plenty
    * postfix_mailq: limit output to 1000 lines
    * multipath: handle output of SLES 11 SP1 better
    * if/if64: output operstatus in check output
    * if/if64: inventory now detects type 117 (gigabitEthernet) for 3COM
    * sylo: better handling of counter wraps.

    Multisite:
    * cleanup implementation of how user settings are written to disk
    * fix broken links in 'Edit view -> Try out' situation
    * new macros $HOSTNAME_LOWER$, $HOSTNAME_UPPER$ and $HOSTNAME_TITLE$ for
      custom notes

1.1.8b1:
    Core, Setup, etc.:
    * SNMPv3: allow privProtocol and privPassword to be specified (thanks
      to Josef Hack)
    * install_nagios.sh: fix problem with broken filenames produced by wget
    * install_nagios.sh: updated software to newest versions
    * install_nagios.sh: fix Apache configuration problem
    * install_nagios.sh: fix configuration vor PNP4Nagios 0.6.6
    * config generation: fix host check of cluster hosts
    * config generation: add missing contact groups for summary hosts
    * RPM package of agent: do not overwrite xinetd.d/check_mk, but install
      new version with .rpmnew, if admin has changed his one
    * legacy_checks: fix missing perfdata, template references where in wrong
      direction (thanks Daniel Nauck for his precise investigation)

    Checks & Agents:
    * New check imm_health by Michael Nieporte
    * rsa_health: fix bug: detection of WARNING state didn't work (was UNKNOWN
            instead)
    * check_mk_agent.solaris: statgrab now excludes filesystems. This avoids hanging
      in case of an NFS problem. Thanks to Divan Santana.
    * multipath: Handle new output of multipath -l (found on SLES11 SP1)
    * ntp: fix typo in variable ntp_inventory_mode (fixes inventory problem)
    * if64: improve output formatting of link speed
    * cisco_power: inventory function now ignores non-redundant power supplies
    * zpool_status: new check from Darin Perusich for Solaris zpools

    Multisite:
    * fix several UTF-8 problems: allow non-ascii characters in host names
      (must be UTF 8 encoded!)
    * improve compatibility with Python 2.3
    * Allow loading custom style sheet overriding Check_MK styles by setting
      custom_style_sheet in multisite.mk
    * Host icons show link to detail host, on summary hosts.
    * Fix sidebar problem: Master Control did not display data correctly
    * status_host: honor states even if sites hosting status hosts is disabled
      (so dead-detection works even if local site is disabled)
    * new config variable start_url: set url for welcome page
    * Snapin Quicksearch: if no host is matching, automatically search for
      services
    * Remove links to legacy Nagios GUI (can be added by user if needed)
    * Sidebar Quicksearch: fix several annoyances
    * Views with services of one host: add title with host name and status

    Livestatus:
    * fix memory leak: lost ~4K on memory on each StatsAnd: or StatsOr:
      header (found by Sven Nierlein)
    * fix invalid json output for empty responses (found by Sven Nierlein)
    * fix Stats: avg ___ for 0 matching elements. Output was '-nan' and is
      now '0.0'
    * fix output of floating point numbers: always use exponent and make
      sure a decimal point is contained (this makes JSON/Python detect
      the correct type)

1.1.7i5:
    Core, Setup, etc.:
    * SNMP: do not load any MIB files (speeds up snmpwalk a lot!)
    * legacy_checks: new config variable allowing creating classical
      non-Check_MK checks while using host tags and config options
    * check_mk_objects.cfg: beautify output, use tabs instead of spaces
    * check_mk -II: delete only specified checktypes, allow to reinventorize
      all hosts
    * New option -O, --reload: Does the same as -R, but reloads Nagios
      instead of restarting it.
    * SNMP: Fixed string detection in --snmpwalk calls
    * SNMP: --snmpwalk does walk the enterprises tree correctly now
    * SNMP: Fixed missing OID detection in SNMP check processing. There was a problem
      when the first column had OID gaps in the middle. This affected e.g. the cisco_locif check.
    * install_nagios.sh: correctly detect Ubuntu 10.04.1
    * Config output: make order of service deterministic
    * fix problem with missing default hostgroup

    Multisite:
    * Sidebar: Improved the quicksearch snapin. It can search for services, 
      servicegroups and hostgroups now. Simply add a prefix "s:", "sg:" or "hg:"
      to search for other objects than hosts.
    * View editor: fix bug which made it impossible to add more than 10 columns
    * Service details: for Check_MK checks show description from check manual in
      service details
    * Notes: new column 'Custom notes' which allows customizable notes
      on a per host / per service base (see online docu for details)
    * Configuration: new variable show_livestatus_errors which can be set
      to False in order to hide error about unreachable sites
    * hiding views: new configuration variables hidden_views and visible_views
    * View "Service problems": hide problems of down or unreachable hosts. This
      makes the view consistant with "Tactical Overview"

    Checks & Agents:
    * Two new checks: akcp_sensor_humidity and akcp_sensor_temp (Thanks to Michael Nieporte)
    * PNP-template for kernel: show average of displayed range
    * ntp and ntp.time: Inventory now per default just creates checks for ntp.time (summary check).
      This is controlled by the new variable ntp_inventory_mode (see check manuals).
    * 3ware: Three new checks by Radoslav Bak: 3ware_disks, 3ware_units, 3ware_info
    * nvidia: agent now only queries GPUCoreTemp and GPUErrors. This avoids
      a vmalloc leakage of 32kB per call (bug in NVIDIA driver)
    * Make all SNMP based checks independent of standard MIB files
    * ad_replication: Fixed syntax errors and unhandled date output when
      not replicated yet
    * ifoperstatus: Allowing multiple target states as a list now
    * cisco_qos: Added new check to monitor traffic in QoS classes on Cisco routers
    * cisco_power: Added scan function
    * if64/if/cisco_qos: Traffic is displayed in variable byte scales B/s,KB/s,MB/s,GB/s
      depending on traffic amount.
    * if64: really using ifDescr with option if_inventory_uses_description = True
    * if64: Added option if_inventory_uses_alias to using ifAlias for the item names
    * if64/if: Fixed bug displaying the out traffic (Perfdata was ok)
    * if64/if: Added WARN/CRIT thresholds for the bandwidth usage to be given as rates
    * if64/if: Improved PNP-Templates
    * if64/if: The ifoperstatus check in if64/if can now check for multiple target states
    * if64/if: Removing all null bytes during hex string parsing (These signs Confuse nagios pipe)
    * Fixed hr_mem and hr_fs checks to work with new SNMP format
    * ups_*: Inventory works now on Riello UPS systems
    * ups_power: Working arround wrong implemented RFC in some Riello UPS systems (Fixing negative power
      consumption values)
    * FreeBSD Agent: Added sections: df mount mem netctr ipmitool (Thanks to Florian Heigl)
    * AIX: exclude NFS and CIFS from df (thanks to Jörg Linge)
    * cisco_locif: Using the interface index as item when no interface name or description are set

    Livestatus:
    * table columns: fix type of num_service_* etc.: was list, is now int (thanks to Gerhard Laußer)
    * table hosts: repair semantics of hard_state (thanks to Michael Kraus). Transition was one
      cycle to late in certain situations.

1.1.7i4:
    Core, Setup, etc.:
    * Fixed automatic creation of host contactgroups
    * templates: make PNP links work without rewrite

    Multisite:
    * Make page handler modular: this allows for custom pages embedded into
      the Multisite frame work and thus using Multisite for other tasks as
      well.
    * status_host: new state "waiting", if status host is still pending
    * make PNP links work without rewrite
    * Fix visibility problem: in multisite setups all users could see
      all objects.

1.1.7i3:
    Core, Setup, etc.:
    * Fix extra_nagios_conf: did not work in 1.1.7i2
    * Service Check_MK now displays overall processing time including
      agent communication and adds this as performance data
    * Fix bug: define_contactgroups was always assumed True. That led to duplicate
      definitions in case of manual definitions in Nagios 

    Checks & Agents:
    * New Check: hp_proliant_da_phydrv for monitoring the state of physical disks
      in HP Proliant Servers
    * New Check: hp_proliant_mem for monitoring the state of memory modules in
      HP Proliant Servers
    * New Check: hp_proliant_psu for monitoring the state of power supplies in
      HP Proliant Servers
    * PNP-templates: fix several templates not working with MULTIPLE rrds
    * new check mem.vmalloc for monitoring vmalloc address space in Linux kernel.
    * Linux agent: add timeout of 2 secs to ntpq 
    * wmic_process: make check OK if no matching process is found

    Livestatus:
    * Remove obsolete parameter 'accept_timeout'
    * Allow disabling idle_timeout and query_timeout by setting them to 0.

    Multisite:
    * logwatch page: wrap long log lines

1.1.7i2:
    Incompatible Changes:
    * Remove config option define_timeperiods and option --timeperiods.
      Check_MK does not longer define timeperiod definitions. Please
      define them manually in Nagios.
    * host_notification_period has been removed. Use host_extra_conf["notification_period"]
      instead. Same holds for service_notification_periods, summary_host_notification_periods
      and summary_service_notification_periods.
    * Removed modes -H and -S for creating config data. This now does
      the new option -N. Please set generate_hostconf = False if you
      want only services to be defined.

    Core, Setup, etc.:
    * New config option usewalk_hosts, triggers --usewalk during
      normal checking for selected hosts.
    * new option --scan-parents for automatically finding and 
      configuring parent hosts (see online docu for details)
    * inventory check: put detailed list of unchecked items into long
      plugin output (to be seen in status details)
    * New configuration variable check_parameters, that allows to
      override default parameters set by inventory, without defining 
      manual checks!

    Checks & Agents:
    * drbd: changed check parameters (please re-inventorize!)
    * New check ad_replication: Checks active directory replications
      of domain controllers by using repadm
    * New check postifx_mailq: Checks mailqueue lengths of postifx mailserves
    * New check hp_procurve_cpu: Checks the CPU load on HP Procurve switches
    * New check hp_procurve_mem: Checks the memory usage on HP Procurve switches
    * New check hp_procurve_sensors: Checks the health of PSUs, FANs and
      Temperature on HP Procurve switches
    * New check heartbeat_crm: Monitors the general state of heartbeat clusters
      using the CRM
    * New check heartbeat_crm_resources: Monitors the state of resources and nodes
      in heartbeat clusters using the CRM
    * *nix agents: output AgentOS: in header
    * New agent for FreeBSD: It is based on the linux agent. Most of the sections
      could not be ported easily so the FreeBSD agent provides information for less
      checks than the linux agent.
    * heartbeat_crm and heartbeat_crm.resources: Change handling of check parameters.
      Please reinvenurize and read the updated man page of those checks
    * New check hp_proliant_cpu: Check the physical state of CPUs in HP Proliant servers
    * New check hp_proliant_temp: Check the temperature sensors of HP Proliant servers
    * New check hp_proliant_fans: Check the FAN sensors of HP Proliant servers

    Multisite:
    * fix chown problem (when nagios user own files to be written
      by the web server)
    * Sidebar: Fixed snapin movement problem using older firefox
      than 3.5.
    * Sidebar: Fixed IE8 and Chrome snapin movement problems
    * Sidebar: Fixed IE problem where sidebar is too small
    * Multisite: improve performance in multi site environments by sending
      queries to sites in parallel
    * Multisite: improve performance in high latency situations by
      allowing persistent Livestatus connections (set "persist" : True 
      in sites, use current Livestatus version)

    Livestatus:
    * Fix problems with in_*_period. Introduce global
      timeperiod cache. This also improves performance
    * Table timeperiods: new column 'in' which is 0/1 if/not the
      timeperiod is currently active
    * New module option idle_timeout. It sets the time in ms
      Livestatus waits for the next query. Default is 300000 ms (5 min).
    * New module option query_timeout. It limits the time between
      two lines of a query (in ms). Default is 10000 ms (10 sec).

1.1.7i1: Core, Setup, etc.:
    * New option -u for reordering autochecks in per-host-files
      (please refer to updated documentation about inventory for
       details)
    * Fix exception if check_mk is called without arguments. Show
      usage in that case.
    * install_nagios.sh: Updated to NagVis 1.5 and fixed download URL
    * New options --snmpwalk and --usewalk help implemeting checks
      for SNMP hardware which is not present
    * SNMP: Automatically detect missing entries. That fixes if64
      on some CISCO switches.
    * SNMP: Fix hex string detection (hopefully)
    * Do chown only if running as root (avoid error messages)
    * SNMP: SNMPv3 support: use 4-tuple of security level, auth protocol,
      security name and password instead of a string in snmp_communities
      for V3 hosts.
    * SNMP: Fixed hexstring detection on empty strings
    * New option -II: Is like -I, but removes all previous autochecks
      from inventorized hosts
    * install_nagios.sh: Fix detection of PNP4Nagios URL and URL of
      NagVis
    * Packager: make sanity check prohibiting creating of package files
      in Check MK's directories
    * install_nagios.sh: Support Ubuntu 10.04 (Thanks to Ben)
      
    Checks & Agents:
    * New check ntp.time: Similar to 'ntp' but only honors the system peer
      (that NTP peer where ntpq -p prints a *).
    * wmic_process: new check for ressource consumption of windows processes
    * Windows agent supports now plugins/ and local/ checks
    * [FIX] ps.perf now correctly detects extended performance data output
      even if number of matching processes is 0
    * renamed check cisco_3640_temp to cisco_temp, renamed cisco_temp
      to cisco_temp_perf, fixed snmp detection of those checks
    * New check hr_cpu - checking the CPU utilization via SNMP
    * New check hr_fs - checking filesystem usage via SNMP
    * New check hr_mem - checking memory usage via SNMP
    * ps: inventory now can configured on a per host / tag base
    * Linux: new check nvidia.temp for monitoring temperature of NVIDIA graphics card
    * Linux: avoid free-ipmi hanging forever on hardware that does not support IPMI
    * SNMP: Instead of an artificial index column, which some checks use, now
      the last component of the OID is used as index. That means that inventory
      will find new services and old services will become UNKNOWN. Please remove
      the outdated checks.
    * if: handle exception on missing OIDs
    * New checks hp_blade* - Checking health of HP BladeSystem Enclosures via SNMP
    * New check drbd - Checking health of drbd nodes
    * New SNMP based checks for printers (page counter, supply), contributed
      by Peter Lauk (many thanks!)
    * New check cups_queues: Checking the state of cups printer queues
    * New check heartbeat_nodes: Checking the node state and state of the links
      of heartbeat nodes
    * New check heartbeat_rscstatus: Checks the local resource status of
      a heartbeat node
    * New check win_dhcp_pools: Checks the usage of Windows DHCP Server lease pools

    Multisite:
    * New view showing all PNP graphs of services with the same description
    * Two new filters for host: notifications_enabled and acknowledged
    * Files created by the webserver (*.mk) are now created with the group
      configured as common group of Nagios and webserver. Group gets write
      permissions on files and directories.
    * New context view: all services of a host group
    * Fix problems with Umlauts (non-Ascii-characters) in performance data
    * New context view: all services of a host group
    * Sidebar snapins can now fetch URLs for the snapin content instead of
      building the snapin contents on their own.
    * Added new nagvis_maps snapin which displays all NagVis maps available
      to the user. Works with NagVis 1.5 and newer.

1.1.6:
    Core, Setup, etc.:
    * Service aggregation: new config option aggregation_output_format.
      Settings this to "multiline" will produce Nagios multiline output
      with one line for each individual check.

    Multisite:
    * New painter for long service plugin output (Currently not used
      by any builtin view)

    Checks & Agents:
    * Linux agent: remove broken check for /dev/ipmi0

1.1.6rc3:
    Core, Setup, etc.:
    * New option --donate for donating live host data to the community.
      Please refer to the online documentation for details.
    * Tactical Overview: Fixed refresh timeout typo
      (Was 16 mins instead of 10 secs)

    Livestatus:
    * Assume strings are UTF-8 encoded in Nagios. Convert from latin-1 only
      on invalid UTF-8 sequences (thanks to Alexander Yegorov)

    Multisite:
    * Correctly display non-ascii characters (fixes exception with 'ascii codec')
      (Please also update Livestatus to 1.1.6rc3)

1.1.6rc2:
    Multisite:
    * Fix bug in Master control: other sites vanished after klicking buttons.
      This was due to connection error detection in livestatus.py (Bug found
      by Benjamin Odenthal)
    * Add theme and baseurl to links to PNP (using features of new PNP4Nagios
      0.6.4)

    Core, Setup, etc.:
    * snmp: hopefully fix HEX/string detection now

    Checks & Agents:
    * md: fix inventory bug on resync=PENDING (Thanks to Darin Perusich)

1.1.6rc1:
    Multisite:
    * Repair Perf-O-Meters on webkit based browsers (e.g. Chrome, Safari)
    * Repair layout on IE7/IE8. Even on IE6 something is working (definitely
      not transparent PNGs though). Thanks to Lars.
    * Display host state correct if host is pending (painter "host with state")
    * Logfile: new filter for plugin output
    * Improve dialog flow when cloning views (button [EDIT] in views snapin)
    * Quicksearch: do not open search list if text did not change (e.g. Shift up),
      close at click into field or snapin.

    Core, Setup, etc.:
    * Included three patched from Jeff Dairiki dealing with compile flags
      and .gitignore removed from tarballs
    * Fix problem with clustered_services_of[]: services of one cluster
      appeared also on others
    * Packager: handle broken files in package dir
    * snmp handling: better error handling in cases where multiple tables
      are merged (e.g. fc_brocade_port_detailed)
    * snmp: new handling of unprintable strings: hex dumps are converted
      into binary strings now. That way all strings can be displayed and
      no information is lost - nevertheless.
      
    Checks & Agents:
    * Solaris agent: fixed rare df problems on Solaris 10, fix problem with test -f
      (thanks to Ulf Hoffmann)
    * Converted all PNP templates to format of 0.6.X. Dropped compatibility
      with 0.4.X.
    * Do not use ipmi-sensors if /dev/ipmi0 is missing. ipmi-sensors tries
      to fiddle around with /dev/mem in that case and miserably fails
      in some cases (infinite loop)
    * fjdary60_run: use new binary encoding of hex strings
    * if64: better error handling for cases where clients do not send all information
    * apc_symmetra: handle status 'smart boost' as OK, not CRITICAL

    Livestatus:
    * Delay starting of threads (and handling of socket) until Nagios has
      started its event loop. This prevents showing services as PENDING 
      a short time during program start.

1.1.6b3:
    Multisite:
    * Quicksearch: hide complete host list if field is emptied via Backspace or Del.
      Also allow handle case where substring match is unique.

1.1.6b2:
    Core, Setup, etc.:
    * Packager: fix unpackaged files (sounds, etc)

    Multisite:
    * Complete new design (by Tobias Roeckl, Kopf & Herz)
    * New filters for last service check and last service state change
    * New views "Recently changed services" and "Unchecked services"
    * New page for adding sidebar snapins
    * Drag & Drop for sidebar snapins (thanks to Lars)
    * Grab & Move for sidebar scrolling (thanks to Lars)
    * Filter out summary hosts in most views.
    * Set browser refresh to 30 secs for most views
    * View host status: added a lot of missing information
    * View service status: also added information here
    * Make sure, enough columns can be selected in view editor
    * Allow user to change num columns and refresh directly in view
    * Get back to where you came after editing views
    * New sidebar snapin "Host Matrix"
    * New feature "status_host" for remote sites: Determine connection
      state to remote side by considering a certain host state. This
      avoids livestatus time outs to dead sites.
    * Sidebar snapin site status: fix reload problem
    * New Perf-O-Meters displaying service performance data
    * New snapin "Custom Links" where you easily configure your own
      links via multisite.mk (see example in new default config file)
    * Fixed problem when using only one site and that is not local

    Livestatus:
    * new statistics columns: log_messages and log_messages_rate
    * make statistics average algorithm more sluggish

1.1.5i3:
     Core, Setup, etc.:
     * New Check_MK packager (check_mk -P)

1.1.5i2:
     Core, Setup, etc.:
     * install_nagios.sh: add missing package php5-iconv for SLES11

     Checks & Agents:
     * if64: new SNMP check for network interfaces. Like if, but uses 64 bit
       counters of modern switches. You might need to configure bulkwalk_hosts.
     * Linux agent: option -d enabled debug output
     * Linux agent: fix ipmi-sensors cache corruption detection
     * New check for temperature on Cisco devices (cisco_3640_temp)
     * recompiled waitmax with dietlibc (fixed incompatibility issues
       on older systems)

     Multisite:
     * Filters for groups are negateable.

1.1.5i1:
     Checks & Agents:
     * uptime: new check for system uptime (Linux)
     * if: new SNMP check for network interfaces with very detailed traffic,
       packet and error statistics - PNP graphs included

     Multisite:
     * direct integration of PNP graphs into Multisite views
     * Host state filter: renamed HTML variables (collision with service state). You
       might need to update custom views using a filter on host states.
     * Tactical overview: exclude services of down hosts from problems, also exclude
       summary hosts
     * View host problems/service problems: exclude summary hosts, exclude services
       of down hosts
     * Simplified implementation of sidebar: sidebar is not any longer embeddeable.
     * Sidebar search: Added host site to be able to see the context links on
       the result page
     * Sidebar search: Hitting enter now closes the hint dropdown in all cases

1.1.5i0:
      Core, Setup, etc.:
      * Ship check-specific rra.cfg's for PNP4Nagios (save much IO and disk space)
      * Allow sections in agent output to apear multiple times
      * cleanup_autochecks.py: new option -f for directly activating new config
      * setup.sh: better detection for PNP4Nagios 0.6
      * snmpwalk: use option -Oa, inhibit strings to be output as hex if an umlaut
        is contained.

      Checks & Agents:
      * local: allow more than once performance value, separated by pipe (|)
      * ps.perf: also send memory and CPU usage (currently on Linux and Solaris)
      * Linux: new check for filesystems mount options
      * Linux: new very detailed check for NTP synchronization
      * ifoperstatus: inventory honors device type, per default only Ethernet ports
        will be monitored now
      * kernel: now inventory is supported and finds pgmajfault, processes (per/s)
        and context switches
      * ipmi_sensors: Suppress performance data for fans (save much IO/space)
      * dual_lan_check: fix problem which using MRPE
      * apc_symmetra: PNP template now uses MIN for capacity (instead of AVERAGE)
      * fc_brocade_port_detailed: PNP template now uses MAX instead of AVERAGE
      * kernel: fix text in PNP template
      * ipmi_sensors: fix timeout in agent (lead to missing items)
      * multipath: allow alias as item instead of uuid
      * caching agent: use /var/cache/check_mk as cache directory (instead of /etc/check_mk)
      * ifoperstatus: is now independent of MIB

      Multisite:
      * New column host painter with link to old Nagios services
      * Multisite: new configuration parameter default_user_role
      
      Livestatus:
      * Add missing LDFLAGS for compiling (useful for -g)

1.1.4:
      Summary:
      * A plentitude of problem fixes (including MRPE exit code bug)
      * Many improvements in new Multisite GUI
      * Stability and performance improvements in Livestatus

      Core, Setup, etc.:
      * Check_MK is looking for main.mk not longer in the current and home
        directory
      * install_nagios.sh: fix link to Check_MK in sidebar
      * install_nagios.sh: switch PNP to version 0.6.3
      * install_nagios.sh: better Apache-Config for Multisite setup
      * do not search main.mk in ~ and . anymore (brought only trouble) 
      * clusters: new variable 'clustered_services_of', allowing for overlapping
         clusters (as proposed by Jörg Linge)
      * install_nagios.sh: install snmp package (needed for snmp based checks)
      * Fix ower/group of tarballs: set them to root/root
      * Remove dependency from debian agent package    
      * Fixed problem with inventory when using clustered_services
      * tcp_connect_timeout: Applies now only for connect(), not for
        time of data transmission once a connection is established
      * setup.sh now also works for Icinga
      * New config parameter debug_log: set this to a filename in main.mk and you
        will get a debug log in case if 'invalid output from plugin...'
      * ping-only-hosts: When ping only hosts are summarized, remove Check_MK and
        add single PING to summary host.
      * Service aggregation: fix state relationship: CRIT now worse than UNKNOWN 
      * Make extra_service_conf work also for autogenerated PING on ping-only-hosts
        (groups, contactgroups still missing)

      Checks & Agents:
      * mrpe in Linux agent: Fix bug introduced in 1.1.3: Exit status of plugins was
        not honored anymore (due to newline handling)
      * mrpe: allow for sending check_command to PNP4Nagios (see MRPE docu)
      * Logwatch GUI: fix problem on Python 2.4 (thanks to Lars)
      * multipath: Check is now less restrictive when parsing header lines with
        the following format: "<alias> (<id>)"
      * fsc_ipmi_mem_status: New check for monitoring memory status (e.g. ECC)
         on FSC TX-120 (and maybe other) systems.
      * ipmi_sensors in Linux agent: Fixed compatibility problem with new ipmi
        output. Using "--legacy-output" parameter with newer freeipmi versions now.
      * mrpe: fix output in Solaris agent (did never work)
      * IBM blade center: new checks for chassis blowers, mediatray and overall health
      * New caching agent (wrapper) for linux, supporting efficient fully redundant
        monitoring (please read notes in agents/check_mk_caching_agent)
      * Added new smbios_sel check for monitoring the System Event Log of SMBIOS.
      * fjdarye60_rluns: added missing case for OK state
      * Linux agent: The xinetd does not log each request anymore. Only
        failures are logged by xinetd now. This can be changed in the xinetd
	configuration files.
      * Check df: handle mountpoints containing spaces correctly 
        (need new inventorization if you have mountpoints with spaces)
      * Check md on Linux: handle spare disks correctly
      * Check md on Linux: fix case where (auto-read-only) separated by space
      * Check md on Linux: exclude RAID 0 devices from inventory (were reported as critical)
      * Check ipmi: new config variable ipmi_ignore_nr
      * Linux agent: df now also excludes NFSv4
      * Wrote man-page for ipmi check
      * Check mrpe: correctly display multiline output in Nagios GUI
      * New check rsa_health for monitoring IBM Remote Supervisor Adapter (RSA)
      * snmp scan: suppress error messages of snmpget
      * New check: cpsecure_sessions for number of sessions on Content Security Gateway
      * Logwatch GUI: move acknowledge button to top, use Multisite layout,
         fix several layout problem, remove list of hosts
      * Check logwatch: limit maximum size of stored log messages (configurable
        be logwatch_max_filesize)
      * AIX agent: fix output of MRPE (state and description was swapped)
      * Linux agent: fixed computation of number of processors on S390
      * check netctr: add missing perfdata (was only sent on OK case)
      * Check sylo: New check for monitoring the sylo state
      
      Livestatus:
      * Table hosts: New column 'services' listing all services of that host
      * Column servicegroups:members: 'AuthUser' is now honored
      * New columns: hosts:services_with_state and servicegroups:members_with_state
      * New column: hostgroup:members_with_state
      * Columns hostgroup:members and hostgroup:members_with_state honor AuthUser
      * New rudimentary API for C++
      * Updates API for Python
      * Make stack size of threads configurable
      * Set stack size of threads per default o 64 KB instead of 8 MB
      * New header Localtime: for compensating time offsets of remote sites
      * New performance counter for fork rate
      * New columns for hosts: last_time_{up,down,unreachable}
      * New columns for services: last_time_{ok,warning,critical,unknown}
      * Columns with counts honor now AuthUser
      * New columns for hosts/services: modified_attributes{,_list}
      * new columns comments_with_info and downtimes_with_info
      * Table log: switch output to reverse chronological order!
      * Fix segfault on filter on comments:host_services
      * Fix missing -lsocket on Solaris
      * Add missing SUN_LEN (fixed compile problem on Solaris)
      * Separators: remote sanitiy check allowing separators to be equal
      * New output format "python": declares strings as UTF-8 correctly
      * Fix segault if module loaded without arguments

      Multisite:
      * Improved many builtin views
      * new builtin views for host- and service groups
      * Number of columns now configurable for each layout (1..50)
      * New layout "tiled"
      * New painters for lists of hosts and services in one column
      * Automatically compensate timezone offsets of remote sites
      * New datasources for downtimes and comments
      * New experimental datasource for log
      * Introduce limitation, this safes you from too large output
      * reimplement host- and service icons more intelligent
      * Output error messages from dead site in Multisite mode
      * Increase wait time for master control buttons from 4s to 10s
      * Views get (per-view) configurable browser automatic reload interval
      * Playing of alarm sounds (configurable per view)
      * Sidebar: fix bookmark deletion problem in bookmark snapin
      * Fixed problem with sticky debug
      * Improve pending services view
      * New column with icon with link to Nagios GUI
      * New icon showing items out of their notification period.
      * Multisite: fix bug in removing all downtimes
      * View "Hostgroups": fix color and table heading
      * New sidebar snapin "Problem hosts"
      * Tactical overview: honor downtimes
      * Removed filter 'limit'. Not longer needed and made problems
        with new auto-limitation.
      * Display umlauts from Nagios comments correctly (assuming Latin-1),
         inhibit entering of umlauts in new comments (fixes exception)
      * Switched sidebar from synchronous to asynchronous requests
      * Reduced complete reloads of the sidebar caused by user actions
      * Fix reload problem in frameset: Browser reload now only reloads
        content frames, not frameset.


1.1.3:

      Core, Setup, etc.:
      * Makefile: make sure all files are world readable
      * Clusters: make real host checks for clusters (using check_icmp with multiple IP addresses)
      * check_mk_templates: remove action_url from cluster and summary hosts (they have no performance data)
      * check_mk_template.cfg: fix typo in notes_url
      * Negation in binary conf lists via NEGATE (clustered_services, ingored_services,
	bulkwalk_hosts, etc).
      * Better handling of wrapping performance counters
      * datasource_programs: allow <HOST> (formerly only <IP>)
      * new config variable: extra_nagios_conf: string simply added to Nagios
        object configuration (for example for define command, etc.)
      * New option --flush: delete runtime data of some or all hosts
      * Abort installation if livestatus does not compile.
      * PNP4Nagios Templates: Fixed bug in template file detection for local checks
      * nagios_install.sh: Added support for Ubuntu 9.10
      * SNMP: handle multiline output of snmpwalk (e.g. Hexdumps)
      * SNMP: handle ugly error output of snmpwalk
      * SNMP: allow snmp_info to fetch multiple tables
      * check_mk -D: sort hostlist before output
      * check_mk -D: fix output: don't show aggregated services for non-aggregated hosts
      * check_mk_templates.cfg: fix syntax error, set notification_options to n

      Checks & Agents:
      * logwatch: fix authorization problem on web pages when acknowledging
      * multipath: Added unhandled multipath output format (UUID with 49 signs)
      * check_mk-df.php: Fix locale setting (error of locale DE on PNP 0.6.2)
      * Make check_mk_agent.linux executable
      * MRPE: Fix problems with quotes in commands
      * multipath: Fixed bug in output parser
      * cpu: fixed bug: apply level on 15min, not on 1min avg
      * New check fc_brocade_port_detailed
      * netctrl: improved handling of wrapped counters
      * winperf: Better handling of wrapping counters
      * aironet_client: New check for number of clients and signal
        quality of CISCO Aironet access points
      * aironet_errors: New check for monitoring CRC errors on
        CISCO Aironet access points
      * logwatch: When Agent does not send a log anymore and no local logwatch
                  file present the state will be UNKNOWN now (Was OK before).
      * fjdarye60_sum: New check for summary status of Fidary-E60 devices
      * fjdarye60_disks: New check for status of physical disks
      * fjdarye60_devencs: New check for status of device enclosures
      * fjdarye60_cadaps: New check for status of channel adapters
      * fjdarye60_cmods: New check for status of channel modules
      * fjdarye60_cmods_flash: New check for status of channel modules flash
      * fjdarye60_cmods_mem: New check for status of channel modules memory
      * fjdarye60_conencs: New check for status of controller enclosures
      * fjdarye60_expanders: New check for status of expanders
      * fjdarye60_inletthmls: New check for status of inlet thermal sensors
      * fjdarye60_thmls: New check for status of thermal sensors
      * fjdarye60_psus: New check for status of PSUs
      * fjdarye60_syscaps: New check for status of System Capacitor Units
      * fjdarye60_rluns: New check for RLUNs
      * lparstat_aix: New check by Joerg Linge
      * mrpe: Handles multiline output correctly (only works on Linux,
	      Agents for AIX, Solaris still need fix).
      * df: limit warning and critical levels to 50/60% when using a magic number
      * fc_brocade_port_detailed: allow setting levels on in/out traffic, detect
         baudrate of inter switch links (ISL). Display warn/crit/baudrate in
	 PNP-template

      MK Livestatus:
      * fix operators !~ and !~~, they didn't work (ever)
      * New headers for waiting (please refer to online documentation)
      * Abort on errors even if header is not fixed16
      * Changed response codes to better match HTTP
      * json output: handle tab and other control characters correctly
      * Fix columns host:worst_service_state and host:worst_service_hard_state
      * New tables servicesbygroup, servicesbyhostgroup and hostsbygroup
      * Allow to select columns with table prefix, e.g. host_name instead of name
        in table hosts. This does not affect the columns headers output by
	ColumnHeaders, though.
      * Fix invalid json output of group list column in tables hosts and services
      * Fix minor compile problem.
      * Fix hangup on AuthUser: at certain columns
      * Fix some compile problems on Solaris

      Multisite:
      * Replaced Multiadmin with Multisite.


1.1.2:
      Summary:
      * Lots of new checks
      * MK Livestatus gives transparent access to log files (nagios.log, archive/*.log)
      * Many bug fixes

      MK Livestatus:
      * Added new table "log", which gives you transparent access to the Nagios log files!
      * Added some new columns about Nagios status data to stable 'status'
      * Added new table "comments"
      * Added logic for count of pending service and hosts
      * Added several new columns in table 'status' 
      * Added new columns flap_detection and obsess_over_services in table services
      * Fixed bug for double columns: filter truncated double to int
      * Added new column status:program_version, showing the Nagios version
      * Added new column num_services_pending in table hosts
      * Fixed several compile problems on AIX
      * Fixed bug: queries could be garbled after interrupted connection
      * Fixed segfault on downtimes:contacts
      * New feature: sum, min, max, avg and std of columns in new syntax of Stats:

      Checks & Agents:
      * Check ps: this check now supports inventory in a very flexible way. This simplifies monitoring a great number of slightly different processes such as with ORACLE or SAP.
      * Check 'md': Consider status active(auto-read-only) as OK
      * Linux Agent: fix bug in vmware_state
      * New Checks for APC Symmetra USV
      * Linux Agent: made <<<meminfo>>> work on RedHat 3.
      * New check ps.perf: Does the same as ps, but without inventory, but with performance data
      * Check kernel: fixed missing performance data
      * Check kernel: make CPU utilization work on Linux 2.4
      * Solaris agent: don't use egrep, removed some bashisms, output filesystem type zfs or ufs
      * Linux agent: fixed problem with nfsmount on SuSE 9.3/10.0
      * Check 'ps': fix incompability with old agent if process is in brackets
      * Linux agent: 'ps' now no longer supresses kernel processes
      * Linux agent: make CPU count work correctly on PPC-Linux
      * Five new checks for monitoring DECRU SANs
      * Some new PNP templates for existing checks that still used the default templates
      * AIX Agent: fix filesystem output
      * Check logwatch: Fix problem occuring at empty log lines
      * New script install_nagios.sh that does the same as install_nagios_on_lenny.sh, but also works on RedHat/CentOS 5.3.
      * New check using the output of ipmi-sensors from freeipmi (Linux)
      * New check for LSI MegaRAID disks and arrays using MegaCli (based on the driver megaraid_sas) (Linux)
      * Added section <<<cpu>>> to AIX and Solaris agents
      * New Check for W&T web thermograph (webthermometer)
      * New Check for output power of APC Symmetra USP
      * New Check for temperature sensors of APC Symmetra WEB/SNMP Management Card.
      * apc_symmetra: add remaining runtime to output
      * New check for UPS'es using the generic UPS-MIB (such as GE SitePro USP)
      * Fix bug in PNP-template for Linux NICs (bytes and megabytes had been mixed up).
      * Windows agent: fix bug in output of performance counters (where sometimes with , instead of .)
      * Windows agent: outputs version if called with 'version'
      
      Core, Setup, etc.:
      * New SNMP scan feature: -I snmp scans all SNMP checks (currently only very few checks support this, though)
      * make non-bulkwalk a default. Please edit bulkwalk_hosts or non_bulkwalk_hosts to change that
      * Improve setup autodetection on RedHat/CentOS.  Also fix problem with Apache config for Mutliadmin: On RedHat Check_MK's Apache conf file must be loaded after mod_python and was thus renamed to zzz_check_mk.conf.
      * Fix problem in Agent-RPM: mark xinetd-configfile with %config -> avoid data loss on update
      * Support PNP4Nagios 0.6.2
      * New setup script "install_nagios.sh" for installing Nagios and everything else on SLES11
      * New option define_contactgroups: will automatically create contactgroup definitions for Nagios

1.1.0:
      * Fixed problems in Windows agent (could lead
        to crash of agent in case of unusal Eventlog
	messages)
      * Fixed problem sind 1.0.39: recompile waitmax for
        32 Bit (also running on 64)
      * Fixed bug in cluster checks: No cache files
        had been used. This can lead to missing logfile
	messages.
      * Check kernel: allow to set levels (e.g. on 
	pgmajfaults)
      * Check ps now allows to check for processes owned
        by a specific user (need update of Linux agent)
      * New configuration option aggregate_check_mk: If
        set to True, the summary hosts will show the
	status auf check_mk (default: False)
      * Check winperf.cpuusage now supports levels
        for warning and critical. Default levels are
	at 101 / 101
      * New check df_netapp32 which must be used
        for Netapps that do not support 64 bit 
	counters. Does the same as df_netapp
      * Symlink PNP templates: df_netapp32 and
        df_netapp use same template as df
      * Fix bug: ifoperstatus does not produce performance
        data but said so.
      * Fix bug in Multiadmin: Sorting according to
        service states did not work
      * Fix two bugs in df_netapp: use 64 bit counters
        (32 counter wrap at 2TB filesystems) and exclude
       	snapshot filesystems with size 0 from inventory.
      * Rudimentary support for monitoring ESX: monitor
        virtual filesystems with 'vdf' (using normal df
	check of check_mk) and monitor state of machines 
	with vcbVmName -s any (new check vmware_state).
      * Fixed bug in MRPE: check failed on empty performance
        data (e.g. from check_snmp: there is emptyness
        after the pipe symbol sometimes)
      * MK Livestatus is now multithreaded an can
        handle up to 10 parallel connections (might
        be configurable in a future version).
      * mk_logwatch -d now processes the complete logfile
        if logwatch.state is missing or not including the
	file (this is easier for testing)
      * Added missing float columns to Livestatus.
      * Livestatus: new header StatsGroupBy:
      * First version with "Check_MK Livestatus Module"!
        setup.sh will compile, install and activate
	Livestatus per default now. If you do not want
	this, please disable it by entering <tt>no</tt>,
	when asked by setup.
      * New Option --paths shows all installation, config
        and data paths of Check_mk and Nagios
      * New configuration variable define_hostgroups and
        define service_groups allow you to automatically
        create host- and service groups - even with aliases.
      * Multiadmin has new filter for 'active checks enabled'.
      * Multiadmin filter for check_command is now a drop down list.
      * Dummy commands output error message when passive services
        are actively checked (by accident)
      * New configuration option service_descriptions allows to
        define customized service descriptions for each check type
      * New configuration options extra_host_conf, extra_summary_host_conf
        and extra_service_conf allow to define arbitrary Nagios options
	in host and service defitions (notes, icon_image, custom variables,
        etc)
      * Fix bug: honor only_hosts also at option -C


1.0.39:
      * New configuration variable only_hosts allows
	you to limit check_mk to a subset of your
	hosts (for testing)
      * New configuration parameter mem_extended_perfdata
	sends more performance data on Linux (see 
	check manual for details)
      * many improvements of Multiadmin web pages: optionally 
	filter out services which are (not) currently in downtime
	(host or service itself), optionally (not) filter out summary
	hosts, show host status (down hosts), new action
	for removing all scheduled downtimes of a service.
	Search results will be refreshed every 90 seconds.
	Choose between two different sorting orders.
	Multadmin now also supports user authentication
      * New configuration option define_timeperiods, which
	allows to create Nagios timeperiod definitions.
	This also enables the Multiadmin tools to filter
	out services which are currently not in their
	notification interval.
      * NIC check for Linux (netctr.combined) now supports
	checking of error rates
      * fc_brocade_port: New possibility of monitoring
	CRC errors and C3 discards
      * Fixed bug: snmp_info_single was missing
        in precompiled host checks
	
1.0.38:
      * New: check_mk's multiadmin tool (Python based
	web page). It allows mass administration of
	services (enable/disable checks/notifications, 
	acknowledgements, downtimes). It does not need
	Nagios service- or host groups but works with
	a freeform search.
      * Remove duplicate <?php from the four new 
	PNP templates of 1.0.37.
      * Linux Agent: Kill hanging NFS with signal 9
	(signal 15 does not always help)
      * Some improvements in autodetection. Also make
	debug mode: ./autodetect.py: This helps to
	find problems in autodetection.
      * New configuration variables generate_hostconf and
	generate_dummy_commands, which allows to suppress
	generation of host definitions for Nagios, or 
	dummy commands, resp.
      * Now also SNMP based checks use cache files.
      * New major options --backup and --restore for
	intelligent backup and restore of configuration
	and runtime data
      * New variable simulation_mode allows you to dry
	run your Nagios with data from another installation.
      * Fixed inventory of Linux cpu.loads and cpu.threads
      * Fixed several examples in checks manpages
      * Fixed problems in install_nagios_on_lenny.sh
      * ./setup.sh now understands option --yes: This
        will not output anything except error messages
	and assumes 'yes' to all questions
      * Fix missing 'default.php' in templates for
	local
	
1.0.37:
      * IMPORTANT: Semantics of check "cpu.loads" has changed.
	Levels are now regarded as *per CPU*. That means, that
	if your warning level is at 4.0 on a 2 CPU machine, then 
	a level of 8.0 is applied.
      * On check_mk -v now also ouputs version of check_mk
      * logfile_patterns can now contain host specific entries.
	Please refer to updated online documentation for details.
      * Handling wrapping of performance counters. 32 and 64 bit
	counters should be autodetected and handled correctly.
	Counters wrapping over twice within one check cycle
	cannot be handled, though.
      * Fixed bug in diskstat: Throughput was computed twice
	too high, since /proc/diskstats counts in sectors (512 Bytes)
	not in KB
      * The new configuration variables bulkwalk_hosts and
	non_bulkwalk_hosts, that allow 	to specify, which hosts 
	support snmpbulkwalk (which is
	faster than snmpwalk) and which not. In previos versions,
	always bulk walk was used, but some devices do not support
	that.
      * New configuration variable non_aggregated_hosts allows
	to exclude hosts generally from service aggregation.
      * New SNMP based check for Rittal CMC TC 
	(ComputerMultiControl-TopConcept) Temperature sensors 
      * Fixed several problems in autodetection of setup
      * Fixed inventory check: exit code was always 0
	for newer Python versions.
      * Fixed optical problem in check manual pages with
	newer version of less.
      * New template check_mk-local.php that tries to
	find and include service name specific templates.
	If none is found, default.php will be used.
      * New PNP templates check_mk-kernel.php for major page
	faults, context switches and process creation
      * New PNP template for cpu.threads (Number of threads)
      * Check nfsmounts now detects stale NFS handles and
	triggers a warning state in that case

1.0.36:
      * New feature of Linux/UNIX Agent: "MRPE" allows
	you to call Nagios plugins by the agent. Please
	refer to online documentation for details.
      * Fix bug in logwatch.php: Logfiles names containing spaces
	now work.
      * Setup.sh now automatically creates cfg_dir if
	none found in nagios.cfg (which is the case for the
	default configuration of a self compiled Nagios)
      * Fix computation of CPU usage for VMS.
      * snmp_hosts now allows config-list syntax. If you do
	not define snmp_hosts at all, all hosts with tag
	'snmp' are considered to be SNMP hosts. That is 
	the new preferred way to do it. Please refer
	to the new online documentation.
      * snmp_communities now also allows config-list syntax
	and is compatible to datasource_programs. This allows
	to define different SNMP communities by making use
	of host tags.
      * Check ifoperstatus: Monitoring of unused ports is
	now controlled via ifoperstatus_monitor_unused.
      * Fix problem in Windows-Agent with cluster filesystems:
	temporarily non-present cluster-filesystems are ignored by
	the agent now.
      * Linux agent now supports /dev/cciss/d0d0... in section
	<<<diskstat>>>
      * host configuration for Nagios creates now a variable
	'name host_$HOSTNAME' for each host. This allows
	you to add custom Nagios settings to specific hosts
	in a quite general way.
      * hosts' parents can now be specified with the
	variable 'parents'. Please look at online documentation
	for details.
      * Summary hosts now automatically get their real host as a
	parent. This also holds for summary cluster hosts.
      * New option -X, --config-check that checks your configuration
	for invalid variables. You still can use your own temporary
	variables if you prefix them with an underscore.
	IMPORTANT: Please check your configuration files with
	this option. The check may become an implicit standard in
	future versions.
      * Fixed problem with inventory check on older Python 
	versions.
      * Updated install_nagios_on_lenny.sh to Nagios version
	3.2.0 and fixed several bugs.

1.0.35:
      * New option -R/--restart that does -S, -H and -C and
	also restarts Nagios, but before that does a Nagios
	config check. If that fails, everything is rolled
	back and Nagios keeps running with the old configuration.
      * PNP template for PING which combines RTA and LOSS into
	one graph.
      * Host check interval set to 1 in default templates.
      * New check for hanging NFS mounts (currently only
	on Linux)
      * Changed check_mk_templates.cfg for PING-only hosts:
	No performance data is processed for the PING-Check
	since the PING data is already processed via the
	host check (avoid duplicate RRDs)
      * Fix broken notes_url for logwatch: Value from setup.sh
	was ignored and always default value taken.
      * Renamed config variable mknagios_port to agent_port
	(please updated main.mk if you use that variable)
      * Renamed config variable mknagios_min_version to
	agent_min_version (update main.mk if used)
      * Renamed config variable mknagios_autochecksdir to 
	autochecksdir (update main.mk if used)
      * configuration directory for Linux/UNIX agents is
	now configurable (default is /etc/check_mk)
      * Add missing configuration variable to precompiled
	checks (fix problem when using clusters)
      * Improved multipath-check: Inventory now determines
	current number of paths. And check output is more
	verbose.
      * Mark config files as config files in RPM. RPM used
	to overwrite main.mk on update!
	
1.0.34:
      * Ship agents for AIX and SunOS/Solaris (beta versions).
      * setup script now autodetects paths and settings of your
	running Nagios
      * Debian package of check_mk itself is now natively build
	with paths matching the prepackaged Nagios on Debian 5.0
      * checks/df: Fix output of check: percentage shown in output
	did include reserved space for root where check logic did
	not. Also fix logic: account reserved space as used - not
	as avail.
      * checks/df: Exclude filesystems with size 0 from inventory.
      * Fix bug with host tags in clusters -> precompile did not
	work.
      * New feature "Inventory Check": Check for new services. Setting
	inventory_check_interval=120 in main.mk will check for new services
	every 2 hours on each host. Refer to online documentation
	for more details.
      * Fixed bug: When agent sends invalid information or check
	has bug, check_mk now handles this gracefully
      * Fixed bug in checks/diskstat and in Linux agent. Also
	IDE disks are found. The inventory does now work correctly
	if now disks are found.
      * Determine common group of Apache and Nagios at setup.
	Auto set new variable www_group which replaces logwatch_groupid.
	Fix bug: logwatch directories are now created with correct
	ownership when check_mk is called manually as root.
      * Default templates: notifications options for hosts and
	services now include also recovery, flapping and warning
	events.
      * Windows agent: changed computation of RAM and SWAP usage
	(now we assume that "totalPageFile" includes RAM *and*
	SWAP).
      * Fix problem with Nagios configuration files: remove
	characters Nagios considers as illegal from service
	descriptions.
      * Processing of performance data (check_icmp) for host
        checks and PING-only-services now set to 1 in default
	templates check_mk_templates.cfg.
      * New SNMP checks for querying FSC ServerView Agent: fsc_fans,
	fsc_temp and fsc_subsystems. Successfully tested with agents
	running	on Windows and Linux.
      * RPM packaged agent tested to be working on VMWare ESX 4.0 
	(simply install RPM package with rpm -i ... and open port 
	in firewall with "esxcfg-firewall -o 6556,tcp,in,check_mk")
      * Improve handling of cache files: inventory now uses cache
	files only if they are current and if the hosts are not
	explicitely specified.
	
1.0.33:
      * Made check_mk run on Python 2.3.4 (as used in CentOS 4.7
	und RedHat 4.7). 
      * New option -M that prints out manual pages of checks.
	Only a few check types are documented yet, but more will
	be following.
      * Package the empty directory /usr/lib/check_mk_agent/plugins
	and ../local into the RPM and DEB package of the agent
      * New feature: service_dependencies. check_mk lets you comfortably
	create Nagios servicedependency definitions for you and also
	supports them by executing the checks in an optimal order.
      * logwatch.php: New button for hiding the context messages.
	This is a global setting for all logfiles and its state is
	stored in a cookie.
	
1.0.32:
      * IMPORTANT: Configuration variable datasource_programs is now
        analogous to that of host_groups. That means: the order of
        program and hostlist must be swapped!
      * New option --fake-dns, useful for tests with non-existing
	hosts.
      * Massive speed improvement for -S, -H and -C
      * Fixed bug in inventory of clusters: Clustered services where
	silently dropped (since introduction of host tags). Fixed now.
      * Fixed minor bug in inventory: Suppress DNS lookup when using
	--no-tcp
      * Fixed bug in cluster handling: Missing function strip_tags()
	in check_mk_base.py was eliminated.
      * Changed semantics of host_groups, summary_host_groups,
	host_contactgroups, and summary_host_groups for clusters. 
	Now the cluster names will be relevant, not
	the names of the nodes. This allows the cluster hosts to
	have different host/contactgroups than the nodes. And it is more
	consistent with other parts of the configuration.
      * Fixed bug: datasource_programs on cluster nodes did not work
	when precompiling

1.0.31:
      * New option -D, --dump that dumps all configuration information
	about one, several or all hosts
	New config variables 'ignored_checktypes' and 'ignored_services',
        which allow to include certain checktypes in general or
        some services from some hosts from inventory
      * Config variable 'clustered_services' now has the same semantics
	as ignored_checktypes and allows to make it host dependent.
      * Allow magic tags PHYSICAL_HOSTS, CLUSTER_HOSTS and ALL_HOSTS at
	all places, where lists of hosts are expected (except checks).
	This fixes various problems that arise when using all_hosts at
	those places:
	  * all_hosts might by changed by another file in conf.d
	  * all_hosts does not contain the cluster hosts
      * Config file 'final.mk' is read after all other config files -
	if it exists. You can put debug code there that prints the
	contents of your variables.
      * Use colored output only, if stdout is a tty. If you have
	problems with colors, then you can pipe the output
	through cat or less
      * Fixed bug with host tags: didn't strip off tags when
	processing configuration lists (occurs when using
	custom host lists)
      * mk_logwatch is now aware of inodes of logfiles. This
	is important for fast rotating files: If the inode
	of a logfile changes between two checks mk_logwatch
	assumes that the complete content is new, even if
	the new file is longer than the old one.
      * check_mk makes sure that you do not have duplicate
	hosts in all_hosts or clusters.

1.0.30:
      * Windows agent now automatically monitors all existing
	event logs, not only "System" and "Application".

1.0.29:
      * Improved default Nagios configuration file:
	added some missing templates, enter correct URLs
	asked at setup time.
      * IMPORANT: If you do not use the new default 
	Nagios configuration file you need to rename
	the template for aggregated services (summary
	services) to check_mk_summarizes (old name
	was 'check_mk_passive-summary'). Aggregated
	services are *always* passive and do *never*
	have performance data.
      * Hopefully fixed CPU usage output on multi-CPU
	machines
      * Fixed Problem in Windows Agent: Eventlog monitoring
	does now also work, if first record has not number 1
	(relevant for larger/older eventlogs)
      * Fixed bug in administration.html: Filename for Nagios
	must be named check_mk.cfg and *not* main.mk. Nagios
	does not read files without the suffix .cfg. 
      * magic factor for df, that allows to automatgically 
        adapt levels for very big or very small filesystems.
      * new concept of host tags simplyfies configuration.
      * IMPORTANT: at all places in the configuration where
	lists of hosts are used those are not any longer
	interpreted as regular expressions. Hostnames
	must match exactly. Therefore the list [ "" ] does
	not any longer represent the list of all hosts.
	It is a bug now. Please write all_hosts instead
	of [ "" ]. The semantics for service expressions
	has not changed.
      * Fixed problem with logwatch.php: Begin with
	<?php, not with <?. This makes some older webservers
	happy.
      * Fixed problem in check ipmi: Handle corrupt output
	from agent
      * Cleaned up code, improved inline documentation
      * Fixed problem with vms_df: default_filesystem_levels,
	filesystem_levels and df magic number now are used
	for df, vms_df and df_netapp together. Works now also
	when precompiled.
	
1.0.28:
      * IMPORTANT: the config file has been renamed from
	check_mk.cfg to main.mk. This has been suggested
	by several of my customers in order to avoid 
	confusion with Nagios configuration files. In addition,
	all check_mk's configuration file have to end in
	'.mk'. This also holds for the autochecks. The 
	setup.sh script will automatically rename all relevant
	files. Users of RPM or DEB installations have to remove
	the files themselves - sorry.
      * Windows agent supports eventlogs. Current all Warning
        and Error messages from 'System' and 'Application' are
        being sent to check_mk. Events can be filtered on the
	Nagios host.
      * Fixed bug: direct RRD update didn't work. Should now.
      * Fixed permission problems when run as root.
      * Agent is expected to send its version in <<<check_mk>>>
	now (not any longer in <<<mknagios>>>
      * Fixed bug in Windows agent. Performance counters now output
	correct values
      * Change checks/winperf: Changed 'ops/sec' into MB/s.
	That measures read and write disk throughput
	(now warn/crit levels possible yet)
      * new SNMP check 'ifoperstatus' for checking link
        of network interfaces via SNMP standard MIB
      * translated setup script into english
      * fixed bug with missing directories in setup script
      * made setup script's output nicer, show version information
      * NEW: mk_logwatch - a new plugin for the linux/UNIX agent
	for watching logfiles
      * Better error handling with Nagios pipe
      * Better handling of global error: make check_mk return
	CRIT, when no data can retrieved at all.
      * Added missing template 'check_mk_pingonly' in sample
	Nagios config file (is needed for hosts without checks)
	
1.0.27:
      * Ship source code of windows agent
      * fix several typos
      * fix bug: option --list-hosts did not work
      * fix bug: precompile "-C" did not work because
	of missing extension .py
      * new option -U,--update: It combines -S, -H and
	-U and writes the Nagios configuration into a
	file (not to stdout).
      * ship templates for PNP4Nagios matching most check_mk-checks.
	Standard installation path is /usr/share/check_mk/pnp-templates
	
1.0.26:
      -	Changed License to GNU GPL Version 2
      * modules check_mk_admin and check_mk_base are both shipped
	uncompiled.
      * source code of windows agent togehter with Makefile shipped
	with normal distribution
      * checks/md now handles rare case where output of /proc/mdstat
	shows three lines per array

1.0.25:
      * setup skript remembers paths

1.0.24:
      * fixed bug with precompile: Version of Agent was always 0

1.0.23:
      * fixed bug: check_config_variables was missing in precompiled
	files
      * new logwatch agent in Python plus new logwatch-check that
	handles both the output from the old and the new agent

1.0.22:
      * Default timeout for TCP transfer increased from 3.0 to 60.0
      * Windows agent supports '<<<mem>>>' that is compatible with Linux
      * Windows agents performance counters output fixed
      * Windows agent can now be cross-compiled with mingw on Linux
      * New checktype winperf.cpuusage that retrieves the percentage
	of CPU usage from windows (still has to be tested on Multi-CPU
	machine)
      * Fixed bug: logwatch_dir and logwatch_groupid got lost when
	precompiling. 
      * arithmetic for CPU usage on VMS multi-CPU machines changed

1.0.21:
      * fixed bug in checks/df: filesystem levels did not work
	with precompiled checks

1.0.20:
      * new administration guide in doc/
      * fixed bug: option -v now works independent of order
      * fixed bug: in statgrab_net: variable was missing (affected -C)
      * fixed bug: added missing variables, imported re (affected -C)
      * check ipmi: new option ipmi_summarize: create only one check for all sensors
      * new pnp-template for ipmi summarized ambient temperature
 
1.0.19:
      * Monitoring of Windows Services
      * Fixed bug with check-specific default parameters
      * Monitoring of VMS (agent not included yet)
      * Retrieving of data via an external programm (e.g. SSH/RSH)
      * setup.sh does not overwrite check_mk.cfg but installs
	the new default file as check_mk.cfg-1.0.19
      * Put hosts into default hostgroup if none is configured<|MERGE_RESOLUTION|>--- conflicted
+++ resolved
@@ -35,14 +35,11 @@
     Multisite:
     * Snapin Performance: show external command per second and usage and
       size of external command buffer
-<<<<<<< HEAD
     * Downtimes view: Group by hosts and services - just like comments
-=======
     * Fix links for items containing + (e.g. service descriptionen including
       spaces)
     * Allow non-ASCII character in downtimes and comments
     * Added nagvis_base_url to multisite.mk example configuration
->>>>>>> ff39dac1
 
 1.1.8b3:
     Core, Setup, etc.:
