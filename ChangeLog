--- conflicted
+++ resolved
@@ -147,13 +147,10 @@
     * 1729 FIX: apc_symmetra_test: Cleaned up check, fixed exception when self test date is zero
     * 1730 FIX: apc_symmetra: Fixed exception when last diagnose date was not known
     * 1731 FIX: ipmi_sensors: Fixed agent part when ipmi-sensors call on first agent run...
-<<<<<<< HEAD
     * 1659 FIX: windows agent: fixed output of 64 bit performance counters...
-=======
     * 1732 FIX: dell_powerconnect_cpu: Fixed exception during inventory for incompatible devices
     * 1733 FIX: dell_powerconnect_psu: Skipping inventory of not supported System temp sesnor for M6220 devices...
     * 1747 FIX: zfsget: try to speed up agent code for Linux/Solaris/FreeBSD by using -t filesystem,volume...
->>>>>>> 2e235ecd
 
     Multisite:
     * 1508 Allow input of plugin output and perfdata when faking check results...
