--- conflicted
+++ resolved
@@ -138,7 +138,6 @@
     standby_label = ""
     unknow_label = ""
 
-<<<<<<< HEAD
     for path, states in  esx_vsphere_multipath_convert(info).items():
         if path == item:
             for path_state, path_type in states:
@@ -167,38 +166,6 @@
             message = "Type %s, %d active, %d dead%s, %d disabled%s, %d standby%s, %s unknown%s" % \
     (path_type, active, dead, dead_label, disabled, disabled_label, standby, standby_label, unknown, unknow_label )
     return (state, nagios_state_names[state] + " - " + message)
-=======
-    data = esx_vsphere_hostsystem_convert(info)
-    paths = data['config.multipathState.path']
-
-    for path_state in paths[1::2]:
-        if path_state == "active":
-            active += 1
-        elif path_state == "dead":
-            dead += 1
-            dead_label = "(!!)"
-            state = 2
-
-        elif path_state == "disabled":
-            disabled += 1
-            disabled_label = "(!)"
-            state = max(1, state)
-
-        elif path_state == "standby":
-            standby += 1
-            standby_label = "(!)"
-            state = max(1, state)
-
-        elif path_state == "unknown":
-            state = 2
-            unknow_label = "(!!)"
-            unknown += 1
-
-    message = "%d active, %d dead%s, %d disabled%s, %d standby%s, %s unknown%s" % \
-    (active, dead, dead_label, disabled, disabled_label, standby, standby_label, unknown, unknow_label )
-
-    return(state, nagios_state_names[state] + " - " + message )
->>>>>>> deb24bf9
 
 check_info['esx_vsphere_hostsystem.multipath'] = {
   "inventory_function"  : inventory_esx_vsphere_hostsystem_multipath,
